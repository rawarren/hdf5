/* * * * * * * * * * * * * * * * * * * * * * * * * * * * * * * * * * * * * * *
 * Copyright by The HDF Group.                                               *
 * Copyright by the Board of Trustees of the University of Illinois.         *
 * All rights reserved.                                                      *
 *                                                                           *
 * This file is part of HDF5.  The full HDF5 copyright notice, including     *
 * terms governing use, modification, and redistribution, is contained in    *
 * the files COPYING and Copyright.html.  COPYING can be found at the root   *
 * of the source code distribution tree; Copyright.html can be found at the  *
 * root level of an installed copy of the electronic HDF5 document set and   *
 * is linked from the top-level documents page.  It can also be found at     *
 * http://hdfgroup.org/HDF5/doc/Copyright.html.  If you do not have          *
 * access to either file, you may request a copy from help@hdfgroup.org.     *
 * * * * * * * * * * * * * * * * * * * * * * * * * * * * * * * * * * * * * * */

/****************/
/* Module Setup */
/****************/

#define H5D_PACKAGE		/*suppress error about including H5Dpkg	  */

/* Interface initialization */
#define H5_INTERFACE_INIT_FUNC	H5D__init_pub_interface


/***********/
/* Headers */
/***********/
#include "H5private.h"		/* Generic Functions			*/
#include "H5Dpkg.h"		/* Datasets 				*/
#include "H5Eprivate.h"		/* Error handling		  	*/
#include "H5FLprivate.h"	/* Free lists                           */
#include "H5Iprivate.h"		/* IDs			  		*/
#include "H5MMprivate.h"	/* Memory management			*/
#include "H5VLprivate.h"	/* VOL plugins				*/

/****************/
/* Local Macros */
/****************/


/******************/
/* Local Typedefs */
/******************/


/********************/
/* Local Prototypes */
/********************/


/*********************/
/* Package Variables */
/*********************/

/* Declare extern the free list to manage blocks of VL data */
H5FL_BLK_EXTERN(vlen_vl_buf);

/* Declare extern the free list to manage other blocks of VL data */
H5FL_BLK_EXTERN(vlen_fl_buf);


/*****************************/
/* Library Private Variables */
/*****************************/

/*******************/
/* Local Variables */
/*******************/



/*--------------------------------------------------------------------------
NAME
   H5D__init_pub_interface -- Initialize interface-specific information
USAGE
    herr_t H5D__init_pub_interface()
RETURNS
    Non-negative on success/Negative on failure
DESCRIPTION
    Initializes any interface-specific data or routines.  (Just calls
    H5D_init() currently).

--------------------------------------------------------------------------*/
static herr_t
H5D__init_pub_interface(void)
{
    FUNC_ENTER_STATIC_NOERR

    FUNC_LEAVE_NOAPI(H5D_init())
} /* H5D__init_pub_interface() */


/*--------------------------------------------------------------------------
NAME
   H5D__term_pub_interface -- Terminate interface
USAGE
    herr_t H5D__term_pub_interface()
RETURNS
    Non-negative on success/Negative on failure
DESCRIPTION
    Terminates interface.  (Just resets H5_interface_initialize_g
    currently).

--------------------------------------------------------------------------*/
herr_t
H5D__term_pub_interface(void)
{
    FUNC_ENTER_PACKAGE_NOERR

    /* Mark closed */
    H5_interface_initialize_g = 0;

    FUNC_LEAVE_NOAPI(0)
} /* H5D__term_pub_interface() */


/*-------------------------------------------------------------------------
 * Function:	H5Dcreate2
 *
 * Purpose:	Creates a new dataset named NAME at LOC_ID, opens the
 *		dataset for access, and associates with that dataset constant
 *		and initial persistent properties including the type of each
 *		datapoint as stored in the file (TYPE_ID), the size of the
 *		dataset (SPACE_ID), and other initial miscellaneous
 *		properties (DCPL_ID).
 *
 *		All arguments are copied into the dataset, so the caller is
 *		allowed to derive new types, dataspaces, and creation
 *		parameters from the old ones and reuse them in calls to
 *		create other datasets.
 *
 * Return:	Success:	The object ID of the new dataset.  At this
 *				point, the dataset is ready to receive its
 *				raw data.  Attempting to read raw data from
 *				the dataset will probably return the fill
 *				value.	The dataset should be closed when the
 *				caller is no longer interested in it.
 *
 *		Failure:	FAIL
 *
 * Programmer:	Quincey Koziol
 *		Thursday, April 5, 2007
 *
 *-------------------------------------------------------------------------
 */
hid_t
H5Dcreate2(hid_t loc_id, const char *name, hid_t type_id, hid_t space_id,
    hid_t lcpl_id, hid_t dcpl_id, hid_t dapl_id)
{
    void    *dset = NULL;       /* dset token from VOL plugin */
    void    *obj = NULL;        /* object token of loc_id */
    H5VL_t  *vol_plugin;        /* VOL plugin information */
    H5VL_loc_params_t loc_params;
    H5P_genplist_t  *plist;     /* Property list pointer */
    hid_t           ret_value = FAIL;  /* Return value */

    FUNC_ENTER_API(FAIL)
    H5TRACE7("i", "i*siiiii", loc_id, name, type_id, space_id, lcpl_id, dcpl_id,
             dapl_id);

    if(!name || !*name)
	HGOTO_ERROR(H5E_ARGS, H5E_BADVALUE, FAIL, "no name")

    /* Get correct property list */
    if(H5P_DEFAULT == lcpl_id)
        lcpl_id = H5P_LINK_CREATE_DEFAULT;
    else
        if(TRUE != H5P_isa_class(lcpl_id, H5P_LINK_CREATE))
            HGOTO_ERROR(H5E_ARGS, H5E_BADTYPE, FAIL, "not link creation property list")

    /* Get correct property list */
    if(H5P_DEFAULT == dcpl_id)
        dcpl_id = H5P_DATASET_CREATE_DEFAULT;
    else
        if(TRUE != H5P_isa_class(dcpl_id, H5P_DATASET_CREATE))
            HGOTO_ERROR(H5E_ARGS, H5E_BADTYPE, FAIL, "not dataset create property list ID")

    /* Get correct property list */
    if(H5P_DEFAULT == dapl_id)
        dapl_id = H5P_DATASET_ACCESS_DEFAULT;
    else
        if(TRUE != H5P_isa_class(dapl_id, H5P_DATASET_ACCESS))
            HGOTO_ERROR(H5E_ARGS, H5E_BADTYPE, FAIL, "not dataset access property list")

    /* Get the plist structure */
    if(NULL == (plist = (H5P_genplist_t *)H5I_object(dcpl_id)))
        HGOTO_ERROR(H5E_ATOM, H5E_BADATOM, FAIL, "can't find object for ID")

    /* set creation properties */
    if(H5P_set(plist, H5VL_DSET_TYPE_ID, &type_id) < 0)
        HGOTO_ERROR(H5E_PLIST, H5E_CANTGET, FAIL, "can't set property value for datatype id")
    if(H5P_set(plist, H5VL_DSET_SPACE_ID, &space_id) < 0)
        HGOTO_ERROR(H5E_PLIST, H5E_CANTGET, FAIL, "can't set property value for space id")
    if(H5P_set(plist, H5VL_DSET_LCPL_ID, &lcpl_id) < 0)
        HGOTO_ERROR(H5E_PLIST, H5E_CANTGET, FAIL, "can't set property value for lcpl id")

    loc_params.type = H5VL_OBJECT_BY_SELF;
    loc_params.obj_type = H5I_get_type(loc_id);

    /* get the file object */
    if(NULL == (obj = (void *)H5VL_get_object(loc_id)))
        HGOTO_ERROR(H5E_ARGS, H5E_BADTYPE, FAIL, "invalid file identifier")
    /* get the plugin pointer */
    if (NULL == (vol_plugin = (H5VL_t *)H5I_get_aux(loc_id)))
        HGOTO_ERROR(H5E_ARGS, H5E_BADTYPE, FAIL, "ID does not contain VOL information")

    /* Create the dataset through the VOL */
    if(NULL == (dset = H5VL_dataset_create(obj, loc_params, vol_plugin, name, dcpl_id, dapl_id, H5AC_dxpl_id, H5_EVENT_STACK_NULL)))
	HGOTO_ERROR(H5E_DATASET, H5E_CANTINIT, FAIL, "unable to create dataset")

    /* Get an atom for the dataset */
    if((ret_value = H5I_register2(H5I_DATASET, dset, vol_plugin, TRUE)) < 0)
	HGOTO_ERROR(H5E_ATOM, H5E_CANTREGISTER, FAIL, "unable to atomize dataset handle")

done:
    if (ret_value < 0 && dset)
        if(H5VL_dataset_close (dset, vol_plugin, H5AC_dxpl_id, H5_EVENT_STACK_NULL) < 0)
            HDONE_ERROR(H5E_DATASET, H5E_CLOSEERROR, FAIL, "unable to release dataset")
    FUNC_LEAVE_API(ret_value)
} /* end H5Dcreate2() */


/*-------------------------------------------------------------------------
 * Function:	H5Dcreate_anon
 *
 * Purpose:	Creates a new dataset named NAME at LOC_ID, opens the
 *		dataset for access, and associates with that dataset constant
 *		and initial persistent properties including the type of each
 *		datapoint as stored in the file (TYPE_ID), the size of the
 *		dataset (SPACE_ID), and other initial miscellaneous
 *		properties (DCPL_ID).
 *
 *		All arguments are copied into the dataset, so the caller is
 *		allowed to derive new types, dataspaces, and creation
 *		parameters from the old ones and reuse them in calls to
 *		create other datasets.
 *
 *              The resulting ID should be linked into the file with
 *              H5Olink or it will be deleted when closed.
 *
 * Return:	Success:	The object ID of the new dataset.  At this
 *				point, the dataset is ready to receive its
 *				raw data.  Attempting to read raw data from
 *				the dataset will probably return the fill
 *				value.	The dataset should be linked into
 *                              the group hierarchy before being closed or
 *                              it will be deleted.  The dataset should be
 *                              closed when the caller is no longer interested
 *                              in it.
 *
 *		Failure:	FAIL
 *
 * Programmer:	James Laird
 *		Tuesday, January 24, 2006
 *
 *-------------------------------------------------------------------------
 */
hid_t
H5Dcreate_anon(hid_t loc_id, hid_t type_id, hid_t space_id, hid_t dcpl_id,
    hid_t dapl_id)
{
    void    *dset = NULL;       /* dset token from VOL plugin */
    void    *obj = NULL;        /* object token of loc_id */
    H5VL_t  *vol_plugin;        /* VOL plugin information */
    H5VL_loc_params_t loc_params;
    H5P_genplist_t  *plist;            /* Property list pointer */
    hid_t           ret_value;          /* Return value */

    FUNC_ENTER_API(FAIL)
    H5TRACE5("i", "iiiii", loc_id, type_id, space_id, dcpl_id, dapl_id);

    /* Check arguments */
    if(H5P_DEFAULT == dcpl_id)
        dcpl_id = H5P_DATASET_CREATE_DEFAULT;
    else
        if(TRUE != H5P_isa_class(dcpl_id, H5P_DATASET_CREATE))
            HGOTO_ERROR(H5E_ARGS, H5E_BADTYPE, FAIL, "not dataset create property list ID")

    /* Get correct property list */
    if(H5P_DEFAULT == dapl_id)
        dapl_id = H5P_DATASET_ACCESS_DEFAULT;
    else
        if(TRUE != H5P_isa_class(dapl_id, H5P_DATASET_ACCESS))
            HGOTO_ERROR(H5E_ARGS, H5E_BADTYPE, FAIL, "not dataset access property list")

    /* Get the plist structure */
    if(NULL == (plist = (H5P_genplist_t *)H5I_object(dcpl_id)))
        HGOTO_ERROR(H5E_ATOM, H5E_BADATOM, FAIL, "can't find object for ID")

    /* set creation properties */
    if(H5P_set(plist, H5VL_DSET_TYPE_ID, &type_id) < 0)
        HGOTO_ERROR(H5E_PLIST, H5E_CANTGET, FAIL, "can't set property value for datatype id")
    if(H5P_set(plist, H5VL_DSET_SPACE_ID, &space_id) < 0)
        HGOTO_ERROR(H5E_PLIST, H5E_CANTGET, FAIL, "can't set property value for space id")

    loc_params.type = H5VL_OBJECT_BY_SELF;
    loc_params.obj_type = H5I_get_type(loc_id);

    /* get the file object */
    if(NULL == (obj = (void *)H5VL_get_object(loc_id)))
        HGOTO_ERROR(H5E_ARGS, H5E_BADTYPE, FAIL, "invalid file identifier")

    /* get the plugin pointer */
    if (NULL == (vol_plugin = (H5VL_t *)H5I_get_aux(loc_id)))
        HGOTO_ERROR(H5E_ARGS, H5E_BADTYPE, FAIL, "ID does not contain VOL information")

    /* Create the dataset through the VOL */
    if(NULL == (dset = H5VL_dataset_create(obj, loc_params, vol_plugin, NULL, dcpl_id, dapl_id, H5AC_dxpl_id, H5_EVENT_STACK_NULL)))
	HGOTO_ERROR(H5E_DATASET, H5E_CANTINIT, FAIL, "unable to create dataset")

    /* Get an atom for the dataset */
    if((ret_value = H5I_register2(H5I_DATASET, dset, vol_plugin, TRUE)) < 0)
	HGOTO_ERROR(H5E_ATOM, H5E_CANTREGISTER, FAIL, "unable to atomize dataset handle")

done:
    if (ret_value < 0 && dset)
        if(H5VL_dataset_close (dset, vol_plugin, H5AC_dxpl_id, H5_EVENT_STACK_NULL) < 0)
            HDONE_ERROR(H5E_DATASET, H5E_CLOSEERROR, FAIL, "unable to release dataset")
    FUNC_LEAVE_API(ret_value)
} /* end H5Dcreate_anon() */


/*-------------------------------------------------------------------------
 * Function:	H5Dopen2
 *
 * Purpose:	Finds a dataset named NAME at LOC_ID, opens it, and returns
 *		its ID.	 The dataset should be close when the caller is no
 *		longer interested in it.
 *
 *              Takes a dataset access property list
 *
 * Return:	Success:	A new dataset ID
 *		Failure:	FAIL
 *
 * Programmer:	James Laird
 *		Thursday, July 27, 2006
 *
 *-------------------------------------------------------------------------
 */
hid_t
H5Dopen2(hid_t loc_id, const char *name, hid_t dapl_id)
{
    void    *dset = NULL;       /* dset token from VOL plugin */
    void    *obj = NULL;        /* object token of loc_id */
    H5VL_t  *vol_plugin;        /* VOL plugin information */
    H5VL_loc_params_t loc_params;
    hid_t        ret_value;

    FUNC_ENTER_API(FAIL)
    H5TRACE3("i", "i*si", loc_id, name, dapl_id);

    /* Check args */
    if(!name || !*name)
        HGOTO_ERROR(H5E_ARGS, H5E_BADVALUE, FAIL, "no name")

    /* Get correct property list */
    if(H5P_DEFAULT == dapl_id)
        dapl_id = H5P_DATASET_ACCESS_DEFAULT;
    else
        if(TRUE != H5P_isa_class(dapl_id, H5P_DATASET_ACCESS))
            HGOTO_ERROR(H5E_ARGS, H5E_BADTYPE, FAIL, "not dataset access property list")

    loc_params.type = H5VL_OBJECT_BY_SELF;
    loc_params.obj_type = H5I_get_type(loc_id);

    /* get the file object */
    if(NULL == (obj = (void *)H5VL_get_object(loc_id)))
        HGOTO_ERROR(H5E_ARGS, H5E_BADTYPE, FAIL, "invalid file identifier")

    /* get the plugin pointer */
    if (NULL == (vol_plugin = (H5VL_t *)H5I_get_aux(loc_id)))
        HGOTO_ERROR(H5E_ARGS, H5E_BADTYPE, FAIL, "ID does not contain VOL information")

    /* Create the dataset through the VOL */
    if(NULL == (dset = H5VL_dataset_open(obj, loc_params, vol_plugin, name, dapl_id, H5AC_dxpl_id, H5_EVENT_STACK_NULL)))
	HGOTO_ERROR(H5E_DATASET, H5E_CANTINIT, FAIL, "unable to create dataset")

    /* Get an atom for the dataset */
    if((ret_value = H5I_register2(H5I_DATASET, dset, vol_plugin, TRUE)) < 0)
	HGOTO_ERROR(H5E_ATOM, H5E_CANTREGISTER, FAIL, "unable to atomize dataset handle")

done:
    if (ret_value < 0 && dset)
        if(H5VL_dataset_close (dset, vol_plugin, H5AC_dxpl_id, H5_EVENT_STACK_NULL) < 0)
            HDONE_ERROR(H5E_DATASET, H5E_CLOSEERROR, FAIL, "unable to release dataset")
    FUNC_LEAVE_API(ret_value)
} /* end H5Dopen2() */


/*-------------------------------------------------------------------------
 * Function:	H5Dclose
 *
 * Purpose:	Closes access to a dataset (DATASET_ID) and releases
 *		resources used by it. It is illegal to subsequently use that
 *		same dataset ID in calls to other dataset functions.
 *
 * Return:	Non-negative on success/Negative on failure
 *
 * Programmer:	Robb Matzke
 *		Thursday, December  4, 1997
 *
 *-------------------------------------------------------------------------
 */
herr_t
H5Dclose(hid_t dset_id)
{
    herr_t       ret_value = SUCCEED;   /* Return value */

    FUNC_ENTER_API(FAIL)
    H5TRACE1("e", "i", dset_id);

    /* Check args */
    if(H5I_DATASET != H5I_get_type(dset_id))
        HGOTO_ERROR(H5E_ARGS, H5E_BADTYPE, FAIL, "not a dataset")

    /*
     * Decrement the counter on the dataset.  It will be freed if the count
     * reaches zero.  
     *
     * Pass in TRUE for the 3rd parameter to tell the function to remove
     * dataset's ID even though the freeing function might fail.  Please
     * see the comments in H5I_dec_ref for details. (SLU - 2010/9/7)
     */
    if(H5I_dec_app_ref_always_close(dset_id) < 0)
	HGOTO_ERROR(H5E_DATASET, H5E_CANTDEC, FAIL, "can't decrement count on dataset ID")

done:
    FUNC_LEAVE_API(ret_value)
} /* end H5Dclose() */


/*-------------------------------------------------------------------------
 * Function:	H5Dget_space
 *
 * Purpose:	Returns a copy of the file dataspace for a dataset.
 *
 * Return:	Success:	ID for a copy of the dataspace.  The data
 *				space should be released by calling
 *				H5Sclose().
 *
 *		Failure:	FAIL
 *
 * Programmer:	Robb Matzke
 *		Wednesday, January 28, 1998
 *
 *-------------------------------------------------------------------------
 */
hid_t
H5Dget_space(hid_t dset_id)
{
<<<<<<< HEAD
    H5VL_t     *vol_plugin;
    void       *dset;
    hid_t	ret_value = FAIL;
=======
    H5D_t	*dset = NULL;
    hid_t	ret_value;
>>>>>>> 1ebce1bf

    FUNC_ENTER_API(FAIL)
    H5TRACE1("i", "i", dset_id);

    /* Check args */
    if(NULL == (dset = (void *)H5I_object_verify(dset_id, H5I_DATASET)))
        HGOTO_ERROR(H5E_ARGS, H5E_BADTYPE, FAIL, "invalid dataset identifier")
    /* get the plugin pointer */
    if (NULL == (vol_plugin = (H5VL_t *)H5I_get_aux(dset_id)))
        HGOTO_ERROR(H5E_ARGS, H5E_BADTYPE, FAIL, "ID does not contain VOL information")

<<<<<<< HEAD
    /* get the dataspace through the VOL */
    if(H5VL_dataset_get(dset, vol_plugin, H5VL_DATASET_GET_SPACE, H5AC_dxpl_id, 
			H5_EVENT_STACK_NULL, &ret_value) < 0)
        HGOTO_ERROR(H5E_INTERNAL, H5E_CANTGET, FAIL, "unable to get data space")
=======
    if((ret_value = H5D_get_space(dset)) < 0)
	HGOTO_ERROR(H5E_DATASET, H5E_CANTINIT, FAIL, "unable to get dataspace")
>>>>>>> 1ebce1bf

done:
    FUNC_LEAVE_API(ret_value)
}


/*-------------------------------------------------------------------------
 * Function:	H5Dget_space_status
 *
 * Purpose:	Returns the status of dataspace allocation.
 *
 * Return:
 *		Success:	Non-negative
 *
 *		Failture:	Negative
 *
 * Programmer:	Raymond Lu
 *
 *-------------------------------------------------------------------------
 */
herr_t
H5Dget_space_status(hid_t dset_id, H5D_space_status_t *allocation)
{
    H5VL_t     *vol_plugin;
    void       *dset;
    herr_t 	ret_value = SUCCEED;

    FUNC_ENTER_API(FAIL)
    H5TRACE2("e", "i*Ds", dset_id, allocation);

<<<<<<< HEAD
    /* Check args */
    if(NULL == (dset = (void *)H5I_object_verify(dset_id, H5I_DATASET)))
        HGOTO_ERROR(H5E_ARGS, H5E_BADTYPE, FAIL, "invalid dataset identifier")
    /* get the plugin pointer */
    if (NULL == (vol_plugin = (H5VL_t *)H5I_get_aux(dset_id)))
        HGOTO_ERROR(H5E_ARGS, H5E_BADTYPE, FAIL, "ID does not contain VOL information")
=======
    /* Check arguments */
    if(NULL == (dset = (H5D_t *)H5I_object_verify(dset_id, H5I_DATASET)))
	HGOTO_ERROR(H5E_ARGS, H5E_BADTYPE, FAIL, "not a dataset")
>>>>>>> 1ebce1bf

    /* Read data space address through the VOL and return */
    if((ret_value = H5VL_dataset_get(dset, vol_plugin, H5VL_DATASET_GET_SPACE_STATUS, 
                                     H5AC_dxpl_id, H5_EVENT_STACK_NULL, allocation)) < 0)
        HGOTO_ERROR(H5E_INTERNAL, H5E_CANTGET, FAIL, "unable to get space status")

done:
    FUNC_LEAVE_API(ret_value)
}


/*-------------------------------------------------------------------------
 * Function:	H5Dget_type
 *
 * Purpose:	Returns a copy of the file datatype for a dataset.
 *
 * Return:	Success:	ID for a copy of the datatype.	 The data
 *				type should be released by calling
 *				H5Tclose().
 *
 *		Failure:	FAIL
 *
 * Programmer:	Robb Matzke
 *		Tuesday, February  3, 1998
 *
 *-------------------------------------------------------------------------
 */
hid_t
H5Dget_type(hid_t dset_id)
{
<<<<<<< HEAD
    H5VL_t     *vol_plugin;
    void       *dset;
    hid_t	ret_value = FAIL;              /* Return value */
=======

    H5D_t	*dset;                  /* Dataset */
    hid_t	ret_value;              /* Return value */
>>>>>>> 1ebce1bf

    FUNC_ENTER_API(FAIL)
    H5TRACE1("i", "i", dset_id);

    /* Check args */
<<<<<<< HEAD
    if(NULL == (dset = (void *)H5I_object_verify(dset_id, H5I_DATASET)))
        HGOTO_ERROR(H5E_ARGS, H5E_BADTYPE, FAIL, "invalid dataset identifier")
    /* get the plugin pointer */
    if (NULL == (vol_plugin = (H5VL_t *)H5I_get_aux(dset_id)))
        HGOTO_ERROR(H5E_ARGS, H5E_BADTYPE, FAIL, "ID does not contain VOL information")

    /* get the datatype through the VOL */
    if(H5VL_dataset_get(dset, vol_plugin, H5VL_DATASET_GET_TYPE, H5AC_dxpl_id, H5_EVENT_STACK_NULL, &ret_value) < 0)
        HGOTO_ERROR(H5E_INTERNAL, H5E_CANTGET, FAIL, "unable to get datatype")
=======
    if(NULL == (dset = (H5D_t *)H5I_object_verify(dset_id, H5I_DATASET)))
	HGOTO_ERROR(H5E_ARGS, H5E_BADTYPE, FAIL, "not a dataset")

    if((ret_value = H5D_get_type(dset)) < 0)
	HGOTO_ERROR(H5E_DATASET, H5E_CANTINIT, FAIL, "unable to get dataspace")
>>>>>>> 1ebce1bf

done:
    FUNC_LEAVE_API(ret_value)
} /* end H5Dget_type() */


/*-------------------------------------------------------------------------
 * Function:	H5Dget_create_plist
 *
 * Purpose:	Returns a copy of the dataset creation property list.
 *
 * Return:	Success:	ID for a copy of the dataset creation
 *				property list.  The template should be
 *				released by calling H5P_close().
 *
 *		Failure:	FAIL
 *
 * Programmer:	Robb Matzke
 *		Tuesday, February  3, 1998
 *
 *-------------------------------------------------------------------------
 */
hid_t
H5Dget_create_plist(hid_t dset_id)
{
    H5VL_t     *vol_plugin;
    void       *dset;
    hid_t       ret_value = FAIL;              /* Return value */

    FUNC_ENTER_API(FAIL)
    H5TRACE1("i", "i", dset_id);

    /* Check args */
    if(NULL == (dset = (void *)H5I_object_verify(dset_id, H5I_DATASET)))
        HGOTO_ERROR(H5E_ARGS, H5E_BADTYPE, FAIL, "invalid dataset identifier")
    /* get the plugin pointer */
    if (NULL == (vol_plugin = (H5VL_t *)H5I_get_aux(dset_id)))
        HGOTO_ERROR(H5E_ARGS, H5E_BADTYPE, FAIL, "ID does not contain VOL information")

<<<<<<< HEAD
    if(H5VL_dataset_get(dset, vol_plugin, H5VL_DATASET_GET_DCPL, H5AC_dxpl_id, 
                        H5_EVENT_STACK_NULL, &ret_value) < 0)
        HGOTO_ERROR(H5E_INTERNAL, H5E_CANTGET, FAIL, "unable to get dataset creation properties")
=======
    if((ret_value = H5D_get_create_plist(dataset)) < 0)
	HGOTO_ERROR(H5E_DATASET, H5E_CANTGET, FAIL, "Can't get creation plist")
>>>>>>> 1ebce1bf

done:
    FUNC_LEAVE_API(ret_value)
} /* end H5Dget_create_plist() */


/*-------------------------------------------------------------------------
 * Function:	H5Dget_access_plist
 *
 * Purpose:	Returns a copy of the dataset creation property list.
 *
 * Description: H5Dget_access_plist returns the dataset access property
 *      list identifier of the specified dataset.
 *
 *      The chunk cache parameters in the returned property lists will be
 *      those used by the dataset.  If the properties in the file access
 *      property list were used to determine the dataset’s chunk cache
 *      configuration, then those properties will be present in the
 *      returned dataset access property list.  If the dataset does not
 *      use a chunked layout, then the chunk cache properties will be set
 *      to the default.  The chunk cache properties in the returned list
 *      are considered to be “set”, and any use of this list will override
 *      the corresponding properties in the file’s file access property
 *      list.
 *
 *      All link access properties in the returned list will be set to the
 *      default values.
 *
 * Return:	Success:	ID for a copy of the dataset access
 *				property list.  The template should be
 *				released by calling H5Pclose().
 *
 *		Failure:	FAIL
 *
 * Programmer:	Neil Fortner
 *		Wednesday, October 29, 2008
 *
 *-------------------------------------------------------------------------
 */
hid_t
H5Dget_access_plist(hid_t dset_id)
{
<<<<<<< HEAD
    H5VL_t     *vol_plugin;
    void       *dset;
    hid_t           ret_value = FAIL;      /* Return value */
=======
    H5D_t           *dset;          /* Dataset structure */
    hid_t           ret_value;      /* Return value */
>>>>>>> 1ebce1bf

    FUNC_ENTER_API(FAIL)
    H5TRACE1("i", "i", dset_id);

    /* Check args */
    if(NULL == (dset = (void *)H5I_object_verify(dset_id, H5I_DATASET)))
        HGOTO_ERROR(H5E_ARGS, H5E_BADTYPE, FAIL, "invalid dataset identifier")
    /* get the plugin pointer */
    if (NULL == (vol_plugin = (H5VL_t *)H5I_get_aux(dset_id)))
        HGOTO_ERROR(H5E_ARGS, H5E_BADTYPE, FAIL, "ID does not contain VOL information")

<<<<<<< HEAD
    if(H5VL_dataset_get(dset, vol_plugin, H5VL_DATASET_GET_DAPL, H5AC_dxpl_id, H5_EVENT_STACK_NULL, &ret_value) < 0)
        HGOTO_ERROR(H5E_INTERNAL, H5E_CANTGET, FAIL, "unable to get dataset access properties")

done:

=======
    if((ret_value = H5D_get_access_plist(dset)) < 0)
	HGOTO_ERROR(H5E_DATASET, H5E_CANTGET, FAIL, "Can't get access plist")

done:
>>>>>>> 1ebce1bf
    FUNC_LEAVE_API(ret_value)
} /* end H5Dget_access_plist() */


/*-------------------------------------------------------------------------
 * Function:	H5Dget_storage_size
 *
 * Purpose:	Returns the amount of storage that is required for the
 *		dataset. For chunked datasets this is the number of allocated
 *		chunks times the chunk size.
 *
 * Return:	Success:	The amount of storage space allocated for the
 *				dataset, not counting meta data. The return
 *				value may be zero if no data has been stored.
 *
 *		Failure:	Zero
 *
 * Programmer:	Robb Matzke
 *              Wednesday, April 21, 1999
 *
 *-------------------------------------------------------------------------
 */
hsize_t
H5Dget_storage_size(hid_t dset_id)
{
    H5VL_t     *vol_plugin;
    void       *dset;
    hsize_t	ret_value;      /* Return value */

    FUNC_ENTER_API(0)
    H5TRACE1("h", "i", dset_id);

    /* Check args */
    if(NULL == (dset = (void *)H5I_object_verify(dset_id, H5I_DATASET)))
        HGOTO_ERROR(H5E_ARGS, H5E_BADTYPE, FAIL, "invalid dataset identifier")
    /* get the plugin pointer */
    if (NULL == (vol_plugin = (H5VL_t *)H5I_get_aux(dset_id)))
        HGOTO_ERROR(H5E_ARGS, H5E_BADTYPE, FAIL, "ID does not contain VOL information")

    /* get storage size through the VOL */
    if(H5VL_dataset_get(dset, vol_plugin, H5VL_DATASET_GET_STORAGE_SIZE, H5AC_dxpl_id, H5_EVENT_STACK_NULL, &ret_value) < 0)
        HGOTO_ERROR(H5E_INTERNAL, H5E_CANTGET, 0, "unable to get storage size")

done:
    FUNC_LEAVE_API(ret_value)
} /* end H5Dget_storage_size() */


/*-------------------------------------------------------------------------
 * Function:	H5Dget_offset
 *
 * Purpose:	Returns the address of dataset in file.
 *
 * Return:	Success:        the address of dataset
 *
 *		Failure:	HADDR_UNDEF
 *
 * Programmer:  Raymond Lu
 *              November 6, 2002
 *
 *-------------------------------------------------------------------------
 */
haddr_t
H5Dget_offset(hid_t dset_id)
{
    H5VL_t     *vol_plugin;
    void       *dset;
    haddr_t	ret_value;      /* Return value */

    FUNC_ENTER_API(HADDR_UNDEF)
    H5TRACE1("a", "i", dset_id);

    /* Check args */
    if(NULL == (dset = (void *)H5I_object_verify(dset_id, H5I_DATASET)))
        HGOTO_ERROR(H5E_ARGS, H5E_BADTYPE, FAIL, "invalid dataset identifier")
    /* get the plugin pointer */
    if (NULL == (vol_plugin = (H5VL_t *)H5I_get_aux(dset_id)))
        HGOTO_ERROR(H5E_ARGS, H5E_BADTYPE, FAIL, "ID does not contain VOL information")

    /* get offset through the VOL */
    if(H5VL_dataset_get(dset, vol_plugin, H5VL_DATASET_GET_OFFSET, H5AC_dxpl_id, H5_EVENT_STACK_NULL, &ret_value) < 0)
        HGOTO_ERROR(H5E_INTERNAL, H5E_CANTGET, HADDR_UNDEF, "unable to get offset")

done:
    FUNC_LEAVE_API(ret_value)
} /* end H5Dget_offset() */


/*-------------------------------------------------------------------------
 * Function:	H5Diterate
 *
 * Purpose:	This routine iterates over all the elements selected in a memory
 *      buffer.  The callback function is called once for each element selected
 *      in the dataspace.  The selection in the dataspace is modified so
 *      that any elements already iterated over are removed from the selection
 *      if the iteration is interrupted (by the H5D_operator_t function
 *      returning non-zero) in the "middle" of the iteration and may be
 *      re-started by the user where it left off.
 *
 *      NOTE: Until "subtracting" elements from a selection is implemented,
 *          the selection is not modified.
 *
 * Parameters:
 *      void *buf;          IN/OUT: Pointer to the buffer in memory containing
 *                              the elements to iterate over.
 *      hid_t type_id;      IN: Datatype ID for the elements stored in BUF.
 *      hid_t space_id;     IN: Dataspace ID for BUF, also contains the
 *                              selection to iterate over.
 *      H5D_operator_t op; IN: Function pointer to the routine to be
 *                              called for each element in BUF iterated over.
 *      void *operator_data;    IN/OUT: Pointer to any user-defined data
 *                              associated with the operation.
 *
 * Operation information:
 *      H5D_operator_t is defined as:
 *          typedef herr_t (*H5D_operator_t)(void *elem, hid_t type_id,
 *              unsigned ndim, const hsize_t *point, void *operator_data);
 *
 *      H5D_operator_t parameters:
 *          void *elem;         IN/OUT: Pointer to the element in memory containing
 *                                  the current point.
 *          hid_t type_id;      IN: Datatype ID for the elements stored in ELEM.
 *          unsigned ndim;       IN: Number of dimensions for POINT array
 *          const hsize_t *point; IN: Array containing the location of the element
 *                                  within the original dataspace.
 *          void *operator_data;    IN/OUT: Pointer to any user-defined data
 *                                  associated with the operation.
 *
 *      The return values from an operator are:
 *          Zero causes the iterator to continue, returning zero when all
 *              elements have been processed.
 *          Positive causes the iterator to immediately return that positive
 *              value, indicating short-circuit success.  The iterator can be
 *              restarted at the next element.
 *          Negative causes the iterator to immediately return that value,
 *              indicating failure. The iterator can be restarted at the next
 *              element.
 *
 * Return:	Returns the return value of the last operator if it was non-zero,
 *          or zero if all elements were processed. Otherwise returns a
 *          negative value.
 *
 * Programmer:	Quincey Koziol
 *              Friday, June 11, 1999
 *
 *-------------------------------------------------------------------------
 */
herr_t
H5Diterate(void *buf, hid_t type_id, hid_t space_id, H5D_operator_t op,
        void *operator_data)
{
    H5S_t *space;               /* Dataspace for iteration */
    herr_t ret_value;           /* Return value */

    FUNC_ENTER_API(FAIL)
    H5TRACE5("e", "*xiix*x", buf, type_id, space_id, op, operator_data);

    /* Check args */
    if(NULL == op)
        HGOTO_ERROR(H5E_ARGS, H5E_BADVALUE, FAIL, "invalid operator")
    if(NULL == buf)
        HGOTO_ERROR(H5E_ARGS, H5E_BADVALUE, FAIL, "invalid buffer")
    if(H5I_DATATYPE != H5I_get_type(type_id))
        HGOTO_ERROR(H5E_ARGS, H5E_BADTYPE, FAIL, "invalid datatype")
    if(NULL == (space = (H5S_t *)H5I_object_verify(space_id, H5I_DATASPACE)))
        HGOTO_ERROR(H5E_ARGS, H5E_BADTYPE, FAIL, "invalid dataspace")
    if(!(H5S_has_extent(space)))
        HGOTO_ERROR(H5E_ARGS, H5E_BADVALUE, FAIL, "dataspace does not have extent set")

    ret_value = H5D__iterate(buf, type_id, space, op, operator_data);

done:
    FUNC_LEAVE_API(ret_value)
}   /* end H5Diterate() */


/*-------------------------------------------------------------------------
 * Function:	H5Dvlen_reclaim
 *
 * Purpose:	Frees the buffers allocated for storing variable-length data
 *      in memory.  Only frees the VL data in the selection defined in the
 *      dataspace.  The dataset transfer property list is required to find the
 *      correct allocation/free methods for the VL data in the buffer.
 *
 * Return:	Non-negative on success, negative on failure
 *
 * Programmer:	Quincey Koziol
 *              Thursday, June 10, 1999
 *
 *-------------------------------------------------------------------------
 */
herr_t
H5Dvlen_reclaim(hid_t type_id, hid_t space_id, hid_t plist_id, void *buf)
{
    H5S_t *space;               /* Dataspace for iteration */
    herr_t ret_value;           /* Return value */

    FUNC_ENTER_API(FAIL)
    H5TRACE4("e", "iii*x", type_id, space_id, plist_id, buf);

    /* Check args */
    if((H5I_DATATYPE != H5I_get_type(type_id)) || 
       buf == NULL)
	HGOTO_ERROR(H5E_ARGS, H5E_BADVALUE, FAIL, "invalid argument")
    if(NULL == (space = (H5S_t *)H5I_object_verify(space_id, H5I_DATASPACE)))
        HGOTO_ERROR(H5E_ARGS, H5E_BADTYPE, FAIL, "invalid dataspace")
    if(!(H5S_has_extent(space)))
        HGOTO_ERROR(H5E_ARGS, H5E_BADVALUE, FAIL, "dataspace does not have extent set")

    /* Get the default dataset transfer property list if the user didn't provide one */
    if(H5P_DEFAULT == plist_id)
        plist_id = H5P_DATASET_XFER_DEFAULT;
    else
        if(TRUE != H5P_isa_class(plist_id, H5P_DATASET_XFER))
            HGOTO_ERROR(H5E_ARGS, H5E_BADTYPE, FAIL, "not xfer parms")

    /* Call internal routine */
    ret_value = H5D_vlen_reclaim(type_id, space, plist_id, buf);

done:
    FUNC_LEAVE_API(ret_value)
}   /* end H5Dvlen_reclaim() */


/*-------------------------------------------------------------------------
 * Function:	H5Dvlen_get_buf_size
 *
 * Purpose:	This routine checks the number of bytes required to store the VL
 *      data from the dataset, using the space_id for the selection in the
 *      dataset on disk and the type_id for the memory representation of the
 *      VL data, in memory.  The *size value is modified according to how many
 *      bytes are required to store the VL data in memory.
 *
 * Implementation: This routine actually performs the read with a custom
 *      memory manager which basically just counts the bytes requested and
 *      uses a temporary memory buffer (through the H5FL API) to make certain
 *      enough space is available to perform the read.  Then the temporary
 *      buffer is released and the number of bytes allocated is returned.
 *      Kinda kludgy, but easier than the other method of trying to figure out
 *      the sizes without actually reading the data in... - QAK
 *
 * Return:	Non-negative on success, negative on failure
 *
 * Programmer:	Quincey Koziol
 *              Wednesday, August 11, 1999
 *
 *-------------------------------------------------------------------------
 */
herr_t
H5Dvlen_get_buf_size(hid_t dataset_id, hid_t type_id, hid_t space_id,
        hsize_t *size)
{
    H5D_vlen_bufsize_t vlen_bufsize = {0, 0, 0, 0, 0, 0, 0, 0};
    H5VL_t *vol_plugin;         /* VOL plugin this object belongs to */
    void  *dset;                /* Dataset for operation */
    H5S_t *mspace = NULL;       /* Memory dataspace */
    char bogus;                 /* bogus value to pass to H5Diterate() */
    H5S_t *space;               /* Dataspace for iteration */
    H5P_genplist_t  *plist;     /* Property list */
    herr_t ret_value;           /* Return value */

    FUNC_ENTER_API(FAIL)
    H5TRACE4("e", "iii*h", dataset_id, type_id, space_id, size);

    /* Check args */
    if(H5I_DATASET != H5I_get_type(dataset_id) ||
       (H5I_DATATYPE != H5I_get_type(type_id)) || size == NULL)
        HGOTO_ERROR(H5E_ARGS, H5E_BADVALUE, FAIL, "invalid argument")
    /* get the plugin pointer */
    if (NULL == (vol_plugin = (H5VL_t *)H5I_get_aux(dataset_id)))
        HGOTO_ERROR(H5E_ARGS, H5E_BADTYPE, FAIL, "ID does not contain VOL information")
    /* get the dataset object */
    if(NULL == (dset = (void *)H5I_object(dataset_id)))
        HGOTO_ERROR(H5E_ARGS, H5E_BADTYPE, FAIL, "invalid dataset identifier")
    if(NULL == (space = (H5S_t *)H5I_object_verify(space_id, H5I_DATASPACE)))
        HGOTO_ERROR(H5E_ARGS, H5E_BADTYPE, FAIL, "invalid dataspace")
    if(!(H5S_has_extent(space)))
        HGOTO_ERROR(H5E_ARGS, H5E_BADVALUE, FAIL, "dataspace does not have extent set")

    /* Save the dataset & VOL plugin */
    vlen_bufsize.dset = dset;
    vlen_bufsize.vol_plugin = vol_plugin;

    vlen_bufsize.fspace_id = FAIL;
    vlen_bufsize.mspace_id = FAIL;

    /* Get a copy of the dataspace ID */
    if(H5VL_dataset_get(dset, vol_plugin, H5VL_DATASET_GET_SPACE, H5AC_dxpl_id, 
		        H5_EVENT_STACK_NULL, &vlen_bufsize.fspace_id) < 0)
        HGOTO_ERROR(H5E_DATASPACE, H5E_CANTCOPY, FAIL, "can't copy dataspace")

    /* Create a scalar for the memory dataspace */
    if(NULL == (mspace = H5S_create(H5S_SCALAR)))
        HGOTO_ERROR(H5E_DATASPACE, H5E_CANTCREATE, FAIL, "can't create dataspace")
    /* Atomize */
    if((vlen_bufsize.mspace_id = H5I_register (H5I_DATASPACE, mspace, TRUE)) < 0)
        HGOTO_ERROR(H5E_ATOM, H5E_CANTREGISTER, FAIL, "unable to register dataspace atom")

    /* Grab the temporary buffers required */
    if(NULL == (vlen_bufsize.fl_tbuf = H5FL_BLK_MALLOC(vlen_fl_buf, (size_t)1)))
        HGOTO_ERROR(H5E_RESOURCE, H5E_NOSPACE, FAIL, "no temporary buffers available")
    if(NULL == (vlen_bufsize.vl_tbuf = H5FL_BLK_MALLOC(vlen_vl_buf, (size_t)1)))
        HGOTO_ERROR(H5E_RESOURCE, H5E_NOSPACE, FAIL, "no temporary buffers available")

    /* Change to the custom memory allocation routines for reading VL data */
    if((vlen_bufsize.xfer_pid = H5P_create_id(H5P_CLS_DATASET_XFER_g, FALSE)) < 0)
        HGOTO_ERROR(H5E_PLIST, H5E_CANTCREATE, FAIL, "no dataset xfer plists available")

    /* Get the property list struct */
    if(NULL == (plist = (H5P_genplist_t *)H5I_object(vlen_bufsize.xfer_pid)))
        HGOTO_ERROR(H5E_ARGS, H5E_BADTYPE, FAIL, "not a dataset transfer property list")

    /* Set the memory manager to the special allocation routine */
    if(H5P_set_vlen_mem_manager(plist, H5D__vlen_get_buf_size_alloc, &vlen_bufsize, NULL, NULL) < 0)
        HGOTO_ERROR(H5E_PLIST, H5E_CANTINIT, FAIL, "can't set VL data allocation routine")

    /* Set the initial number of bytes required */
    vlen_bufsize.size = 0;

    /* Call H5D__iterate with args, etc. */
    ret_value = H5D__iterate(&bogus, type_id, space, H5D__vlen_get_buf_size, &vlen_bufsize);

    /* Get the size if we succeeded */
    if(ret_value >= 0)
        *size = vlen_bufsize.size;

done:
    if(ret_value < 0) {
        if(mspace && H5S_close(mspace) < 0)
            HDONE_ERROR(H5E_DATASPACE, H5E_CANTRELEASE, FAIL, "unable to release dataspace")
    } /* end if */

    if(vlen_bufsize.fspace_id && H5I_dec_app_ref(vlen_bufsize.fspace_id) < 0)
        HGOTO_ERROR(H5E_DATASPACE, H5E_CANTDEC, FAIL, "problem freeing id")
    if(vlen_bufsize.mspace_id && H5I_dec_app_ref(vlen_bufsize.mspace_id) < 0)
        HGOTO_ERROR(H5E_DATASPACE, H5E_CANTDEC, FAIL, "problem freeing id")
    if(vlen_bufsize.fl_tbuf != NULL)
        vlen_bufsize.fl_tbuf = H5FL_BLK_FREE(vlen_fl_buf, vlen_bufsize.fl_tbuf);
    if(vlen_bufsize.vl_tbuf != NULL)
        vlen_bufsize.vl_tbuf = H5FL_BLK_FREE(vlen_vl_buf, vlen_bufsize.vl_tbuf);
    if(vlen_bufsize.xfer_pid > 0 && H5I_dec_ref(vlen_bufsize.xfer_pid) < 0)
        HDONE_ERROR(H5E_DATASET, H5E_CANTDEC, FAIL, "unable to decrement ref count on property list")

    FUNC_LEAVE_API(ret_value)
}   /* end H5Dvlen_get_buf_size() */


/*-------------------------------------------------------------------------
 * Function:	H5Dset_extent
 *
 * Purpose:	Modifies the dimensions of a dataset.
 *		Can change to a smaller dimension.
 *
 * Return:	Non-negative on success, negative on failure
 *
 * Programmer:  Pedro Vicente, pvn@ncsa.uiuc.edu
 *              April 9, 2002
 *
 *-------------------------------------------------------------------------
 */
herr_t
H5Dset_extent(hid_t dset_id, const hsize_t size[])
{
    H5VL_t     *vol_plugin;
    void       *dset;
    herr_t ret_value = SUCCEED; /* Return value */

    FUNC_ENTER_API(FAIL)
    H5TRACE2("e", "i*h", dset_id, size);

    /* Check args */
    if(NULL == (dset = (void *)H5I_object_verify(dset_id, H5I_DATASET)))
        HGOTO_ERROR(H5E_ARGS, H5E_BADTYPE, FAIL, "invalid dataset identifier")

    if(!size)
        HGOTO_ERROR(H5E_ARGS, H5E_BADVALUE, FAIL, "no size specified")

    /* get the plugin pointer */
    if (NULL == (vol_plugin = (H5VL_t *)H5I_get_aux(dset_id)))
        HGOTO_ERROR(H5E_ARGS, H5E_BADTYPE, FAIL, "ID does not contain VOL information")

    /* set the extent through the VOL */
    if((ret_value = H5VL_dataset_set_extent(dset, vol_plugin, size, H5AC_dxpl_id, H5_EVENT_STACK_NULL)) < 0)
	HGOTO_ERROR(H5E_DATASET, H5E_CANTINIT, FAIL, "unable to set extent of dataset")

done:
        FUNC_LEAVE_API(ret_value)
} /* end H5Dset_extent() */


/*-------------------------------------------------------------------------
 * Function:	H5D_close_dataset
 *
 * Purpose:	Called when the ref count reaches zero on the dataset_id
 *
 * Return:	Success:	Non-negative
 *
 *		Failure:	Negative
 *
 * Programmer:	Mohamad Chaarawi
 *              June 2012
 *
 *-------------------------------------------------------------------------
 */
herr_t
H5D_close_dataset(void *dset, H5VL_t *vol_plugin)
{
    herr_t              ret_value = SUCCEED;    /* Return value */

    FUNC_ENTER_NOAPI_NOINIT

    /* Close the dataset through the VOL*/
    if((ret_value = H5VL_dataset_close(dset, vol_plugin, H5AC_dxpl_id, H5_EVENT_STACK_NULL)) < 0)
	HGOTO_ERROR(H5E_DATASET, H5E_CLOSEERROR, FAIL, "unable to close dataset")

done:
    FUNC_LEAVE_NOAPI(ret_value)
} /* end H5D_close_dataset() */<|MERGE_RESOLUTION|>--- conflicted
+++ resolved
@@ -456,14 +456,9 @@
 hid_t
 H5Dget_space(hid_t dset_id)
 {
-<<<<<<< HEAD
     H5VL_t     *vol_plugin;
     void       *dset;
     hid_t	ret_value = FAIL;
-=======
-    H5D_t	*dset = NULL;
-    hid_t	ret_value;
->>>>>>> 1ebce1bf
 
     FUNC_ENTER_API(FAIL)
     H5TRACE1("i", "i", dset_id);
@@ -475,15 +470,10 @@
     if (NULL == (vol_plugin = (H5VL_t *)H5I_get_aux(dset_id)))
         HGOTO_ERROR(H5E_ARGS, H5E_BADTYPE, FAIL, "ID does not contain VOL information")
 
-<<<<<<< HEAD
     /* get the dataspace through the VOL */
     if(H5VL_dataset_get(dset, vol_plugin, H5VL_DATASET_GET_SPACE, H5AC_dxpl_id, 
 			H5_EVENT_STACK_NULL, &ret_value) < 0)
         HGOTO_ERROR(H5E_INTERNAL, H5E_CANTGET, FAIL, "unable to get data space")
-=======
-    if((ret_value = H5D_get_space(dset)) < 0)
-	HGOTO_ERROR(H5E_DATASET, H5E_CANTINIT, FAIL, "unable to get dataspace")
->>>>>>> 1ebce1bf
 
 done:
     FUNC_LEAVE_API(ret_value)
@@ -515,18 +505,12 @@
     FUNC_ENTER_API(FAIL)
     H5TRACE2("e", "i*Ds", dset_id, allocation);
 
-<<<<<<< HEAD
     /* Check args */
     if(NULL == (dset = (void *)H5I_object_verify(dset_id, H5I_DATASET)))
         HGOTO_ERROR(H5E_ARGS, H5E_BADTYPE, FAIL, "invalid dataset identifier")
     /* get the plugin pointer */
     if (NULL == (vol_plugin = (H5VL_t *)H5I_get_aux(dset_id)))
         HGOTO_ERROR(H5E_ARGS, H5E_BADTYPE, FAIL, "ID does not contain VOL information")
-=======
-    /* Check arguments */
-    if(NULL == (dset = (H5D_t *)H5I_object_verify(dset_id, H5I_DATASET)))
-	HGOTO_ERROR(H5E_ARGS, H5E_BADTYPE, FAIL, "not a dataset")
->>>>>>> 1ebce1bf
 
     /* Read data space address through the VOL and return */
     if((ret_value = H5VL_dataset_get(dset, vol_plugin, H5VL_DATASET_GET_SPACE_STATUS, 
@@ -558,21 +542,14 @@
 hid_t
 H5Dget_type(hid_t dset_id)
 {
-<<<<<<< HEAD
     H5VL_t     *vol_plugin;
     void       *dset;
     hid_t	ret_value = FAIL;              /* Return value */
-=======
-
-    H5D_t	*dset;                  /* Dataset */
-    hid_t	ret_value;              /* Return value */
->>>>>>> 1ebce1bf
 
     FUNC_ENTER_API(FAIL)
     H5TRACE1("i", "i", dset_id);
 
     /* Check args */
-<<<<<<< HEAD
     if(NULL == (dset = (void *)H5I_object_verify(dset_id, H5I_DATASET)))
         HGOTO_ERROR(H5E_ARGS, H5E_BADTYPE, FAIL, "invalid dataset identifier")
     /* get the plugin pointer */
@@ -582,13 +559,6 @@
     /* get the datatype through the VOL */
     if(H5VL_dataset_get(dset, vol_plugin, H5VL_DATASET_GET_TYPE, H5AC_dxpl_id, H5_EVENT_STACK_NULL, &ret_value) < 0)
         HGOTO_ERROR(H5E_INTERNAL, H5E_CANTGET, FAIL, "unable to get datatype")
-=======
-    if(NULL == (dset = (H5D_t *)H5I_object_verify(dset_id, H5I_DATASET)))
-	HGOTO_ERROR(H5E_ARGS, H5E_BADTYPE, FAIL, "not a dataset")
-
-    if((ret_value = H5D_get_type(dset)) < 0)
-	HGOTO_ERROR(H5E_DATASET, H5E_CANTINIT, FAIL, "unable to get dataspace")
->>>>>>> 1ebce1bf
 
 done:
     FUNC_LEAVE_API(ret_value)
@@ -629,14 +599,9 @@
     if (NULL == (vol_plugin = (H5VL_t *)H5I_get_aux(dset_id)))
         HGOTO_ERROR(H5E_ARGS, H5E_BADTYPE, FAIL, "ID does not contain VOL information")
 
-<<<<<<< HEAD
     if(H5VL_dataset_get(dset, vol_plugin, H5VL_DATASET_GET_DCPL, H5AC_dxpl_id, 
                         H5_EVENT_STACK_NULL, &ret_value) < 0)
         HGOTO_ERROR(H5E_INTERNAL, H5E_CANTGET, FAIL, "unable to get dataset creation properties")
-=======
-    if((ret_value = H5D_get_create_plist(dataset)) < 0)
-	HGOTO_ERROR(H5E_DATASET, H5E_CANTGET, FAIL, "Can't get creation plist")
->>>>>>> 1ebce1bf
 
 done:
     FUNC_LEAVE_API(ret_value)
@@ -680,14 +645,9 @@
 hid_t
 H5Dget_access_plist(hid_t dset_id)
 {
-<<<<<<< HEAD
     H5VL_t     *vol_plugin;
     void       *dset;
     hid_t           ret_value = FAIL;      /* Return value */
-=======
-    H5D_t           *dset;          /* Dataset structure */
-    hid_t           ret_value;      /* Return value */
->>>>>>> 1ebce1bf
 
     FUNC_ENTER_API(FAIL)
     H5TRACE1("i", "i", dset_id);
@@ -699,18 +659,10 @@
     if (NULL == (vol_plugin = (H5VL_t *)H5I_get_aux(dset_id)))
         HGOTO_ERROR(H5E_ARGS, H5E_BADTYPE, FAIL, "ID does not contain VOL information")
 
-<<<<<<< HEAD
     if(H5VL_dataset_get(dset, vol_plugin, H5VL_DATASET_GET_DAPL, H5AC_dxpl_id, H5_EVENT_STACK_NULL, &ret_value) < 0)
         HGOTO_ERROR(H5E_INTERNAL, H5E_CANTGET, FAIL, "unable to get dataset access properties")
 
 done:
-
-=======
-    if((ret_value = H5D_get_access_plist(dset)) < 0)
-	HGOTO_ERROR(H5E_DATASET, H5E_CANTGET, FAIL, "Can't get access plist")
-
-done:
->>>>>>> 1ebce1bf
     FUNC_LEAVE_API(ret_value)
 } /* end H5Dget_access_plist() */
 
