--- conflicted
+++ resolved
@@ -5504,7 +5504,6 @@
  
 /*-------------------------------------------------------------------------
-<<<<<<< HEAD
  * Function:       H5P_ignore_cmp
  *
  * Purpose:        Callback routine to ignore comparing property values.
@@ -5524,7 +5523,10 @@
 
     FUNC_LEAVE_NOAPI(0)
 } /* end H5P_ignore_cmp() */
-=======
+
++
+/*-------------------------------------------------------------------------
  * Function:	H5P_verify_apl_and_dxpl
  *
  * Purpose:	Validate access property list and/or switch from generic
@@ -5610,5 +5612,4 @@
 
 done:
     FUNC_LEAVE_NOAPI(ret_value)
-} /* end H5P_verify_apl_and_dxpl() */
->>>>>>> 57b7130a
+} /* end H5P_verify_apl_and_dxpl() */