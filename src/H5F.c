/* * * * * * * * * * * * * * * * * * * * * * * * * * * * * * * * * * * * * * *
 * Copyright by The HDF Group.                                               *
 * Copyright by the Board of Trustees of the University of Illinois.         *
 * All rights reserved.                                                      *
 *                                                                           *
 * This file is part of HDF5.  The full HDF5 copyright notice, including     *
 * terms governing use, modification, and redistribution, is contained in    *
 * the COPYING file, which can be found at the root of the source code       *
 * distribution tree, or in https://support.hdfgroup.org/ftp/HDF5/releases.  *
 * If you do not have access to either file, you may request a copy from     *
 * help@hdfgroup.org.                                                        *
 * * * * * * * * * * * * * * * * * * * * * * * * * * * * * * * * * * * * * * */

/****************/
/* Module Setup */
/****************/

#include "H5Fmodule.h"          /* This source code file is part of the H5F module */


/***********/
/* Headers */
/***********/
#include "H5private.h"          /* Generic Functions                    */
#include "H5Aprivate.h"         /* Attributes                           */
#include "H5ACprivate.h"        /* Metadata cache                       */
#include "H5CXprivate.h"        /* API Contexts                         */
#include "H5Dprivate.h"         /* Datasets                             */
#include "H5Eprivate.h"         /* Error handling                       */
#include "H5Fpkg.h"             /* File access                          */
#include "H5FDprivate.h"        /* File drivers                         */
#include "H5Gprivate.h"         /* Groups                               */
#include "H5Iprivate.h"         /* IDs                                  */
#include "H5MFprivate.h"        /* File memory management               */
#include "H5MMprivate.h"        /* Memory management                    */
#include "H5Pprivate.h"         /* Property lists                       */
#include "H5Tprivate.h"         /* Datatypes                            */


/****************/
/* Local Macros */
/****************/

/******************/
/* Local Typedefs */
/******************/


/********************/
/* Package Typedefs */
/********************/


/********************/
/* Local Prototypes */
/********************/


/*********************/
/* Package Variables */
/*********************/

/* Package initialization variable */
hbool_t H5_PKG_INIT_VAR = FALSE;


/*****************************/
/* Library Private Variables */
/*****************************/


/*******************/
/* Local Variables */
/*******************/


/* File ID class */
static const H5I_class_t H5I_FILE_CLS[1] = {{
    H5I_FILE,            /* ID class value */
    0,                   /* Class flags */
    0,                   /* # of reserved IDs for class */
    (H5I_free_t)H5F__close_cb  /* Callback routine for closing objects of this class */
}};


/*--------------------------------------------------------------------------
NAME
   H5F__init_package -- Initialize interface-specific information
USAGE
    herr_t H5F__init_package()
RETURNS
    Non-negative on success/Negative on failure
DESCRIPTION
    Initializes any interface-specific data or routines.

--------------------------------------------------------------------------*/
herr_t
H5F__init_package(void)
{
    herr_t ret_value = SUCCEED;   /* Return value */

    FUNC_ENTER_PACKAGE

    /*
     * Initialize the atom group for the file IDs.
     */
    if(H5I_register_type(H5I_FILE_CLS) < 0)
        HGOTO_ERROR(H5E_FILE, H5E_CANTINIT, FAIL, "unable to initialize interface")

done:
    FUNC_LEAVE_NOAPI(ret_value)
} /* H5F__init_package() */


/*-------------------------------------------------------------------------
 * Function: H5F_term_package
 *
 * Purpose:  Terminate this interface: free all memory and reset global
 *           variables to their initial values.  Release all ID groups
 *           associated with this interface.
 *
 * Return:   Success:   Positive if anything was done that might
 *                      have affected other interfaces;
 *                      zero otherwise.
 *           Failure:   Never fails.
 *-------------------------------------------------------------------------
 */
int
H5F_term_package(void)
{
    int    n = 0;

    FUNC_ENTER_NOAPI_NOINIT_NOERR

    if(H5_PKG_INIT_VAR) {
        if(H5I_nmembers(H5I_FILE) > 0) {
            (void)H5I_clear_type(H5I_FILE, FALSE, FALSE);
            n++; /*H5I*/
        } /* end if */
        else {
            /* Make certain we've cleaned up all the shared file objects */
            H5F_sfile_assert_num(0);

            /* Destroy the file object id group */
            n += (H5I_dec_type_ref(H5I_FILE) > 0);

            /* Mark closed */
            if(0 == n)
                H5_PKG_INIT_VAR = FALSE;
        } /* end else */
    } /* end if */

    FUNC_LEAVE_NOAPI(n)
} /* end H5F_term_package() */


/*-------------------------------------------------------------------------
 * Function: H5Fget_create_plist
 *
 * Purpose:  Get an atom for a copy of the file-creation property list for
 *           this file. This function returns an atom with a copy of the
 *           properties used to create a file.
 *
 * Return:   Success:    template ID
 *           Failure:    FAIL
 *-------------------------------------------------------------------------
 */
hid_t
H5Fget_create_plist(hid_t file_id)
{
    H5F_t *file;                /* File info */
    H5P_genplist_t *plist;      /* Property list */
    hid_t ret_value;            /* Return value */

    FUNC_ENTER_API(FAIL)
    H5TRACE1("i", "i", file_id);

    /* check args */
    if(NULL == (file = (H5F_t *)H5I_object_verify(file_id, H5I_FILE)))
        HGOTO_ERROR(H5E_ARGS, H5E_BADTYPE, FAIL, "not a file")
    if(NULL == (plist = (H5P_genplist_t *)H5I_object(file->shared->fcpl_id)))
        HGOTO_ERROR(H5E_ARGS, H5E_BADTYPE, FAIL, "not a property list")

    /* Create the property list object to return */
    if((ret_value = H5P_copy_plist(plist, TRUE)) < 0)
        HGOTO_ERROR(H5E_INTERNAL, H5E_CANTINIT, FAIL, "unable to copy file creation properties")

done:
    FUNC_LEAVE_API(ret_value)
} /* end H5Fget_create_plist() */


/*-------------------------------------------------------------------------
 * Function: H5Fget_access_plist
 *
 * Purpose:  Returns a copy of the file access property list of the
 *           specified file.
 *
 *              NOTE: Make sure that, if you are going to overwrite
 *              information in the copied property list that was
 *              previously opened and assigned to the property list, then
 *              you must close it before overwriting the values.
 *
 * Return:   Success:    Object ID for a copy of the file access
 *                       property list.
 *           Failure:    FAIL
 *-------------------------------------------------------------------------
 */
hid_t
H5Fget_access_plist(hid_t file_id)
{
    H5F_t *f;           /* File info */
    hid_t ret_value;    /* Return value */

    FUNC_ENTER_API(FAIL)
    H5TRACE1("i", "i", file_id);

    /* Check args */
    if(NULL == (f = (H5F_t *)H5I_object_verify(file_id, H5I_FILE)))
        HGOTO_ERROR(H5E_ARGS, H5E_BADTYPE, FAIL, "not a file")

    /* Retrieve the file's access property list */
    if((ret_value = H5F_get_access_plist(f, TRUE)) < 0)
        HGOTO_ERROR(H5E_PLIST, H5E_CANTGET, FAIL, "can't get file access property list")

done:
    FUNC_LEAVE_API(ret_value)
} /* end H5Fget_access_plist() */


/*-------------------------------------------------------------------------
 * Function: H5Fget_obj_count
 *
 * Purpose:  Public function returning the number of opened object IDs
 *           (files, datasets, groups and datatypes) in the same file.
 *
 * Return:   Non-negative on success; negative on failure.
 *-------------------------------------------------------------------------
 */
ssize_t
H5Fget_obj_count(hid_t file_id, unsigned types)
{
    H5F_t    *f = NULL;         /* File to query */
    size_t   obj_count = 0;     /* Number of opened objects */
    ssize_t  ret_value;         /* Return value */

    FUNC_ENTER_API(FAIL)
    H5TRACE2("Zs", "iIu", file_id, types);

    /* Check arguments */
    if(file_id != (hid_t)H5F_OBJ_ALL && (NULL == (f = (H5F_t *)H5I_object_verify(file_id, H5I_FILE))))
        HGOTO_ERROR(H5E_ARGS, H5E_BADVALUE, FAIL, "not a file id")
    if(0 == (types & H5F_OBJ_ALL))
        HGOTO_ERROR(H5E_ARGS, H5E_BADVALUE, FAIL, "not an object type")

    /* Perform the query */
    if(H5F_get_obj_count(f, types, TRUE, &obj_count) < 0)
        HGOTO_ERROR(H5E_INTERNAL, H5E_BADITER, FAIL, "H5F_get_obj_count failed")

    /* Set the return value */
    ret_value = (ssize_t)obj_count;

done:
    FUNC_LEAVE_API(ret_value)
} /* end H5Fget_obj_count() */


/*-------------------------------------------------------------------------
 * Function: H5Fget_object_ids
 *
 * Purpose:  Public function to return a list of opened object IDs.
 *
 * Return:   Non-negative on success; negative on failure.
 *-------------------------------------------------------------------------
 */
ssize_t
H5Fget_obj_ids(hid_t file_id, unsigned types, size_t max_objs, hid_t *oid_list)
{
    H5F_t    *f = NULL;         /* File to query */
    size_t    obj_id_count = 0; /* Number of open objects */
    ssize_t   ret_value;        /* Return value */

    FUNC_ENTER_API(FAIL)
    H5TRACE4("Zs", "iIuz*i", file_id, types, max_objs, oid_list);

    /* Check arguments */
    if(file_id != (hid_t)H5F_OBJ_ALL && (NULL == (f = (H5F_t *)H5I_object_verify(file_id, H5I_FILE))))
        HGOTO_ERROR(H5E_ARGS, H5E_BADVALUE, FAIL, "not a file id")
    if(0 == (types & H5F_OBJ_ALL))
        HGOTO_ERROR(H5E_ARGS, H5E_BADVALUE, FAIL, "not an object type")
    if(!oid_list)
        HGOTO_ERROR(H5E_ARGS, H5E_BADVALUE, FAIL, "object ID list is NULL")

    /* Perform the query */
    if(H5F_get_obj_ids(f, types, max_objs, oid_list, TRUE, &obj_id_count) < 0)
        HGOTO_ERROR(H5E_INTERNAL, H5E_BADITER, FAIL, "H5F_get_obj_ids failed")

    /* Set the return value */
    ret_value = (ssize_t)obj_id_count;

done:
    FUNC_LEAVE_API(ret_value)
} /* end H5Fget_obj_ids() */


/*-------------------------------------------------------------------------
 * Function:    H5Fget_vfd_handle
 *
 * Purpose:     Returns a pointer to the file handle of the low-level file
 *              driver.
 *
 * Return:      Success:        non-negative value.
 *              Failure:        negative.
 *-------------------------------------------------------------------------
 */
herr_t
H5Fget_vfd_handle(hid_t file_id, hid_t fapl, void **file_handle)
{
    H5F_t               *file;          /* File to query */
    herr_t              ret_value = SUCCEED;      /* Return value */

    FUNC_ENTER_API(FAIL)
    H5TRACE3("e", "ii**x", file_id, fapl, file_handle);

    /* Check args */
    if(!file_handle)
        HGOTO_ERROR(H5E_ARGS, H5E_BADVALUE, FAIL, "invalid file handle pointer")

    /* Get the file */
    if(NULL == (file = (H5F_t *)H5I_object_verify(file_id, H5I_FILE)))
        HGOTO_ERROR(H5E_ARGS, H5E_BADVALUE, FAIL, "not a file id")

    /* Retrieve the VFD handle for the file */
    if(H5F_get_vfd_handle(file, fapl, file_handle) < 0)
        HGOTO_ERROR(H5E_FILE, H5E_CANTGET, FAIL, "can't retrieve VFD handle")

done:
    FUNC_LEAVE_API(ret_value)
} /* end H5Fget_vfd_handle() */


/*-------------------------------------------------------------------------
 * Function: H5Fis_hdf5
 *
 * Purpose:  Check the file signature to detect an HDF5 file.
 *
 * Bugs:     This function is not robust: it only uses the default file
 *           driver when attempting to open the file when in fact it
 *           should use all known file drivers.
 *
 * Return:   Success:    TRUE/FALSE
 *           Failure:    Negative
 *-------------------------------------------------------------------------
 */
htri_t
H5Fis_hdf5(const char *name)
{
    htri_t      ret_value;              /* Return value */

    FUNC_ENTER_API(FAIL)
    H5TRACE1("t", "*s", name);

    /* Check args and all the boring stuff. */
    if(!name || !*name)
        HGOTO_ERROR(H5E_ARGS, H5E_BADRANGE, FAIL, "no file name specified")

    /* call the private is_HDF5 function */
    /* (Should not trigger raw data I/O - QAK, 2018/01/03) */
    if((ret_value = H5F__is_hdf5(name)) < 0)
        HGOTO_ERROR(H5E_FILE, H5E_NOTHDF5, FAIL, "unable open file")

done:
    FUNC_LEAVE_API(ret_value)
} /* end H5Fis_hdf5() */


/*-------------------------------------------------------------------------
 * Function:    H5Fcreate
 *
 * Purpose:     This is the primary function for creating HDF5 files . The
 *              flags parameter determines whether an existing file will be
 *              overwritten or not.  All newly created files are opened for
 *              both reading and writing.  All flags may be combined with the
 *              bit-wise OR operator (`|') to change the behavior of the file
 *              create call.
 *
 *              The more complex behaviors of a file's creation and access
 *              are controlled through the file-creation and file-access
 *              property lists.  The value of H5P_DEFAULT for a template
 *              value indicates that the library should use the default
 *              values for the appropriate template.
 *
 * See also:    H5Fpublic.h for the list of supported flags. H5Ppublic.h for
 *              the list of file creation and file access properties.
 *
 * Return:      Success:    A file ID
 *              Failure:    FAIL
 *-------------------------------------------------------------------------
 */
hid_t
H5Fcreate(const char *filename, unsigned flags, hid_t fcpl_id, hid_t fapl_id)
{
    H5F_t   *new_file = NULL;               /* file struct for new file                 */
    hid_t   ret_value;                      /* return value                             */

    FUNC_ENTER_API(H5I_INVALID_HID)
    H5TRACE4("i", "*sIuii", filename, flags, fcpl_id, fapl_id);

    /* Check/fix arguments */
    if (!filename || !*filename)
        HGOTO_ERROR(H5E_ARGS, H5E_BADVALUE, H5I_INVALID_HID, "invalid file name")

    /* In this routine, we only accept the following flags:
     *          H5F_ACC_EXCL, H5F_ACC_TRUNC and H5F_ACC_SWMR_WRITE
     */
    if (flags & ~(H5F_ACC_EXCL | H5F_ACC_TRUNC | H5F_ACC_SWMR_WRITE))
        HGOTO_ERROR(H5E_ARGS, H5E_BADVALUE, H5I_INVALID_HID, "invalid flags")

    /* The H5F_ACC_EXCL and H5F_ACC_TRUNC flags are mutually exclusive */
    if ((flags & H5F_ACC_EXCL) && (flags & H5F_ACC_TRUNC))
        HGOTO_ERROR(H5E_ARGS, H5E_BADVALUE, H5I_INVALID_HID, "mutually exclusive flags for file creation")

    /* Check file creation property list */
    if (H5P_DEFAULT == fcpl_id)
        fcpl_id = H5P_FILE_CREATE_DEFAULT;
    else
        if (TRUE != H5P_isa_class(fcpl_id, H5P_FILE_CREATE))
            HGOTO_ERROR(H5E_ARGS, H5E_BADTYPE, H5I_INVALID_HID, "not file create property list")

    /* Verify access property list and set up collective metadata if appropriate */
    if(H5CX_set_apl(&fapl_id, H5P_CLS_FACC, H5I_INVALID_HID, TRUE) < 0)
        HGOTO_ERROR(H5E_FILE, H5E_CANTSET, H5I_INVALID_HID, "can't set access property list info")

    /* Adjust bit flags by turning on the creation bit and making sure that
     * the EXCL or TRUNC bit is set.  All newly-created files are opened for
     * reading and writing.
     */
    if (0 == (flags & (H5F_ACC_EXCL | H5F_ACC_TRUNC)))
        flags |= H5F_ACC_EXCL;	 /*default*/
    flags |= H5F_ACC_RDWR | H5F_ACC_CREAT;

    /* Create a new file or truncate an existing file. */
    if (NULL == (new_file = H5F__create(filename, flags, fcpl_id, fapl_id)))
        HGOTO_ERROR(H5E_FILE, H5E_CANTOPENFILE, H5I_INVALID_HID, "unable to create file")

    /* Get an atom for the file */
    if ((ret_value = H5I_register(H5I_FILE, new_file, TRUE)) < 0)
        HGOTO_ERROR(H5E_ATOM, H5E_CANTREGISTER, H5I_INVALID_HID, "unable to atomize file")

    /* Keep this ID in file object structure */
    new_file->file_id = ret_value;

done:
    if(ret_value < 0 && new_file && H5F_try_close(new_file, NULL) < 0)
        HDONE_ERROR(H5E_FILE, H5E_CANTCLOSEFILE, H5I_INVALID_HID, "problems closing file")

    FUNC_LEAVE_API(ret_value)
} /* end H5Fcreate() */


/*-------------------------------------------------------------------------
 * Function:    H5Fopen
 *
 * Purpose:     This is the primary function for accessing existing HDF5
 *              files.  The FLAGS argument determines whether writing to an
 *              existing file will be allowed or not.  All flags may be
 *              combined with the bit-wise OR operator (`|') to change the
 *              behavior of the file open call.  The more complex behaviors
 *              of a file's access are controlled through the file-access
 *              property list.
 *
 * See Also:    H5Fpublic.h for a list of possible values for FLAGS.
 *
 * Return:      Success:    A file ID
 *
 *              Failure:    FAIL
 *
 *-------------------------------------------------------------------------
 */
hid_t
H5Fopen(const char *filename, unsigned flags, hid_t fapl_id)
{
    H5F_t       *new_file = NULL;                   /* file struct for new file                 */
    hid_t       ret_value;                          /* return value                             */

    FUNC_ENTER_API(H5I_INVALID_HID)
    H5TRACE3("i", "*sIui", filename, flags, fapl_id);

    /* Check/fix arguments. */
    if(!filename || !*filename)
        HGOTO_ERROR(H5E_ARGS, H5E_BADVALUE, H5I_INVALID_HID, "invalid file name")
    /* Reject undefined flags (~H5F_ACC_PUBLIC_FLAGS) and the H5F_ACC_TRUNC & H5F_ACC_EXCL flags */
    if((flags & ~H5F_ACC_PUBLIC_FLAGS) ||
            (flags & H5F_ACC_TRUNC) || (flags & H5F_ACC_EXCL))
        HGOTO_ERROR(H5E_ARGS, H5E_BADVALUE, H5I_INVALID_HID, "invalid file open flags")
    /* Asking for SWMR write access on a read-only file is invalid */
    if((flags & H5F_ACC_SWMR_WRITE) && 0 == (flags & H5F_ACC_RDWR))
        HGOTO_ERROR(H5E_FILE, H5E_CANTOPENFILE, H5I_INVALID_HID, "SWMR write access on a file open for read-only access is not allowed")
    /* Asking for SWMR read access on a non-read-only file is invalid */
    if((flags & H5F_ACC_SWMR_READ) && (flags & H5F_ACC_RDWR))
        HGOTO_ERROR(H5E_FILE, H5E_CANTOPENFILE, H5I_INVALID_HID, "SWMR read access on a file open for read-write access is not allowed")

    /* Verify access property list and set up collective metadata if appropriate */
    if(H5CX_set_apl(&fapl_id, H5P_CLS_FACC, H5I_INVALID_HID, TRUE) < 0)
        HGOTO_ERROR(H5E_FILE, H5E_CANTSET, H5I_INVALID_HID, "can't set access property list info")

    /* Open the file */
    if(NULL == (new_file = H5F__open(filename, flags, H5P_FILE_CREATE_DEFAULT, fapl_id)))
        HGOTO_ERROR(H5E_FILE, H5E_CANTOPENFILE, H5I_INVALID_HID, "unable to open file")

    /* Get an atom for the file */
    if((ret_value = H5I_register(H5I_FILE, new_file, TRUE)) < 0)
        HGOTO_ERROR(H5E_ATOM, H5E_CANTREGISTER, H5I_INVALID_HID, "unable to atomize file handle")

    /* Keep this ID in file object structure */
    new_file->file_id = ret_value;

done:
    if(ret_value < 0 && new_file && H5F_try_close(new_file, NULL) < 0)
        HDONE_ERROR(H5E_FILE, H5E_CANTCLOSEFILE, H5I_INVALID_HID, "problems closing file")

    FUNC_LEAVE_API(ret_value)
} /* end H5Fopen() */


/*-------------------------------------------------------------------------
 * Function: H5Fflush
 *
 * Purpose:  Flushes all outstanding buffers of a file to disk but does
 *           not remove them from the cache.  The OBJECT_ID can be a file,
 *           dataset, group, attribute, or named data type.
 *
 * Return:   Non-negative on success/Negative on failure
 *-------------------------------------------------------------------------
 */
herr_t
H5Fflush(hid_t object_id, H5F_scope_t scope)
{
    H5F_t      *f = NULL;              /* File to flush */
    H5O_loc_t  *oloc = NULL;           /* Object location for ID */
    herr_t      ret_value = SUCCEED;   /* Return value */

    FUNC_ENTER_API(FAIL)
    H5TRACE2("e", "iFs", object_id, scope);

    switch(H5I_get_type(object_id)) {
        case H5I_FILE:
            if(NULL == (f = (H5F_t *)H5I_object(object_id)))
                HGOTO_ERROR(H5E_ARGS, H5E_BADTYPE, FAIL, "invalid file identifier")
            break;

        case H5I_GROUP:
            {
                H5G_t    *grp;

                if(NULL == (grp = (H5G_t *)H5I_object(object_id)))
                    HGOTO_ERROR(H5E_ARGS, H5E_BADTYPE, FAIL, "invalid group identifier")
                oloc = H5G_oloc(grp);
            }
            break;

        case H5I_DATATYPE:
            {
                H5T_t    *type;

                if(NULL == (type = (H5T_t *)H5I_object(object_id)))
                    HGOTO_ERROR(H5E_ARGS, H5E_BADTYPE, FAIL, "invalid type identifier")
                oloc = H5T_oloc(type);
            }
            break;

        case H5I_DATASET:
            {
                H5D_t    *dset;

                if(NULL == (dset = (H5D_t *)H5I_object(object_id)))
                    HGOTO_ERROR(H5E_ARGS, H5E_BADTYPE, FAIL, "invalid dataset identifier")
                oloc = H5D_oloc(dset);
            }
            break;

        case H5I_ATTR:
            {
                H5A_t    *attr;

                if(NULL == (attr = (H5A_t *)H5I_object(object_id)))
                    HGOTO_ERROR(H5E_ARGS, H5E_BADTYPE, FAIL, "invalid attribute identifier")
                oloc = H5A_oloc(attr);
            }
            break;

        case H5I_UNINIT:
        case H5I_BADID:
        case H5I_DATASPACE:
        case H5I_REFERENCE:
        case H5I_VFL:
        case H5I_GENPROP_CLS:
        case H5I_GENPROP_LST:
        case H5I_ERROR_CLASS:
        case H5I_ERROR_MSG:
        case H5I_ERROR_STACK:
        case H5I_NTYPES:
        default:
            HGOTO_ERROR(H5E_ARGS, H5E_BADTYPE, FAIL, "not a file or file object")
    } /* end switch */

    if(!f) {
        if(!oloc)
            HGOTO_ERROR(H5E_ARGS, H5E_BADTYPE, FAIL, "object is not assocated with a file")
        f = oloc->file;
    } /* end if */
    if(!f)
        HGOTO_ERROR(H5E_ARGS, H5E_BADTYPE, FAIL, "object is not associated with a file")

    /* Flush the file */
    /*
     * Nothing to do if the file is read only.    This determination is
     * made at the shared open(2) flags level, implying that opening a
     * file twice, once for read-only and once for read-write, and then
     * calling H5Fflush() with the read-only handle, still causes data
     * to be flushed.
     */
    if(H5F_ACC_RDWR & H5F_INTENT(f)) {
	hid_t fapl_id = H5P_DEFAULT;    /* FAPL to use */

        /* Verify access property list and set up collective metadata if appropriate */
        if(H5CX_set_apl(&fapl_id, H5P_CLS_FACC, object_id, TRUE) < 0)
            HGOTO_ERROR(H5E_FILE, H5E_CANTSET, FAIL, "can't set access property list info")

        /* Flush the file */
        if(H5F__flush(f, scope) < 0)
            HGOTO_ERROR(H5E_FILE, H5E_CANTFLUSH, FAIL, "unable to flush file's cached information")
    } /* end if */

done:
    FUNC_LEAVE_API(ret_value)
} /* end H5Fflush() */


/*-------------------------------------------------------------------------
 * Function: H5Fclose
 *
 * Purpose:  This function closes the file specified by FILE_ID by
 *        flushing all data to storage, and terminating access to the
 *        file through FILE_ID.  If objects (e.g., datasets, groups,
 *        etc.) are open in the file then the underlying storage is not
 *        closed until those objects are closed; however, all data for
 *        the file and the open objects is flushed.
 *
 * Return:   Success:    Non-negative
 *           Failure:    Negative
 *-------------------------------------------------------------------------
 */
herr_t
H5Fclose(hid_t file_id)
{
    herr_t      ret_value = SUCCEED;

    FUNC_ENTER_API(FAIL)
    H5TRACE1("e", "i", file_id);

    /* Check arguments */
    if(H5I_FILE != H5I_get_type(file_id))
        HGOTO_ERROR(H5E_FILE, H5E_BADTYPE, FAIL, "not a file ID")

    /* Close the file */
    if(H5F__close(file_id) < 0)
        HGOTO_ERROR(H5E_FILE, H5E_CANTCLOSEFILE, FAIL, "closing file ID failed")

done:
    FUNC_LEAVE_API(ret_value)
} /* end H5Fclose() */


/*-------------------------------------------------------------------------
 * Function: H5Freopen
 *
 * Purpose:  Reopen a file.  The new file handle which is returned points
 *        to the same file as the specified file handle.  Both handles
 *        share caches and other information.  The only difference
 *        between the handles is that the new handle is not mounted
 *        anywhere and no files are mounted on it.
 *
 * Return:   Success:    New file ID
 *           Failure:    FAIL
 *-------------------------------------------------------------------------
 */
hid_t
H5Freopen(hid_t file_id)
{
    H5F_t    *old_file = NULL;
    H5F_t    *new_file = NULL;
    hid_t    ret_value;

    FUNC_ENTER_API(FAIL)
    H5TRACE1("i", "i", file_id);

    /* Check arguments */
    if(NULL == (old_file = (H5F_t *)H5I_object_verify(file_id, H5I_FILE)))
        HGOTO_ERROR(H5E_ARGS, H5E_BADTYPE, FAIL, "not a file")

    /* Get a new "top level" file struct, sharing the same "low level" file struct */
    if(NULL == (new_file = H5F_new(old_file->shared, 0, H5P_FILE_CREATE_DEFAULT, H5P_FILE_ACCESS_DEFAULT, NULL)))
        HGOTO_ERROR(H5E_FILE, H5E_CANTINIT, FAIL, "unable to reopen file")

    /* Duplicate old file's names */
    new_file->open_name = H5MM_xstrdup(old_file->open_name);
    new_file->actual_name = H5MM_xstrdup(old_file->actual_name);
    new_file->extpath = H5MM_xstrdup(old_file->extpath);

    if((ret_value = H5I_register(H5I_FILE, new_file, TRUE)) < 0)
        HGOTO_ERROR(H5E_ATOM, H5E_CANTREGISTER, FAIL, "unable to atomize file handle")

    /* Keep this ID in file object structure */
    new_file->file_id = ret_value;

done:
    if(ret_value < 0 && new_file)
        if(H5F__dest(new_file, FALSE) < 0)
            HDONE_ERROR(H5E_FILE, H5E_CANTCLOSEFILE, FAIL, "can't close file")

    FUNC_LEAVE_API(ret_value)
} /* end H5Freopen() */


/*-------------------------------------------------------------------------
 * Function: H5Fget_intent
 *
 * Purpose:  Public API to retrieve the file's 'intent' flags passed
 *           during H5Fopen()
 *
 * Return:   Non-negative on success/negative on failure
 *-------------------------------------------------------------------------
 */
herr_t
H5Fget_intent(hid_t file_id, unsigned *intent_flags)
{
    herr_t ret_value = SUCCEED;

    FUNC_ENTER_API(FAIL)
    H5TRACE2("e", "i*Iu", file_id, intent_flags);

    /* If no intent flags were passed in, exit quietly */
    if(intent_flags) {
        H5F_t *file;           /* Pointer to file structure */

        /* Get the internal file structure */
        if(NULL == (file = (H5F_t *)H5I_object_verify(file_id, H5I_FILE)))
            HGOTO_ERROR(H5E_ARGS, H5E_BADTYPE, FAIL, "not a file")

        /* HDF5 uses some flags internally that users don't know about.
         * Simplify things for them so that they only get either H5F_ACC_RDWR
         * or H5F_ACC_RDONLY.
         */
        if(H5F_INTENT(file) & H5F_ACC_RDWR) {
            *intent_flags = H5F_ACC_RDWR;

            /* Check for SWMR write access on the file */
            if(H5F_INTENT(file) & H5F_ACC_SWMR_WRITE)
                *intent_flags |= H5F_ACC_SWMR_WRITE;
        } /* end if */
        else {
            *intent_flags = H5F_ACC_RDONLY;

            /* Check for SWMR read access on the file */
            if(H5F_INTENT(file) & H5F_ACC_SWMR_READ)
                *intent_flags |= H5F_ACC_SWMR_READ;
        } /* end else */
    } /* end if */

done:
    FUNC_LEAVE_API(ret_value)
} /* end H5Fget_intent() */


/*-------------------------------------------------------------------------
 * Function:    H5Fget_freespace
 *
 * Purpose:     Retrieves the amount of free space in the file.
 *
 * Return:      Success:        Amount of free space for type
 *              Failure:        Negative
 *-------------------------------------------------------------------------
 */
hssize_t
H5Fget_freespace(hid_t file_id)
{
    H5F_t      *file;           /* File object for file ID */
    hsize_t     tot_space;      /* Amount of free space in the file */
    hssize_t    ret_value;      /* Return value */

    FUNC_ENTER_API(FAIL)
    H5TRACE1("Hs", "i", file_id);

    /* Check args */
    if(NULL == (file = (H5F_t *)H5I_object_verify(file_id, H5I_FILE)))
        HGOTO_ERROR(H5E_ARGS, H5E_BADVALUE, FAIL, "not a file ID")

    /* Get the free space in the file */
    if(H5F__get_freespace(file, &tot_space) < 0)
        HGOTO_ERROR(H5E_FILE, H5E_CANTGET, FAIL, "unable to check free space for file")

    ret_value = (hssize_t)tot_space;

done:
    FUNC_LEAVE_API(ret_value)
} /* end H5Fget_freespace() */


/*-------------------------------------------------------------------------
 * Function:    H5Fget_filesize
 *
 * Purpose:     Retrieves the file size of the HDF5 file. This function
 *              is called after an existing file is opened in order
 *        to learn the true size of the underlying file.
 *
 * Return:      Success:        Non-negative
 *              Failure:        Negative
 *-------------------------------------------------------------------------
 */
herr_t
H5Fget_filesize(hid_t file_id, hsize_t *size)
{
    H5F_t       *file;                  /* File object for file ID */
    haddr_t     max_eof_eoa;            /* Maximum of the EOA & EOF */
    haddr_t     base_addr;              /* Base address for the file */
    herr_t      ret_value = SUCCEED;    /* Return value */

    FUNC_ENTER_API(FAIL)
    H5TRACE2("e", "i*h", file_id, size);

    /* Check args */
    if(NULL == (file = (H5F_t *)H5I_object_verify(file_id, H5I_FILE)))
        HGOTO_ERROR(H5E_ARGS, H5E_BADVALUE, FAIL, "not a file ID")

    /* Go get the actual file size */
    if(H5F__get_max_eof_eoa(file, &max_eof_eoa) < 0)
        HGOTO_ERROR(H5E_FILE, H5E_CANTGET, FAIL, "file can't get max eof/eoa ")

    base_addr = H5FD_get_base_addr(file->shared->lf);

    if(size)
        *size = (hsize_t)(max_eof_eoa + base_addr);     /* Convert relative base address for file to absolute address */

done:
    FUNC_LEAVE_API(ret_value)
} /* end H5Fget_filesize() */


/*-------------------------------------------------------------------------
 * Function:    H5Fget_file_image
 *
 * Purpose:     If a buffer is provided (via the buf_ptr argument) and is
 *        big enough (size in buf_len argument), load *buf_ptr with
 *        an image of the open file whose ID is provided in the
 *        file_id parameter, and return the number of bytes copied
 *        to the buffer.
 *
 *        If the buffer exists, but is too small to contain an image
 *        of the indicated file, return a negative number.
 *
 *        Finally, if no buffer is provided, return the size of the
 *        buffer needed.  This value is simply the eoa of the target
 *        file.
 *
 *        Note that any user block is skipped.
 *
 *        Also note that the function may not be used on files
 *        opened with either the split/multi file driver or the
 *        family file driver.
 *
 *        In the former case, the sparse address space makes the
 *        get file image operation impractical, due to the size of
 *        the image typically required.
 *
 *        In the case of the family file driver, the problem is
 *        the driver message in the super block, which will prevent
 *        the image being opened with any driver other than the
 *        family file driver -- which negates the purpose of the
 *        operation.  This can be fixed, but no resources for
 *        this now.
 *
 * Return:      Success:        Bytes copied / number of bytes needed.
 *              Failure:        negative value
 *-------------------------------------------------------------------------
 */
ssize_t
H5Fget_file_image(hid_t file_id, void *buf_ptr, size_t buf_len)
{
    H5F_t      *file;                   /* File object for file ID */
    ssize_t     ret_value;              /* Return value */

    FUNC_ENTER_API(FAIL)
    H5TRACE3("Zs", "i*xz", file_id, buf_ptr, buf_len);

    /* Check args */
    if(NULL == (file = (H5F_t *)H5I_object_verify(file_id, H5I_FILE)))
        HGOTO_ERROR(H5E_ARGS, H5E_BADVALUE, FAIL, "not a file ID")

    /* call private get_file_image function */
    /* (Should not trigger raw data I/O - QAK, 2018/01/03) */
    if((ret_value = H5F__get_file_image(file, buf_ptr, buf_len)) < 0)
        HGOTO_ERROR(H5E_FILE, H5E_CANTGET, FAIL, "unable to get file image")

done:
    FUNC_LEAVE_API(ret_value)
} /* H5Fget_file_image() */


/*-------------------------------------------------------------------------
 * Function: H5Fget_mdc_config
 *
 * Purpose:  Retrieves the current automatic cache resize configuration
 *        from the metadata cache, and return it in *config_ptr.
 *
 *        Note that the version field of *config_Ptr must be correctly
 *        filled in by the caller.  This allows us to adapt for
 *        obsolete versions of the structure.
 *
 * Return:   Success:        SUCCEED
 *           Failure:        FAIL
 *-------------------------------------------------------------------------
 */
herr_t
H5Fget_mdc_config(hid_t file_id, H5AC_cache_config_t *config_ptr)
{
    H5F_t      *file;                   /* File object for file ID */
    herr_t     ret_value = SUCCEED;     /* Return value */

    FUNC_ENTER_API(FAIL)
    H5TRACE2("e", "i*x", file_id, config_ptr);

    /* Check args */
    if(NULL == (file = (H5F_t *)H5I_object_verify(file_id, H5I_FILE)))
        HGOTO_ERROR(H5E_ARGS, H5E_BADVALUE, FAIL, "not a file ID")
    if((NULL == config_ptr) || (config_ptr->version != H5AC__CURR_CACHE_CONFIG_VERSION))
        HGOTO_ERROR(H5E_ARGS, H5E_BADVALUE, FAIL, "Bad config_ptr")

    /* Go get the resize configuration */
    if(H5AC_get_cache_auto_resize_config(file->shared->cache, config_ptr) < 0)
        HGOTO_ERROR(H5E_CACHE, H5E_SYSTEM, FAIL, "H5AC_get_cache_auto_resize_config() failed.")

done:
    FUNC_LEAVE_API(ret_value)
} /* H5Fget_mdc_config() */


/*-------------------------------------------------------------------------
 * Function:    H5Fset_mdc_config
 *
 * Purpose:     Sets the current metadata cache automatic resize
 *        configuration, using the contents of the instance of
 *        H5AC_cache_config_t pointed to by config_ptr.
 *
 * Return:      Success:        SUCCEED
 *              Failure:        FAIL
 *-------------------------------------------------------------------------
 */
herr_t
H5Fset_mdc_config(hid_t file_id, H5AC_cache_config_t *config_ptr)
{
    H5F_t      *file;                   /* File object for file ID */
    herr_t     ret_value = SUCCEED;     /* Return value */

    FUNC_ENTER_API(FAIL)
    H5TRACE2("e", "i*x", file_id, config_ptr);

    /* Check args */
    if(NULL == (file = (H5F_t *)H5I_object_verify(file_id, H5I_FILE)))
         HGOTO_ERROR(H5E_ARGS, H5E_BADVALUE, FAIL, "not a file ID")

    /* set the resize configuration  */
    if(H5AC_set_cache_auto_resize_config(file->shared->cache, config_ptr) < 0)
        HGOTO_ERROR(H5E_ARGS, H5E_BADVALUE, FAIL, "H5AC_set_cache_auto_resize_config() failed.")

done:
    FUNC_LEAVE_API(ret_value)
} /* H5Fset_mdc_config() */


/*-------------------------------------------------------------------------
 * Function:    H5Fget_mdc_hit_rate
 *
 * Purpose:     Retrieves the current hit rate from the metadata cache.
 *        This rate is the overall hit rate since the last time
 *        the hit rate statistics were reset either manually or
 *        automatically.
 *
 * Return:      Success:        SUCCEED
 *              Failure:        FAIL
 *-------------------------------------------------------------------------
 */
herr_t
H5Fget_mdc_hit_rate(hid_t file_id, double *hit_rate_ptr)
{
    H5F_t      *file;                   /* File object for file ID */
    herr_t     ret_value = SUCCEED;     /* Return value */

    FUNC_ENTER_API(FAIL)
    H5TRACE2("e", "i*d", file_id, hit_rate_ptr);

    /* Check args */
    if(NULL == (file = (H5F_t *)H5I_object_verify(file_id, H5I_FILE)))
        HGOTO_ERROR(H5E_ARGS, H5E_BADVALUE, FAIL, "not a file ID")

    if(NULL == hit_rate_ptr)
        HGOTO_ERROR(H5E_ARGS, H5E_BADVALUE, FAIL, "NULL hit rate pointer")

    /* Go get the current hit rate */
    if(H5AC_get_cache_hit_rate(file->shared->cache, hit_rate_ptr) < 0)
        HGOTO_ERROR(H5E_CACHE, H5E_SYSTEM, FAIL, "H5AC_get_cache_hit_rate() failed.")

done:
    FUNC_LEAVE_API(ret_value)
} /* H5Fget_mdc_hit_rate() */


/*-------------------------------------------------------------------------
 * Function:    H5Fget_mdc_size
 *
 * Purpose:     Retrieves the maximum size, minimum clean size, current
 *        size, and current number of entries from the metadata
 *        cache associated with the specified file.  If any of
 *        the ptr parameters are NULL, the associated datum is
 *        not returned.
 *
 * Return:      Success:        SUCCEED
 *              Failure:        FAIL
 *-------------------------------------------------------------------------
 */
herr_t
H5Fget_mdc_size(hid_t file_id, size_t *max_size_ptr, size_t *min_clean_size_ptr,
    size_t *cur_size_ptr, int *cur_num_entries_ptr)
{
    H5F_t      *file;                   /* File object for file ID */
    uint32_t   cur_num_entries;
    herr_t     ret_value = SUCCEED;     /* Return value */

    FUNC_ENTER_API(FAIL)
    H5TRACE5("e", "i*z*z*z*Is", file_id, max_size_ptr, min_clean_size_ptr,
             cur_size_ptr, cur_num_entries_ptr);

    /* Check args */
    if(NULL == (file = (H5F_t *)H5I_object_verify(file_id, H5I_FILE)))
         HGOTO_ERROR(H5E_ARGS, H5E_BADVALUE, FAIL, "not a file ID")

    /* Go get the size data */
    if(H5AC_get_cache_size(file->shared->cache, max_size_ptr,
            min_clean_size_ptr, cur_size_ptr, &cur_num_entries) < 0)
        HGOTO_ERROR(H5E_CACHE, H5E_SYSTEM, FAIL, "H5AC_get_cache_size() failed.")

    if(cur_num_entries_ptr != NULL)
        *cur_num_entries_ptr = (int)cur_num_entries;

done:
    FUNC_LEAVE_API(ret_value)
} /* H5Fget_mdc_size() */


/*-------------------------------------------------------------------------
 * Function:    H5Freset_mdc_hit_rate_stats
 *
 * Purpose:     Reset the hit rate statistic whose current value can
 *        be obtained via the H5Fget_mdc_hit_rate() call.  Note
 *        that this statistic will also be reset once per epoch
 *        by the automatic cache resize code if it is enabled.
 *
 *        It is probably a bad idea to call this function unless
 *        you are controlling cache size from your program instead
 *        of using our cache size control code.
 *
 * Return:      Success:        SUCCEED
 *              Failure:        FAIL
 *-------------------------------------------------------------------------
 */
herr_t
H5Freset_mdc_hit_rate_stats(hid_t file_id)
{
    H5F_t      *file;                   /* File object for file ID */
    herr_t     ret_value = SUCCEED;     /* Return value */

    FUNC_ENTER_API(FAIL)
    H5TRACE1("e", "i", file_id);

    /* Check args */
    if(NULL == (file = (H5F_t *)H5I_object_verify(file_id, H5I_FILE)))
         HGOTO_ERROR(H5E_ARGS, H5E_BADVALUE, FAIL, "not a file ID")

    /* Reset the hit rate statistic */
    if(H5AC_reset_cache_hit_rate_stats(file->shared->cache) < 0)
        HGOTO_ERROR(H5E_CACHE, H5E_SYSTEM, FAIL, "can't reset cache hit rate")

done:
    FUNC_LEAVE_API(ret_value)
} /* H5Freset_mdc_hit_rate_stats() */


/*-------------------------------------------------------------------------
 * Function:    H5Fget_name
 *
 * Purpose:     Gets the name of the file to which object OBJ_ID belongs.
 *              If `name' is non-NULL then write up to `size' bytes into that
 *              buffer and always return the length of the entry name.
 *              Otherwise `size' is ignored and the function does not store the name,
 *              just returning the number of characters required to store the name.
 *              If an error occurs then the buffer pointed to by `name' (NULL or non-NULL)
 *              is unchanged and the function returns a negative value.
 *
 * Note:        This routine returns the name that was used to open the file,
 *              not the actual name after resolving symlinks, etc.
 *
 * Return:      Success:        The length of the file name
 *              Failure:        Negative
 *-------------------------------------------------------------------------
 */
ssize_t
H5Fget_name(hid_t obj_id, char *name/*out*/, size_t size)
{
    H5F_t         *f;           /* Top file in mount hierarchy */
    size_t        len;
    ssize_t       ret_value;

    FUNC_ENTER_API(FAIL)
    H5TRACE3("Zs", "ixz", obj_id, name, size);

    /* For file IDs, get the file object directly */
    /* (This prevents the H5G_loc() call from returning the file pointer for
     * the top file in a mount hierarchy)
     */
    if(H5I_get_type(obj_id) == H5I_FILE ) {
        if(NULL == (f = (H5F_t *)H5I_object(obj_id)))
            HGOTO_ERROR(H5E_ARGS, H5E_BADTYPE, FAIL, "not a file")
    } /* end if */
    else {
        H5G_loc_t     loc;        /* Object location */

        /* Get symbol table entry */
        if(H5G_loc(obj_id, &loc) < 0)
             HGOTO_ERROR(H5E_ARGS, H5E_BADVALUE, FAIL, "not a valid object ID")
        f = loc.oloc->file;
    } /* end else */

    len = HDstrlen(H5F_OPEN_NAME(f));

    if(name) {
        HDstrncpy(name, H5F_OPEN_NAME(f), MIN(len + 1,size));
        if(len >= size)
            name[size-1]='\0';
    } /* end if */

    /* Set return value */
    ret_value = (ssize_t)len;

done:
    FUNC_LEAVE_API(ret_value)
} /* end H5Fget_name() */


/*-------------------------------------------------------------------------
 * Function:    H5Fget_info2
 *
 * Purpose:     Gets general information about the file, including:
 *              1. Get storage size for superblock extension if there is one.
 *              2. Get the amount of btree and heap storage for entries
 *                 in the SOHM table if there is one.
 *              3. The amount of free space tracked in the file.
 *
 * Return:      Success:        non-negative on success
 *              Failure:        Negative
 *-------------------------------------------------------------------------
 */
herr_t
H5Fget_info2(hid_t obj_id, H5F_info2_t *finfo)
{
    H5F_t *f;                           /* Top file in mount hierarchy */
    herr_t ret_value = SUCCEED;         /* Return value */

    FUNC_ENTER_API(FAIL)
    H5TRACE2("e", "i*x", obj_id, finfo);

    /* Check args */
    if(!finfo)
        HGOTO_ERROR(H5E_ARGS, H5E_BADVALUE, FAIL, "no info struct")

    /* For file IDs, get the file object directly */
    /* (This prevents the H5G_loc() call from returning the file pointer for
     * the top file in a mount hierarchy)
     */
    if(H5I_get_type(obj_id) == H5I_FILE ) {
        if(NULL == (f = (H5F_t *)H5I_object(obj_id)))
            HGOTO_ERROR(H5E_ARGS, H5E_BADTYPE, FAIL, "not a file")
    } /* end if */
    else {
        H5G_loc_t     loc;        /* Object location */

        /* Get symbol table entry */
        if(H5G_loc(obj_id, &loc) < 0)
             HGOTO_ERROR(H5E_ARGS, H5E_BADVALUE, FAIL, "not a valid object ID")
        f = loc.oloc->file;
    } /* end else */
    HDassert(f->shared);

    /* Get the file info */
    if(H5F__get_info(f, finfo) < 0)
        HGOTO_ERROR(H5E_FILE, H5E_CANTGET, FAIL, "unable to retrieve file info")

done:
    FUNC_LEAVE_API(ret_value)
} /* end H5Fget_info2() */


/*-------------------------------------------------------------------------
 * Function:    H5Fget_metadata_read_retry_info
 *
 * Purpose:     To retrieve the collection of read retries for metadata items with checksum.
 *
 * Return:      Success:        non-negative on success
 *              Failure:        Negative
 *-------------------------------------------------------------------------
 */
herr_t
H5Fget_metadata_read_retry_info(hid_t file_id, H5F_retry_info_t *info)
{
    H5F_t          *file;                       /* File object for file ID */
    herr_t          ret_value = SUCCEED;        /* Return value */

    FUNC_ENTER_API(FAIL)
    H5TRACE2("e", "i*x", file_id, info);

    /* Check args */
    if (!info)
        HGOTO_ERROR(H5E_ARGS, H5E_BADVALUE, FAIL, "no info struct")

    /* Get the file pointer */
    if (NULL == (file = (H5F_t *)H5I_object_verify(file_id, H5I_FILE)))
        HGOTO_ERROR(H5E_ARGS, H5E_BADVALUE, FAIL, "not a file ID")

    /* Get the retry info */
    if (H5F_get_metadata_read_retry_info(file, info) < 0)
        HGOTO_ERROR(H5E_FILE, H5E_CANTRELEASE, FAIL, "can't get metadata read retry info")

done:
    FUNC_LEAVE_API(ret_value)
} /* end H5Fget_metadata_read_retry_info() */


/*-------------------------------------------------------------------------
 * Function: H5Fget_free_sections
 *
 * Purpose:  To get free-space section information for free-space manager with
 *           TYPE that is associated with file FILE_ID.
 *           If SECT_INFO is null, this routine returns the total # of free-space
 *           sections.
 *
 * Return:   Success:        non-negative, the total # of free space sections
 *           Failure:        negative
 *-------------------------------------------------------------------------
 */
ssize_t
H5Fget_free_sections(hid_t file_id, H5F_mem_t type, size_t nsects,
    H5F_sect_info_t *sect_info/*out*/)
{
    H5F_t         *file;        /* Top file in mount hierarchy */
    ssize_t       ret_value;    /* Return value */

    FUNC_ENTER_API(FAIL)
    H5TRACE4("Zs", "iFmzx", file_id, type, nsects, sect_info);

    /* Check args */
    if(NULL == (file = (H5F_t *)H5I_object_verify(file_id, H5I_FILE)))
        HGOTO_ERROR(H5E_ARGS, H5E_BADVALUE, FAIL, "not a file ID")
    if(sect_info && nsects == 0)
        HGOTO_ERROR(H5E_ARGS, H5E_BADVALUE, FAIL, "nsects must be > 0")

    /* Get the free-space section information in the file */
    if((ret_value = H5F__get_free_sections(file, type, nsects, sect_info)) < 0)
        HGOTO_ERROR(H5E_FILE, H5E_CANTGET, FAIL, "unable to check free space for file")

done:
    FUNC_LEAVE_API(ret_value)
} /* end H5Fget_free_sections() */


/*-------------------------------------------------------------------------
 * Function:    H5Fclear_elink_file_cache
 *
 * Purpose:     Releases the external file cache associated with the
 *              provided file, potentially closing any cached files
 *              unless they are held open from somewhere\ else.
 *
 * Return:      Success:        non-negative
 *              Failure:        negative
 *-------------------------------------------------------------------------
 */
herr_t
H5Fclear_elink_file_cache(hid_t file_id)
{
    H5F_t       *file;        /* File */
    herr_t      ret_value = SUCCEED; /* Return value */

    FUNC_ENTER_API(FAIL)
    H5TRACE1("e", "i", file_id);

    /* Check args */
    if(NULL == (file = (H5F_t *)H5I_object_verify(file_id, H5I_FILE)))
        HGOTO_ERROR(H5E_ARGS, H5E_BADVALUE, FAIL, "not a file ID")

    /* See if there's an EFC */
    if(file->shared->efc)
        /* Release the EFC */
        if(H5F__efc_release(file->shared->efc) < 0)
            HGOTO_ERROR(H5E_FILE, H5E_CANTRELEASE, FAIL, "can't release external file cache")

done:
    FUNC_LEAVE_API(ret_value)
} /* end H5Fclear_elink_file_cache() */


/*-------------------------------------------------------------------------
 * Function:    H5Fstart_swmr_write
 *
 * Purpose:    To enable SWMR writing mode for the file
 *        1) Refresh opened objects: part 1
 *        2) Flush & reset accumulator
 *        3) Mark the file in SWMR writing mode
 *         4) Set metadata read attempts and retries info
 *        5) Disable accumulator
 *        6) Evict all cache entries except the superblock
 *        7) Refresh opened objects (part 2)
 *        8) Unlock the file
 *
 *        Pre-conditions:
 *        1) The file being opened has v3 superblock
 *        2) The file is opened with H5F_ACC_RDWR
 *        3) The file is not already marked for SWMR writing
 *        4) Current implementaion for opened objects:
 *           --only allow datasets and groups without attributes
 *           --disallow named datatype with/without attributes
 *           --disallow opened attributes attached to objects
 *        NOTE: Currently, only opened groups and datasets are allowed
 *              when enabling SWMR via H5Fstart_swmr_write().
 *              Will later implement a different approach--
 *              set up flush dependency/proxy even for file opened without
 *              SWMR to resolve issues with opened objects.
 *
 * Return:    Non-negative on success/negative on failure
 *-------------------------------------------------------------------------
 */
herr_t
H5Fstart_swmr_write(hid_t file_id)
{
<<<<<<< HEAD
    H5F_t *file;         	/* File info */
    hbool_t ci_load = FALSE;    /* whether MDC ci load requested */
    hbool_t ci_write = FALSE;   /* whether MDC CI write requested */
    herr_t ret_value = SUCCEED; /* Return value */
=======
    H5F_t      *file = NULL;            /* File info */
    herr_t      ret_value = SUCCEED;    /* Return value */
>>>>>>> 066b342a

    FUNC_ENTER_API(FAIL)
    H5TRACE1("e", "i", file_id);

    /* check args */
<<<<<<< HEAD
    if(NULL == (file = (H5F_t *)H5I_object_verify(file_id, H5I_FILE)))
        HGOTO_ERROR(H5E_ARGS, H5E_BADTYPE, FAIL, "not a file")

    /* Should have write permission */
    if((H5F_INTENT(file) & H5F_ACC_RDWR) == 0)
        HGOTO_ERROR(H5E_FILE, H5E_BADVALUE, FAIL, "no write intent on file")

    if(file->shared->sblock->super_vers < HDF5_SUPERBLOCK_VERSION_3)
        HGOTO_ERROR(H5E_FILE, H5E_BADVALUE, FAIL, "file superblock version should be at least 3")

    HDassert((file->shared->low_bound == H5F_LIBVER_V110) && (file->shared->high_bound == H5F_LIBVER_V110));

    /* Should not be marked for SWMR writing mode already */
    if(file->shared->sblock->status_flags & H5F_SUPER_SWMR_WRITE_ACCESS)
        HGOTO_ERROR(H5E_FILE, H5E_BADVALUE, FAIL, "file already in SWMR writing mode")

    HDassert(file->shared->sblock->status_flags & H5F_SUPER_WRITE_ACCESS);

    /* Check to see if cache image is enabled.  Fail if so */
    if(H5C_cache_image_status(file, &ci_load, &ci_write) < 0)
        HGOTO_ERROR(H5E_FILE, H5E_CANTGET, FAIL, "can't get MDC cache image status")
    if(ci_load || ci_write )
        HGOTO_ERROR(H5E_FILE, H5E_UNSUPPORTED, FAIL, "can't have both SWMR and MDC cache image")

    /* Set up collective metadata if appropriate */
    if(H5CX_set_loc(file_id) < 0)
        HGOTO_ERROR(H5E_FILE, H5E_CANTSET, FAIL, "can't set collective metadata read info")

    /* Call the internal routine */
    if(H5F__start_swmr_write(file) < 0)
	HGOTO_ERROR(H5E_FILE, H5E_CANTCONVERT, FAIL, "unable to convert file format")
=======
    if (NULL == (file = (H5F_t *)H5I_object_verify(file_id, H5I_FILE)))
        HGOTO_ERROR(H5E_ARGS, H5E_BADTYPE, FAIL, "hid_t identifier is not a file ID")

    /* start SWMR writing */
    if (H5F_start_swmr_write(file) < 0)
        HGOTO_ERROR(H5E_FILE, H5E_SYSTEM, FAIL, "unable to start SWMR writing")
>>>>>>> 066b342a

done:
    FUNC_LEAVE_API(ret_value)
} /* end H5Fstart_swmr_write() */


/*-------------------------------------------------------------------------
 * Function:    H5Fstart_mdc_logging
 *
 * Purpose:     Start metadata cache logging operations for a file.
 *                  - Logging must have been set up via the fapl.
 *
 * Return:      Non-negative on success/Negative on errors
 *-------------------------------------------------------------------------
 */
herr_t
H5Fstart_mdc_logging(hid_t file_id)
{
    H5F_t *file;                   /* File info */
    herr_t ret_value = SUCCEED;    /* Return value */

    FUNC_ENTER_API(FAIL)
    H5TRACE1("e", "i", file_id);

    /* Sanity check */
    if(NULL == (file = (H5F_t *)H5I_object_verify(file_id, H5I_FILE)))
        HGOTO_ERROR(H5E_ARGS, H5E_BADTYPE, FAIL, "hid_t identifier is not a file ID")

    /* Call mdc logging function */
    if(H5C_start_logging(file->shared->cache) < 0)
        HGOTO_ERROR(H5E_FILE, H5E_LOGFAIL, FAIL, "unable to start mdc logging")

done:
    FUNC_LEAVE_API(ret_value)
} /* H5Fstart_mdc_logging() */


/*-------------------------------------------------------------------------
 * Function:    H5Fstop_mdc_logging
 *
 * Purpose:     Stop metadata cache logging operations for a file.
 *                  - Does not close the log file.
 *                  - Logging must have been set up via the fapl.
 *
 * Return:      Non-negative on success/Negative on errors
 *-------------------------------------------------------------------------
 */
herr_t
H5Fstop_mdc_logging(hid_t file_id)
{
    H5F_t *file;                   /* File info */
    herr_t ret_value = SUCCEED;    /* Return value */

    FUNC_ENTER_API(FAIL)
    H5TRACE1("e", "i", file_id);

    /* Sanity check */
    if(NULL == (file = (H5F_t *)H5I_object_verify(file_id, H5I_FILE)))
        HGOTO_ERROR(H5E_ARGS, H5E_BADTYPE, FAIL, "hid_t identifier is not a file ID")

    /* Call mdc logging function */
    if(H5C_stop_logging(file->shared->cache) < 0)
        HGOTO_ERROR(H5E_FILE, H5E_LOGFAIL, FAIL, "unable to stop mdc logging")

done:
    FUNC_LEAVE_API(ret_value)
} /* H5Fstop_mdc_logging() */


/*-------------------------------------------------------------------------
 * Function:    H5Fget_mdc_logging_status
 *
 * Purpose:     Get the logging flags. is_enabled determines if logging was
 *              set up via the fapl. is_currently_logging determines if
 *              log messages are being recorded at this time.
 *
 * Return:      Non-negative on success/Negative on errors
 *-------------------------------------------------------------------------
 */
herr_t
H5Fget_mdc_logging_status(hid_t file_id, hbool_t *is_enabled,
                          hbool_t *is_currently_logging)
{
    H5F_t *file;                   /* File info */
    herr_t ret_value = SUCCEED;    /* Return value */

    FUNC_ENTER_API(FAIL)
    H5TRACE3("e", "i*b*b", file_id, is_enabled, is_currently_logging);

    /* Sanity check */
    if(NULL == (file = (H5F_t *)H5I_object_verify(file_id, H5I_FILE)))
        HGOTO_ERROR(H5E_ARGS, H5E_BADTYPE, FAIL, "hid_t identifier is not a file ID")

    /* Call mdc logging function */
    if(H5C_get_logging_status(file->shared->cache, is_enabled, is_currently_logging) < 0)
        HGOTO_ERROR(H5E_FILE, H5E_LOGFAIL, FAIL, "unable to get logging status")

done:
    FUNC_LEAVE_API(ret_value)
} /* H5Fget_mdc_logging_status() */


/*-------------------------------------------------------------------------
 * Function:    H5Fset_libver_bounds
 *
 * Purpose:     Set to a different low and high bounds while a file is open.
 *              This public routine is introduced in place of 
 *              H5Fset_latest_format() starting release 1.10.2.
 *              See explanation for H5Fset_latest_format() in H5Fdeprec.c.
 *
 * Return:     Non-negative on success/Negative on failure
 *-------------------------------------------------------------------------
 */
herr_t
H5Fset_libver_bounds(hid_t file_id, H5F_libver_t low, H5F_libver_t high)
{
    H5F_t *f;                           /* File */
    herr_t ret_value = SUCCEED;         /* Return value */

    FUNC_ENTER_API(FAIL)
    H5TRACE3("e", "iFvFv", file_id, low, high);

    /* Check args */
    if(NULL == (f = (H5F_t *)H5I_object_verify(file_id, H5I_FILE)))
        HGOTO_ERROR(H5E_FILE, H5E_BADVALUE, FAIL, "not a file ID")

    /* Set up collective metadata if appropriate */
    if(H5CX_set_loc(file_id) < 0)
        HGOTO_ERROR(H5E_FILE, H5E_CANTSET, FAIL, "can't set collective metadata read info")

    /* Call internal set_libver_bounds function */
    if(H5F__set_libver_bounds(f, low, high) < 0)
        HGOTO_ERROR(H5E_FILE, H5E_CANTSET, FAIL, "cannot set low/high bounds")

done:
    FUNC_LEAVE_API(ret_value)
} /* end H5Fset_libver_bounds() */


/*-------------------------------------------------------------------------
 * Function: H5Fformat_convert
 *
 * Purpose:  Downgrade the superblock version to v2 and
 *           downgrade persistent file space to non-persistent
 *           for 1.8 library.
 *
 * Return:   Non-negative on success/Negative on failure
 *-------------------------------------------------------------------------
 */
herr_t
H5Fformat_convert(hid_t fid)
{
    H5F_t    *f;                     /* File to flush */
    herr_t    ret_value = SUCCEED;    /* Return value */

    FUNC_ENTER_API(FAIL)
    H5TRACE1("e", "i", fid);

    if(H5I_FILE != H5I_get_type(fid))
        HGOTO_ERROR(H5E_ARGS, H5E_BADTYPE, FAIL, "not a file or file object")

    /* Get file object */
    if(NULL == (f = (H5F_t *)H5I_object(fid)))
	HGOTO_ERROR(H5E_ARGS, H5E_BADTYPE, FAIL, "invalid file identifier")

    /* Set up collective metadata if appropriate */
    if(H5CX_set_loc(fid) < 0)
        HGOTO_ERROR(H5E_FILE, H5E_CANTSET, FAIL, "can't set collective metadata read info")

    /* Call the internal routine */
    if(H5F__format_convert(f) < 0)
	HGOTO_ERROR(H5E_FILE, H5E_CANTCONVERT, FAIL, "unable to convert file format")

done:
    FUNC_LEAVE_API(ret_value)
} /* end H5Fformat_convert() */


/*-------------------------------------------------------------------------
 * Function:    H5Freset_page_buffering_stats
 *
 * Purpose:     Resets statistics for the page buffer layer.
 *
 * Return:      Success:        SUCCEED
 *              Failure:        FAIL
 *-------------------------------------------------------------------------
 */
herr_t
H5Freset_page_buffering_stats(hid_t file_id)
{
    H5F_t   *file;                      /* File to reset stats on */
    herr_t ret_value = SUCCEED;         /* Return value */

    FUNC_ENTER_API(FAIL)
    H5TRACE1("e", "i", file_id);

    /* Check args */
    if(NULL == (file = (H5F_t *)H5I_object(file_id)))
        HGOTO_ERROR(H5E_ARGS, H5E_BADTYPE, FAIL, "invalid file identifier")
    if(NULL == file->shared->page_buf)
        HGOTO_ERROR(H5E_ARGS, H5E_BADTYPE, FAIL, "page buffering not enabled on file")

    /* Reset the statistics */
    if(H5PB_reset_stats(file->shared->page_buf) < 0)
        HGOTO_ERROR(H5E_FILE, H5E_CANTGET, FAIL, "can't reset stats for page buffering")

done:
    FUNC_LEAVE_API(ret_value)
}   /* H5Freset_page_buffering_stats() */


/*-------------------------------------------------------------------------
 * Function:    H5Fget_page_buffering_stats
 *
 * Purpose:     Retrieves statistics for the page buffer layer.
 *
 * Return:      Success:        SUCCEED
 *              Failure:        FAIL
 *-------------------------------------------------------------------------
 */
herr_t
H5Fget_page_buffering_stats(hid_t file_id, unsigned accesses[2], unsigned hits[2],
    unsigned misses[2], unsigned evictions[2], unsigned bypasses[2])
{
    H5F_t      *file;                   /* File object for file ID */
    herr_t     ret_value = SUCCEED;     /* Return value */

    FUNC_ENTER_API(FAIL)
    H5TRACE6("e", "i*Iu*Iu*Iu*Iu*Iu", file_id, accesses, hits, misses, evictions,
             bypasses);

    /* Check args */
    if(NULL == (file = (H5F_t *)H5I_object_verify(file_id, H5I_FILE)))
        HGOTO_ERROR(H5E_ARGS, H5E_BADVALUE, FAIL, "not a file ID")
    if(NULL == file->shared->page_buf)
        HGOTO_ERROR(H5E_ARGS, H5E_BADTYPE, FAIL, "page buffering not enabled on file")
    if(NULL == accesses || NULL == hits || NULL == misses || NULL == evictions || NULL == bypasses)
        HGOTO_ERROR(H5E_ARGS, H5E_BADVALUE, FAIL, "NULL input parameters for stats")

    /* Get the statistics */
    if(H5PB_get_stats(file->shared->page_buf, accesses, hits, misses, evictions, bypasses) < 0)
        HGOTO_ERROR(H5E_FILE, H5E_CANTGET, FAIL, "can't retrieve stats for page buffering")

done:
    FUNC_LEAVE_API(ret_value)
} /* H5Fget_page_buffering_stats() */


/*-------------------------------------------------------------------------
 * Function:    H5Fget_mdc_image_info
 *
 * Purpose:     Retrieves the image_addr and image_len for the cache image in the file.
 *              image_addr:  --base address of the on disk metadata cache image
 *                           --HADDR_UNDEF if no cache image
 *              image_len:   --size of the on disk metadata cache image
 *                           --zero if no cache image
 *
 * Return:      Success:        SUCCEED
 *              Failure:        FAIL
 *-------------------------------------------------------------------------
 */
herr_t
H5Fget_mdc_image_info(hid_t file_id, haddr_t *image_addr, hsize_t *image_len)
{
    H5F_t      *file;                   /* File object for file ID */
    herr_t     ret_value = SUCCEED;     /* Return value */

    FUNC_ENTER_API(FAIL)
    H5TRACE3("e", "i*a*h", file_id, image_addr, image_len);

    /* Check args */
    if(NULL == (file = (H5F_t *)H5I_object_verify(file_id, H5I_FILE)))
        HGOTO_ERROR(H5E_ARGS, H5E_BADVALUE, FAIL, "not a file ID")
    if(NULL == image_addr || NULL == image_len)
        HGOTO_ERROR(H5E_ARGS, H5E_BADVALUE, FAIL, "NULL image addr or image len")

    /* Go get the address and size of the cache image */
    if(H5AC_get_mdc_image_info(file->shared->cache, image_addr, image_len) < 0)
        HGOTO_ERROR(H5E_CACHE, H5E_CANTGET, FAIL, "can't retrieve cache image info")

done:
    FUNC_LEAVE_API(ret_value)
} /* H5Fget_mdc_image_info() */


/*-------------------------------------------------------------------------
 * Function:    H5Fget_eoa
 *
 * Purpose:     Returns the address of the first byte after the last
 *              allocated memory in the file.
 *              (See H5FDget_eoa() in H5FD.c)
 *
 * Return:      Success:    First byte after allocated memory.
 *              Failure:    HADDR_UNDEF
 *
 * Return:      Non-negative on success/Negative on errors
 *-------------------------------------------------------------------------
 */
herr_t
H5Fget_eoa(hid_t file_id, haddr_t *eoa)
{
    H5F_t *file;                    /* File object for file ID */
    haddr_t rel_eoa;                /* Relative address of EOA */
    herr_t ret_value = SUCCEED;     /* Return value */

    FUNC_ENTER_API(FAIL)
    H5TRACE2("e", "i*a", file_id, eoa);

    /* Check args */
    if(NULL == (file = (H5F_t *)H5I_object_verify(file_id, H5I_FILE)))
        HGOTO_ERROR(H5E_ARGS, H5E_BADTYPE, FAIL, "hid_t identifier is not a file ID")

    /* This public routine will work only for drivers with this feature enabled.*/
    /* We might introduce a new feature flag in the future */
    if(!H5F_HAS_FEATURE(file, H5FD_FEAT_SUPPORTS_SWMR_IO))
        HGOTO_ERROR(H5E_FILE, H5E_BADVALUE, FAIL, "must use a SWMR-compatible VFD for this public routine")

    /* The real work */
    if(HADDR_UNDEF == (rel_eoa = H5FD_get_eoa(file->shared->lf, H5FD_MEM_DEFAULT)))
        HGOTO_ERROR(H5E_FILE, H5E_CANTGET, FAIL, "get_eoa request failed")

    /* (Note compensating for base address subtraction in internal routine) */
    if(eoa)
        *eoa = rel_eoa + H5FD_get_base_addr(file->shared->lf);
done:
    FUNC_LEAVE_API(ret_value)
} /* H5Fget_eoa() */


/*-------------------------------------------------------------------------
 * Function:    H5Fincrement_filesize
 *
 * Purpose:     Set the EOA for the file to the maximum of (EOA, EOF) + increment
 *
 * Return:      Non-negative on success/Negative on errors
 *-------------------------------------------------------------------------
 */
herr_t
H5Fincrement_filesize(hid_t file_id, hsize_t increment)
{
    H5F_t *file;                /* File object for file ID */
    haddr_t max_eof_eoa;        /* Maximum of the relative EOA & EOF */
    herr_t ret_value = SUCCEED; /* Return value */

    FUNC_ENTER_API(FAIL)
    H5TRACE2("e", "ih", file_id, increment);

    /* Check args */
    if(NULL == (file = (H5F_t *)H5I_object_verify(file_id, H5I_FILE)))
        HGOTO_ERROR(H5E_ARGS, H5E_BADTYPE, FAIL, "hid_t identifier is not a file ID")

    /* This public routine will work only for drivers with this feature enabled.*/
    /* We might introduce a new feature flag in the future */
    if(!H5F_HAS_FEATURE(file, H5FD_FEAT_SUPPORTS_SWMR_IO))
        HGOTO_ERROR(H5E_FILE, H5E_BADVALUE, FAIL, "must use a SWMR-compatible VFD for this public routine")

    /* Get the maximum of EOA and EOF */
    if(H5F__get_max_eof_eoa(file, &max_eof_eoa) < 0)
        HGOTO_ERROR(H5E_FILE, H5E_CANTGET, FAIL, "file can't get max eof/eoa ")

    /* Set EOA to the maximum value + increment */
    /* H5FD_set_eoa() will add base_addr to max_eof_eoa */
    if(H5FD_set_eoa(file->shared->lf, H5FD_MEM_DEFAULT, max_eof_eoa + increment) < 0)
        HGOTO_ERROR(H5E_FILE, H5E_CANTSET, FAIL, "driver set_eoa request failed")

done:
    FUNC_LEAVE_API(ret_value)
} /* H5Fincrement_filesize() */<|MERGE_RESOLUTION|>--- conflicted
+++ resolved
@@ -1257,11 +1257,11 @@
         HGOTO_ERROR(H5E_ARGS, H5E_BADVALUE, FAIL, "no info struct")
 
     /* Get the file pointer */
-    if (NULL == (file = (H5F_t *)H5I_object_verify(file_id, H5I_FILE)))
+    if(NULL == (file = (H5F_t *)H5I_object_verify(file_id, H5I_FILE)))
         HGOTO_ERROR(H5E_ARGS, H5E_BADVALUE, FAIL, "not a file ID")
 
     /* Get the retry info */
-    if (H5F_get_metadata_read_retry_info(file, info) < 0)
+    if(H5F__get_metadata_read_retry_info(file, info) < 0)
         HGOTO_ERROR(H5E_FILE, H5E_CANTRELEASE, FAIL, "can't get metadata read retry info")
 
 done:
@@ -1348,73 +1348,23 @@
  * Function:    H5Fstart_swmr_write
  *
  * Purpose:    To enable SWMR writing mode for the file
- *        1) Refresh opened objects: part 1
- *        2) Flush & reset accumulator
- *        3) Mark the file in SWMR writing mode
- *         4) Set metadata read attempts and retries info
- *        5) Disable accumulator
- *        6) Evict all cache entries except the superblock
- *        7) Refresh opened objects (part 2)
- *        8) Unlock the file
- *
- *        Pre-conditions:
- *        1) The file being opened has v3 superblock
- *        2) The file is opened with H5F_ACC_RDWR
- *        3) The file is not already marked for SWMR writing
- *        4) Current implementaion for opened objects:
- *           --only allow datasets and groups without attributes
- *           --disallow named datatype with/without attributes
- *           --disallow opened attributes attached to objects
- *        NOTE: Currently, only opened groups and datasets are allowed
- *              when enabling SWMR via H5Fstart_swmr_write().
- *              Will later implement a different approach--
- *              set up flush dependency/proxy even for file opened without
- *              SWMR to resolve issues with opened objects.
  *
  * Return:    Non-negative on success/negative on failure
+ *
  *-------------------------------------------------------------------------
  */
 herr_t
 H5Fstart_swmr_write(hid_t file_id)
 {
-<<<<<<< HEAD
-    H5F_t *file;         	/* File info */
-    hbool_t ci_load = FALSE;    /* whether MDC ci load requested */
-    hbool_t ci_write = FALSE;   /* whether MDC CI write requested */
-    herr_t ret_value = SUCCEED; /* Return value */
-=======
     H5F_t      *file = NULL;            /* File info */
     herr_t      ret_value = SUCCEED;    /* Return value */
->>>>>>> 066b342a
 
     FUNC_ENTER_API(FAIL)
     H5TRACE1("e", "i", file_id);
 
     /* check args */
-<<<<<<< HEAD
     if(NULL == (file = (H5F_t *)H5I_object_verify(file_id, H5I_FILE)))
         HGOTO_ERROR(H5E_ARGS, H5E_BADTYPE, FAIL, "not a file")
-
-    /* Should have write permission */
-    if((H5F_INTENT(file) & H5F_ACC_RDWR) == 0)
-        HGOTO_ERROR(H5E_FILE, H5E_BADVALUE, FAIL, "no write intent on file")
-
-    if(file->shared->sblock->super_vers < HDF5_SUPERBLOCK_VERSION_3)
-        HGOTO_ERROR(H5E_FILE, H5E_BADVALUE, FAIL, "file superblock version should be at least 3")
-
-    HDassert((file->shared->low_bound == H5F_LIBVER_V110) && (file->shared->high_bound == H5F_LIBVER_V110));
-
-    /* Should not be marked for SWMR writing mode already */
-    if(file->shared->sblock->status_flags & H5F_SUPER_SWMR_WRITE_ACCESS)
-        HGOTO_ERROR(H5E_FILE, H5E_BADVALUE, FAIL, "file already in SWMR writing mode")
-
-    HDassert(file->shared->sblock->status_flags & H5F_SUPER_WRITE_ACCESS);
-
-    /* Check to see if cache image is enabled.  Fail if so */
-    if(H5C_cache_image_status(file, &ci_load, &ci_write) < 0)
-        HGOTO_ERROR(H5E_FILE, H5E_CANTGET, FAIL, "can't get MDC cache image status")
-    if(ci_load || ci_write )
-        HGOTO_ERROR(H5E_FILE, H5E_UNSUPPORTED, FAIL, "can't have both SWMR and MDC cache image")
 
     /* Set up collective metadata if appropriate */
     if(H5CX_set_loc(file_id) < 0)
@@ -1423,14 +1373,6 @@
     /* Call the internal routine */
     if(H5F__start_swmr_write(file) < 0)
 	HGOTO_ERROR(H5E_FILE, H5E_CANTCONVERT, FAIL, "unable to convert file format")
-=======
-    if (NULL == (file = (H5F_t *)H5I_object_verify(file_id, H5I_FILE)))
-        HGOTO_ERROR(H5E_ARGS, H5E_BADTYPE, FAIL, "hid_t identifier is not a file ID")
-
-    /* start SWMR writing */
-    if (H5F_start_swmr_write(file) < 0)
-        HGOTO_ERROR(H5E_FILE, H5E_SYSTEM, FAIL, "unable to start SWMR writing")
->>>>>>> 066b342a
 
 done:
     FUNC_LEAVE_API(ret_value)
