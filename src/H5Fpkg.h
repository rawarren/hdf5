--- conflicted
+++ resolved
@@ -383,40 +383,6 @@
 #endif /* H5_HAVE_PARALLEL */
 };
 
-<<<<<<< HEAD
-/* types for file optional VOL operations */
-typedef enum H5VL_file_optional_t {
-    H5VL_FILE_CLEAR_ELINK_CACHE,        /* Clear external link cache            */
-    H5VL_FILE_GET_FILE_IMAGE,           /* file image                           */
-    H5VL_FILE_GET_FREE_SECTIONS,        /* file free selections                 */
-    H5VL_FILE_GET_FREE_SPACE,	        /* file freespace         		*/
-    H5VL_FILE_GET_INFO,	                /* file info             		*/
-    H5VL_FILE_GET_MDC_CONF,	        /* file metadata cache configuration	*/
-    H5VL_FILE_GET_MDC_HR,	        /* file metadata cache hit rate		*/
-    H5VL_FILE_GET_MDC_SIZE,             /* file metadata cache size		*/
-    H5VL_FILE_GET_SIZE,	                /* file size             		*/
-    H5VL_FILE_GET_VFD_HANDLE,	        /* file VFD handle       		*/
-    H5VL_FILE_GET_FILE_ID,              /* retrieve or resurrect file ID of object */
-    H5VL_FILE_RESET_MDC_HIT_RATE,       /* get metadata cache hit rate          */
-    H5VL_FILE_SET_MDC_CONFIG,           /* set metadata cache configuration     */
-    H5VL_FILE_GET_METADATA_READ_RETRY_INFO,
-    H5VL_FILE_START_SWMR_WRITE,
-    H5VL_FILE_START_MDC_LOGGING,
-    H5VL_FILE_STOP_MDC_LOGGING,
-    H5VL_FILE_GET_MDC_LOGGING_STATUS,
-    H5VL_FILE_FORMAT_CONVERT,
-    H5VL_FILE_RESET_PAGE_BUFFERING_STATS,
-    H5VL_FILE_GET_PAGE_BUFFERING_STATS,
-    H5VL_FILE_GET_MDC_IMAGE_INFO,
-    H5VL_FILE_GET_EOA,
-    H5VL_FILE_INCR_FILESIZE,
-    H5VL_FILE_SET_LIBVER_BOUNDS,
-    H5VL_FILE_SET_MIN_DSET_OHDR_FLAG
-} H5VL_file_optional_t;
-
-=======
->>>>>>> aadebc1b
-
 /*****************************/
 /* Package Private Variables */
 /*****************************/
