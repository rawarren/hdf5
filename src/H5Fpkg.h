--- conflicted
+++ resolved
@@ -402,10 +402,9 @@
 H5_DLL H5F_t * H5F__open(const char *filename, unsigned flags, hid_t fcpl_id,
     hid_t fapl_id);
 H5_DLL herr_t H5F__flush(H5F_t *f, H5F_scope_t scope);
-H5_DLL herr_t H5F__flush_real(H5F_t *f, hbool_t closing);
+H5_DLL herr_t H5F__flush_real(H5F_t *f);
 H5_DLL htri_t H5F__is_hdf5(const char *name);
 H5_DLL herr_t H5F_get_objects(const H5F_t *f, unsigned types, size_t max_index, hid_t *obj_id_list, hbool_t app_ref, size_t *obj_id_count_ptr);
-<<<<<<< HEAD
 H5_DLL herr_t H5F__get_freespace(H5F_t *f, hsize_t *tot_space);
 H5_DLL ssize_t H5F__get_file_image(H5F_t *f, void *buf_ptr, size_t buf_len);
 H5_DLL herr_t H5F__get_info(H5F_t *f, H5F_info2_t *finfo);
@@ -415,32 +414,17 @@
 H5_DLL herr_t H5F__start_swmr_write(H5F_t *f);
 H5_DLL herr_t H5F__close(hid_t file_id);
 H5_DLL herr_t H5F__close_cb(H5F_t *f);
+H5_DLL herr_t H5F__set_libver_bounds(H5F_t *f, H5F_libver_t low, H5F_libver_t high);
 
 /* File mount related routines */
 H5_DLL herr_t H5F__close_mounts(H5F_t *f);
-=======
-H5_DLL ssize_t H5F_get_file_image(H5F_t *f, void *buf_ptr, size_t buf_len, hid_t meta_dxpl_id, hid_t raw_dxpl_id);
-H5_DLL herr_t H5F_close(H5F_t *f);
-
-/* File mount related routines */
-H5_DLL herr_t H5F_mount(H5G_loc_t *loc, const char *name, H5F_t *child, hid_t plist_id, hid_t dxpl_id);
-H5_DLL herr_t H5F_unmount(H5G_loc_t *loc, const char *name, hid_t dxpl_id);
-H5_DLL herr_t H5F_close_mounts(H5F_t *f);
->>>>>>> 7aa4eb1b
 H5_DLL int H5F_term_unmount_cb(void *obj_ptr, hid_t obj_id, void *key);
 H5_DLL herr_t H5F_mount_count_ids(H5F_t *f, unsigned *nopen_files, unsigned *nopen_objs);
 
 /* Superblock related routines */
-<<<<<<< HEAD
 H5_DLL herr_t H5F__super_init(H5F_t *f);
-H5_DLL herr_t H5F__super_read(H5F_t *f, hbool_t initial_read);
+H5_DLL herr_t H5F__super_read(H5F_t *f, H5P_genplist_t *fa_plist, hbool_t initial_read);
 H5_DLL herr_t H5F__super_size(H5F_t *f, hsize_t *super_size, hsize_t *super_ext_size);
-=======
-H5_DLL herr_t H5F__super_init(H5F_t *f, hid_t dxpl_id);
-H5_DLL herr_t H5F__super_read(H5F_t *f, hid_t meta_dxpl_id, hid_t raw_dxpl_id, hid_t fapl_id,
-    hbool_t initial_read);
-H5_DLL herr_t H5F__super_size(H5F_t *f, hid_t dxpl_id, hsize_t *super_size, hsize_t *super_ext_size);
->>>>>>> 7aa4eb1b
 H5_DLL herr_t H5F__super_free(H5F_super_t *sblock);
 
 /* Superblock extension related routines */
@@ -467,6 +451,8 @@
 
 /* External file cache routines */
 H5_DLL H5F_efc_t *H5F_efc_create(unsigned max_nfiles);
+H5_DLL H5F_t *H5F__efc_open(H5F_t *parent, const char *name, unsigned flags,
+    hid_t fcpl_id, hid_t fapl_id);
 H5_DLL unsigned H5F_efc_max_nfiles(H5F_efc_t *efc);
 H5_DLL herr_t H5F__efc_release(H5F_efc_t *efc);
 H5_DLL herr_t H5F__efc_destroy(H5F_efc_t *efc);
