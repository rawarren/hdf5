/* * * * * * * * * * * * * * * * * * * * * * * * * * * * * * * * * * * * * * *
 * Copyright by The HDF Group.                                               *
 * Copyright by the Board of Trustees of the University of Illinois.         *
 * All rights reserved.                                                      *
 *                                                                           *
 * This file is part of HDF5.  The full HDF5 copyright notice, including     *
 * terms governing use, modification, and redistribution, is contained in    *
 * the COPYING file, which can be found at the root of the source code       *
 * distribution tree, or in https://support.hdfgroup.org/ftp/HDF5/releases.  *
 * If you do not have access to either file, you may request a copy from     *
 * help@hdfgroup.org.                                                        *
 * * * * * * * * * * * * * * * * * * * * * * * * * * * * * * * * * * * * * * */

/****************/
/* Module Setup */
/****************/

#include "H5Dmodule.h"          /* This source code file is part of the H5D module */


/***********/
/* Headers */
/***********/
<<<<<<< HEAD
#include "H5private.h"          /* Generic Functions                        */
#include "H5CXprivate.h"        /* API Contexts                             */
#include "H5Dpkg.h"             /* Datasets                                 */
#include "H5Eprivate.h"         /* Error handling                           */
#include "H5FLprivate.h"        /* Free Lists                               */
#include "H5FOprivate.h"        /* File objects                             */
#include "H5Iprivate.h"         /* IDs                                      */
#include "H5Lprivate.h"         /* Links                                    */
#include "H5MMprivate.h"        /* Memory management                        */
#include "H5VLprivate.h"        /* Virtual Object Layer                     */
#include "H5VLnative.h"         /* Native VOL plugin                        */
=======
#include "H5private.h"        /* Generic Functions */
#include "H5CXprivate.h"      /* API Contexts */
#include "H5Dpkg.h"           /* Datasets */
#include "H5Eprivate.h"       /* Error handling */
#include "H5FLprivate.h"      /* Free Lists */
#include "H5FOprivate.h"      /* File objects */
#include "H5Iprivate.h"       /* IDs */
#include "H5Lprivate.h"       /* Links */
#include "H5MMprivate.h"      /* Memory management */
#include "H5VLprivate.h"	/* Virtual Object Layer                 */
#include "H5VLnative_private.h" /* Native VOL driver                        */
>>>>>>> 47f30b47


/****************/
/* Local Macros */
/****************/


/******************/
/* Local Typedefs */
/******************/


/********************/
/* Local Prototypes */
/********************/

/* General stuff */
static H5D_shared_t *H5D__new(hid_t dcpl_id, hbool_t creating, hbool_t vl_type);
static herr_t H5D__init_type(H5F_t *file, const H5D_t *dset, hid_t type_id, const H5T_t *type);
static herr_t H5D__cache_dataspace_info(const H5D_t *dset);
static herr_t H5D__init_space(H5F_t *file, const H5D_t *dset, const H5S_t *space);
static herr_t H5D__update_oh_info(H5F_t *file, H5D_t *dset, hid_t dapl_id);
static herr_t H5D__build_file_prefix(const H5D_t *dset, hid_t dapl_id, const char *prefix_type, char **file_prefix);
static herr_t H5D__open_oid(H5D_t *dataset, hid_t dapl_id);
static herr_t H5D__init_storage(const H5D_io_info_t *io_info, hbool_t full_overwrite,
        hsize_t old_dim[]);
static herr_t H5D__append_flush_setup(H5D_t *dset, hid_t dapl_id);
static herr_t H5D__close_cb(H5VL_object_t *dset_vol_obj);


/*********************/
/* Package Variables */
/*********************/

/* Declare a free list to manage blocks of VL data */
H5FL_BLK_DEFINE(vlen_vl_buf);

/* Declare a free list to manage other blocks of VL data */
H5FL_BLK_DEFINE(vlen_fl_buf);


/*****************************/
/* Library Private Variables */
/*****************************/


/*******************/
/* Local Variables */
/*******************/

/* Declare a free list to manage the H5D_t and H5D_shared_t structs */
H5FL_DEFINE_STATIC(H5D_t);
H5FL_DEFINE_STATIC(H5D_shared_t);

/* Declare the external PQ free list for the sieve buffer information */
H5FL_BLK_EXTERN(sieve_buf);

/* Declare the external free list to manage the H5D_chunk_info_t struct */
H5FL_EXTERN(H5D_chunk_info_t);

/* Declare extern the free list to manage blocks of type conversion data */
H5FL_BLK_EXTERN(type_conv);

/* Define a static "default" dataset structure to use to initialize new datasets */
static H5D_shared_t H5D_def_dset;

/* Dataset ID class */
static const H5I_class_t H5I_DATASET_CLS[1] = {{
    H5I_DATASET,                /* ID class value */
    0,                          /* Class flags */
    0,                          /* # of reserved IDs for class */
    (H5I_free_t)H5D__close_cb   /* Callback routine for closing objects of this class */
}};

/* Flag indicating "top" of interface has been initialized */
static hbool_t H5D_top_package_initialize_s = FALSE;



/*-------------------------------------------------------------------------
 * Function: H5D_init
 *
 * Purpose:  Initialize the interface from some other layer.
 *
 * Return:   Success:    non-negative
 *
 *           Failure:    negative
 *-------------------------------------------------------------------------
 */
herr_t
H5D_init(void)
{
    herr_t ret_value = SUCCEED;   /* Return value */

    FUNC_ENTER_NOAPI(FAIL)
    /* FUNC_ENTER() does all the work */

done:
    FUNC_LEAVE_NOAPI(ret_value)
} /* end H5D_init() */


/*--------------------------------------------------------------------------
NAME
    H5D__init_package -- Initialize interface-specific information
USAGE
    herr_t H5D__init_package()

RETURNS
    Non-negative on success/Negative on failure
DESCRIPTION
    Initializes any interface-specific data or routines.
NOTES
    Care must be taken when using the H5P functions, since they can cause
    a deadlock in the library when the library is attempting to terminate -QAK

--------------------------------------------------------------------------*/
herr_t
H5D__init_package(void)
{
    H5P_genplist_t *def_dcpl;           /* Default Dataset Creation Property list */
    herr_t ret_value = SUCCEED;         /* Return value */

    FUNC_ENTER_PACKAGE

    /* Initialize the atom group for the dataset IDs */
    if(H5I_register_type(H5I_DATASET_CLS) < 0)
        HGOTO_ERROR(H5E_DATASET, H5E_CANTINIT, FAIL, "unable to initialize interface")

    /* Reset the "default dataset" information */
    HDmemset(&H5D_def_dset, 0, sizeof(H5D_shared_t));

    /* Get the default dataset creation property list values and initialize the
     * default dataset with them.
     */
    if(NULL == (def_dcpl = (H5P_genplist_t *)H5I_object(H5P_LST_DATASET_CREATE_ID_g)))
        HGOTO_ERROR(H5E_DATASET, H5E_BADTYPE, FAIL, "can't get default dataset creation property list")

    /* Get the default data storage layout */
    if(H5P_get(def_dcpl, H5D_CRT_LAYOUT_NAME, &H5D_def_dset.layout) < 0)
         HGOTO_ERROR(H5E_PLIST, H5E_CANTGET, FAIL, "can't retrieve layout")

    /* Get the default dataset creation properties */
    if(H5P_get(def_dcpl, H5D_CRT_EXT_FILE_LIST_NAME, &H5D_def_dset.dcpl_cache.efl) < 0)
        HGOTO_ERROR(H5E_PLIST, H5E_CANTGET, FAIL, "can't retrieve external file list")
    if(H5P_get(def_dcpl, H5D_CRT_FILL_VALUE_NAME, &H5D_def_dset.dcpl_cache.fill) < 0)
        HGOTO_ERROR(H5E_PLIST, H5E_CANTGET, FAIL, "can't retrieve fill value")
    if(H5P_get(def_dcpl, H5O_CRT_PIPELINE_NAME, &H5D_def_dset.dcpl_cache.pline) < 0)
        HGOTO_ERROR(H5E_PLIST, H5E_CANTGET, FAIL, "can't retrieve pipeline filter")

    /* Mark "top" of interface as initialized, too */
    H5D_top_package_initialize_s = TRUE;

done:
    FUNC_LEAVE_NOAPI(ret_value)
} /* end H5D__init_package() */


/*-------------------------------------------------------------------------
 * Function: H5D_top_term_package
 *
 * Purpose:  Close the "top" of the interface, releasing IDs, etc.
 *
 * Return:   Success:    Positive if anything was done that might
 *                affect other interfaces; zero otherwise.
 *           Failure:    Negative.
 *-------------------------------------------------------------------------
 */
int
H5D_top_term_package(void)
{
    int    n = 0;

    FUNC_ENTER_NOAPI_NOINIT_NOERR

    if(H5D_top_package_initialize_s) {
        if(H5I_nmembers(H5I_DATASET) > 0) {
            /* The dataset API uses the "force" flag set to true because it
             * is using the "file objects" (H5FO) API functions to track open
             * objects in the file.  Using the H5FO code means that dataset
             * IDs can have reference counts >1, when an existing dataset is
             * opened more than once.  However, the H5I code does not attempt
             * to close objects with reference counts>1 unless the "force" flag
             * is set to true.
             *
             * At some point (probably after the group and datatypes use the
             * the H5FO code), the H5FO code might need to be switched around
             * to storing pointers to the objects being tracked (H5D_t, H5G_t,
             * etc) and reference count those itself instead of relying on the
             * reference counting in the H5I layer.  Then, the "force" flag can
             * be put back to false.
             *
             * Setting the "force" flag to true for all the interfaces won't
             * work because the "file driver" (H5FD) APIs use the H5I reference
             * counting to avoid closing a file driver out from underneath an
             * open file...
             *
             * QAK - 5/13/03
             */
            (void)H5I_clear_type(H5I_DATASET, TRUE, FALSE);
            n++; /*H5I*/
        } /* end if */

        /* Mark closed */
        if(0 == n)
            H5D_top_package_initialize_s = FALSE;
    } /* end if */

    FUNC_LEAVE_NOAPI(n)
} /* end H5D_top_term_package() */


/*-------------------------------------------------------------------------
 * Function: H5D_term_package
 *
 * Purpose:  Terminate this interface.
 *
 * Note:     Finishes shutting down the interface, after
 *           H5D_top_term_package() is called
 *
 * Return:   Success:    Positive if anything was done that might
 *                affect other interfaces; zero otherwise.
 *            Failure:    Negative.
 *-------------------------------------------------------------------------
 */
int
H5D_term_package(void)
{
    int    n = 0;

    FUNC_ENTER_NOAPI_NOINIT_NOERR

    if(H5_PKG_INIT_VAR) {
        /* Sanity checks */
        HDassert(0 == H5I_nmembers(H5I_DATASET));
        HDassert(FALSE == H5D_top_package_initialize_s);

        /* Destroy the dataset object id group */
        n += (H5I_dec_type_ref(H5I_DATASET) > 0);

        /* Mark closed */
        if(0 == n)
            H5_PKG_INIT_VAR = FALSE;
    } /* end if */

    FUNC_LEAVE_NOAPI(n)
} /* end H5D_term_package() */


/*-------------------------------------------------------------------------
 * Function:    H5D__close_cb
 *
 * Purpose:     Called when the ref count reaches zero on the dataset's ID
 *
 * Return:      SUCCEED/FAIL
 *
 *-------------------------------------------------------------------------
 */
static herr_t
H5D__close_cb(H5VL_object_t *dset_vol_obj)
{
    herr_t              ret_value = SUCCEED;    /* Return value */

    FUNC_ENTER_STATIC

    /* Sanity check */
    HDassert(dset_vol_obj);

    /* Close the dataset */
    if(H5VL_dataset_close(dset_vol_obj->data, dset_vol_obj->plugin->cls, H5P_DATASET_XFER_DEFAULT, H5_REQUEST_NULL) < 0)
        HGOTO_ERROR(H5E_DATASET, H5E_CLOSEERROR, FAIL, "unable to close dataset");

done:
    /* XXX: (MSC) Weird thing for datasets and filters:
     * Always decrement the ref count on the VOL for datasets, since
     * the ID is removed even if the close fails.
     */

    /* Free the VOL object */
    if(H5VL_free_object(dset_vol_obj) < 0)
        HGOTO_ERROR(H5E_DATASET, H5E_CANTDEC, FAIL, "unable to free VOL object");

    FUNC_LEAVE_NOAPI(ret_value)
} /* end H5D__close_cb() */


/*-------------------------------------------------------------------------
 * Function: H5D__create_named
 *
 * Purpose:  Internal routine to create a new dataset.
 *
 * Return:   Success:    Non-NULL, pointer to new dataset object.
 *
 *           Failure:    NULL
 *-------------------------------------------------------------------------
 */
H5D_t *
H5D__create_named(const H5G_loc_t *loc, const char *name, hid_t type_id,
    const H5S_t *space, hid_t lcpl_id, hid_t dcpl_id, hid_t dapl_id)
{
    H5O_obj_create_t ocrt_info;         /* Information for object creation */
    H5D_obj_create_t dcrt_info;         /* Information for dataset creation */
    H5D_t       *ret_value = NULL;      /* Return value */

    FUNC_ENTER_PACKAGE

    /* Check arguments */
    HDassert(loc);
    HDassert(name && *name);
    HDassert(type_id != H5P_DEFAULT);
    HDassert(space);
    HDassert(lcpl_id != H5P_DEFAULT);
    HDassert(dcpl_id != H5P_DEFAULT);
    HDassert(dapl_id != H5P_DEFAULT);

    /* Set up dataset creation info */
    dcrt_info.type_id = type_id;
    dcrt_info.space = space;
    dcrt_info.dcpl_id = dcpl_id;
    dcrt_info.dapl_id = dapl_id;

    /* Set up object creation information */
    ocrt_info.obj_type = H5O_TYPE_DATASET;
    ocrt_info.crt_info = &dcrt_info;
    ocrt_info.new_obj = NULL;

    /* Create the new dataset and link it to its parent group */
    if(H5L_link_object(loc, name, &ocrt_info, lcpl_id) < 0)
        HGOTO_ERROR(H5E_DATASET, H5E_CANTINIT, NULL, "unable to create and link to dataset")
    HDassert(ocrt_info.new_obj);

    /* Set the return value */
    ret_value = (H5D_t *)ocrt_info.new_obj;

done:
    FUNC_LEAVE_NOAPI(ret_value)
} /* end H5D__create_named() */


/*-------------------------------------------------------------------------
 * Function:    H5D__get_space_status
 *
 * Purpose:     Returns the status of dataspace allocation.
 *
 * Return:
 *              Success:        Non-negative
 *              Failture:       Negative
 *-------------------------------------------------------------------------
 */
herr_t
H5D__get_space_status(const H5D_t *dset, H5D_space_status_t *allocation)
{
    herr_t      ret_value = SUCCEED;

    FUNC_ENTER_PACKAGE

    HDassert(dset);

    /* Check for chunked layout */
    if(dset->shared->layout.type == H5D_CHUNKED) {
        hsize_t     space_allocated;    /* The number of bytes allocated for chunks */
        hssize_t    snelmts;            /* Temporary holder for number of elements in dataspace */
        hsize_t     nelmts;             /* Number of elements in dataspace */
        size_t      dt_size;            /* Size of datatype */
        hsize_t     full_size;          /* The number of bytes in the dataset when fully populated */

        /* For chunked layout set the space status by the storage size */
        /* Get the dataset's dataspace */
        HDassert(dset->shared->space);

        /* Get the total number of elements in dataset's dataspace */
        if((snelmts = H5S_GET_EXTENT_NPOINTS(dset->shared->space)) < 0)
            HGOTO_ERROR(H5E_DATASET, H5E_CANTGET, FAIL, "unable to retrieve number of elements in dataspace")
        nelmts = (hsize_t)snelmts;

        /* Get the size of the dataset's datatype */
        if(0 == (dt_size = H5T_GET_SIZE(dset->shared->type)))
            HGOTO_ERROR(H5E_DATASET, H5E_CANTGET, FAIL, "unable to retrieve size of datatype")

        /* Compute the maximum size of the dataset in bytes */
        full_size = nelmts * dt_size;

        /* Check for overflow during multiplication */
        if(nelmts != (full_size / dt_size))
            HGOTO_ERROR(H5E_DATASET, H5E_OVERFLOW, FAIL, "size of dataset's storage overflowed")

        /* Difficult to error check, since the error value is 0 and 0 is a valid value... :-/ */
        if(H5D__get_storage_size(dset, &space_allocated) < 0)
            HGOTO_ERROR(H5E_DATASET, H5E_CANTGET, FAIL, "can't get size of dataset's storage")

        /* Decide on how much of the space is allocated */
        if(space_allocated == 0)
            *allocation = H5D_SPACE_STATUS_NOT_ALLOCATED;
        else if(space_allocated == full_size)
            *allocation = H5D_SPACE_STATUS_ALLOCATED;
        else
            *allocation = H5D_SPACE_STATUS_PART_ALLOCATED;
    } /* end if */
    else {
        /* For non-chunked layouts set space status by result of is_space_alloc
         * function */
        if(dset->shared->layout.ops->is_space_alloc(&dset->shared->layout.storage))
            *allocation = H5D_SPACE_STATUS_ALLOCATED;
        else
            *allocation = H5D_SPACE_STATUS_NOT_ALLOCATED;
    } /* end else */

done:
    FUNC_LEAVE_NOAPI(ret_value)
} /* end H5D__get_space_status() */


/*-------------------------------------------------------------------------
 * Function: H5D__new
 *
 * Purpose:  Creates a new, empty dataset structure
 *
 * Return:   Success:    Pointer to a new dataset descriptor.
 *           Failure:    NULL
 *-------------------------------------------------------------------------
 */
static H5D_shared_t *
H5D__new(hid_t dcpl_id, hbool_t creating, hbool_t vl_type)
{
    H5D_shared_t    *new_dset = NULL;   /* New dataset object */
    H5P_genplist_t  *plist;             /* Property list created */
    H5D_shared_t    *ret_value = NULL;  /* Return value */

    FUNC_ENTER_STATIC

    /* Allocate new shared dataset structure */
    if(NULL == (new_dset = H5FL_MALLOC(H5D_shared_t)))
        HGOTO_ERROR(H5E_RESOURCE, H5E_NOSPACE, NULL, "memory allocation failed")

    /* Copy the default dataset information */
    HDmemcpy(new_dset, &H5D_def_dset, sizeof(H5D_shared_t));

    /* If we are using the default dataset creation property list, during creation
     * don't bother to copy it, just increment the reference count
     */
    if(!vl_type && creating && dcpl_id == H5P_DATASET_CREATE_DEFAULT) {
        if(H5I_inc_ref(dcpl_id, FALSE) < 0)
            HGOTO_ERROR(H5E_DATASET, H5E_CANTINC, NULL, "can't increment default DCPL ID")
        new_dset->dcpl_id = dcpl_id;
    } /* end if */
    else {
        /* Get the property list */
        if(NULL == (plist = (H5P_genplist_t *)H5I_object(dcpl_id)))
            HGOTO_ERROR(H5E_ARGS, H5E_BADTYPE, NULL, "not a property list")

        new_dset->dcpl_id = H5P_copy_plist(plist, FALSE);
    } /* end else */

    /* Set return value */
    ret_value = new_dset;

done:
    if(ret_value == NULL)
        if(new_dset != NULL) {
            if(new_dset->dcpl_id != 0 && H5I_dec_ref(new_dset->dcpl_id) < 0)
                HDONE_ERROR(H5E_DATASET, H5E_CANTDEC, NULL, "can't decrement temporary datatype ID")
            new_dset = H5FL_FREE(H5D_shared_t, new_dset);
        } /* end if */

    FUNC_LEAVE_NOAPI(ret_value)
} /* end H5D__new() */


/*-------------------------------------------------------------------------
 * Function: H5D__init_type
 *
 * Purpose:  Copy a datatype for a dataset's use, performing all the
 *              necessary adjustments, etc.
 *
 * Return:   Success:    SUCCEED
 *           Failure:    FAIL
 *-------------------------------------------------------------------------
 */
static herr_t
H5D__init_type(H5F_t *file, const H5D_t *dset, hid_t type_id, const H5T_t *type)
{
    htri_t relocatable;            /* Flag whether the type is relocatable */
    htri_t immutable;              /* Flag whether the type is immutable */
    hbool_t use_at_least_v18;      /* Flag indicating to use at least v18 format versions */
    herr_t ret_value = SUCCEED;    /* Return value */

    FUNC_ENTER_STATIC

    /* Sanity checking */
    HDassert(file);
    HDassert(dset);
    HDassert(type);

    /* Check whether the datatype is relocatable */
    if((relocatable = H5T_is_relocatable(type)) < 0)
        HGOTO_ERROR(H5E_DATATYPE, H5E_CANTINIT, FAIL, "can't check datatype?")

    /* Check whether the datatype is immutable */
    if((immutable = H5T_is_immutable(type)) < 0)
        HGOTO_ERROR(H5E_DATATYPE, H5E_CANTINIT, FAIL, "can't check datatype?")

    /* To use at least v18 format versions or not */
    use_at_least_v18 = (H5F_LOW_BOUND(file) >= H5F_LIBVER_V18);

    /* Copy the datatype if it's a custom datatype or if it'll change when it's location is changed */
    if(!immutable || relocatable || use_at_least_v18) {
        /* Copy datatype for dataset */
        if((dset->shared->type = H5T_copy(type, H5T_COPY_ALL)) == NULL)
            HGOTO_ERROR(H5E_DATASET, H5E_CANTCOPY, FAIL, "can't copy datatype")

        /* Convert a datatype (if committed) to a transient type if the committed datatype's file
         * location is different from the file location where the dataset will be created.
         */
        if(H5T_convert_committed_datatype(dset->shared->type, file) < 0)
            HGOTO_ERROR(H5E_DATASET, H5E_CANTINIT, FAIL, "can't get shared datatype info")

        /* Mark any datatypes as being on disk now */
        if(H5T_set_loc(dset->shared->type, file, H5T_LOC_DISK) < 0)
            HGOTO_ERROR(H5E_DATASET, H5E_CANTINIT, FAIL, "can't set datatype location")

        /* Set the version for datatype */
       if(H5T_set_version(file, dset->shared->type) < 0)
            HGOTO_ERROR(H5E_DATASET, H5E_CANTSET, FAIL, "can't set version of datatype")

        /* Get a datatype ID for the dataset's datatype */
        if((dset->shared->type_id = H5I_register(H5I_DATATYPE, dset->shared->type, FALSE)) < 0)
            HGOTO_ERROR(H5E_DATASET, H5E_CANTREGISTER, FAIL, "unable to register type")
    }
    /* Not a custom datatype, just use it directly */
    else {
        if(H5I_inc_ref(type_id, FALSE) < 0)
            HGOTO_ERROR(H5E_DATASET, H5E_CANTINC, FAIL, "Can't increment datatype ID")

        /* Use existing datatype */
        dset->shared->type_id = type_id;
        dset->shared->type = (H5T_t *)type; /* (Cast away const OK - QAK) */
    }

done:
    FUNC_LEAVE_NOAPI(ret_value)
} /* end H5D__init_type() */


/*-------------------------------------------------------------------------
 * Function: H5D__cache_dataspace_info
 *
 * Purpose:  Cache dataspace info for a dataset
 *
 * Return:   Success:    SUCCEED
 *           Failure:    FAIL
 *-------------------------------------------------------------------------
 */
static herr_t
H5D__cache_dataspace_info(const H5D_t *dset)
{
    int sndims;                         /* Signed number of dimensions of dataspace rank */
    unsigned u;                         /* Local index value */
    herr_t ret_value = SUCCEED;         /* Return value */

    FUNC_ENTER_STATIC

    /* Sanity checking */
    HDassert(dset);

    /* Cache info for dataset's dataspace */
    if((sndims = H5S_get_simple_extent_dims(dset->shared->space, dset->shared->curr_dims, dset->shared->max_dims)) < 0)
        HGOTO_ERROR(H5E_DATASET, H5E_CANTGET, FAIL, "can't cache dataspace dimensions")
    dset->shared->ndims = (unsigned)sndims;

    /* Compute the initial 'power2up' values */
    for(u = 0; u < dset->shared->ndims; u++) {
        hsize_t scaled_power2up;    /* Scaled value, rounded to next power of 2 */

        if( !(scaled_power2up = H5VM_power2up(dset->shared->curr_dims[u])) )
            HGOTO_ERROR(H5E_DATASET, H5E_CANTGET, FAIL, "unable to get the next power of 2")
        dset->shared->curr_power2up[u] = scaled_power2up;
    }

done:
    FUNC_LEAVE_NOAPI(ret_value)
} /* end H5D__cache_dataspace_info() */


/*-------------------------------------------------------------------------
 * Function: H5D__init_space
 *
 * Purpose:  Copy a dataspace for a dataset's use, performing all the
 *              necessary adjustments, etc.
 *
 * Return:   Success:    SUCCEED
 *           Failure:    FAIL
 *-------------------------------------------------------------------------
 */
static herr_t
H5D__init_space(H5F_t *file, const H5D_t *dset, const H5S_t *space)
{
    herr_t ret_value = SUCCEED;         /* Return value */

    FUNC_ENTER_STATIC

    /* Sanity checking */
    HDassert(file);
    HDassert(dset);
    HDassert(space);

    /* Copy dataspace for dataset */
    if(NULL == (dset->shared->space = H5S_copy(space, FALSE, TRUE)))
        HGOTO_ERROR(H5E_DATASET, H5E_CANTCOPY, FAIL, "can't copy dataspace")

    /* Cache the dataset's dataspace info */
    if(H5D__cache_dataspace_info(dset) < 0)
        HGOTO_ERROR(H5E_DATASET, H5E_CANTCOPY, FAIL, "can't cache dataspace info")

    /* Set the version for dataspace */
    if(H5S_set_version(file, dset->shared->space) < 0)
        HGOTO_ERROR(H5E_DATASET, H5E_CANTSET, FAIL, "can't set latest version of datatype")

    /* Set the dataset's dataspace to 'all' selection */
    if(H5S_select_all(dset->shared->space, TRUE) < 0)
        HGOTO_ERROR(H5E_DATASET, H5E_CANTSET, FAIL, "unable to set all selection")

done:
    FUNC_LEAVE_NOAPI(ret_value)
} /* end H5D__init_space() */


/*-------------------------------------------------------------------------
 * Function: H5D__update_oh_info
 *
 * Purpose:  Create and fill object header for dataset
 *
 * Return:   Success:    SUCCEED
 *           Failure:    FAIL
 *-------------------------------------------------------------------------
 */
static herr_t
H5D__update_oh_info(H5F_t *file, H5D_t *dset, hid_t dapl_id)
{
    H5O_t              *oh = NULL;      /* Pointer to dataset's object header */
    size_t              ohdr_size = H5D_MINHDR_SIZE;    /* Size of dataset's object header */
    H5O_loc_t          *oloc = NULL;    /* Dataset's object location */
    H5O_layout_t       *layout;         /* Dataset's layout information */
    H5T_t              *type;           /* Dataset's datatype */
    H5O_fill_t         *fill_prop;      /* Pointer to dataset's fill value information */
    H5D_fill_value_t    fill_status;    /* Fill value status */
    hbool_t             fill_changed = FALSE;   /* Flag indicating the fill value was changed */
    hbool_t             layout_init = FALSE;    /* Flag to indicate that chunk information was initialized */
    hbool_t             use_at_least_v18;       /* Flag indicating to use at least v18 format versions */
    herr_t ret_value = SUCCEED;         /* Return value */

    FUNC_ENTER_STATIC

    /* Sanity checking */
    HDassert(file);
    HDassert(dset);

    /* Set some local variables, for convenience */
    oloc = &dset->oloc;
    layout = &dset->shared->layout;
    type = dset->shared->type;
    fill_prop = &dset->shared->dcpl_cache.fill;

    /* To use at least v18 format versions or not */
    use_at_least_v18 = (H5F_LOW_BOUND(file) >= H5F_LIBVER_V18);

    /* Retrieve "defined" status of fill value */
    if(H5P_is_fill_value_defined(fill_prop, &fill_status) < 0)
        HGOTO_ERROR(H5E_PLIST, H5E_CANTGET, FAIL, "can't tell if fill value defined")

    /* Special case handling for variable-length types */
    if(H5T_detect_class(type, H5T_VLEN, FALSE)) {
        /* If the default fill value is chosen for variable-length types, always write it */
        if(fill_prop->fill_time == H5D_FILL_TIME_IFSET && fill_status == H5D_FILL_VALUE_DEFAULT) {
            /* Update dataset creation property */
            fill_prop->fill_time = H5D_FILL_TIME_ALLOC;

            /* Note that the fill value changed */
            fill_changed = TRUE;
        } /* end if */

        /* Don't allow never writing fill values with variable-length types */
        if(fill_prop->fill_time == H5D_FILL_TIME_NEVER)
            HGOTO_ERROR(H5E_DATASET, H5E_UNSUPPORTED, FAIL, "Dataset doesn't support VL datatype when fill value is not defined")
    } /* end if */

    /* Determine whether fill value is defined or not */
    if(fill_status == H5D_FILL_VALUE_DEFAULT || fill_status == H5D_FILL_VALUE_USER_DEFINED) {
        /* Convert fill value buffer to dataset's datatype */
        if(fill_prop->buf && fill_prop->size > 0 && H5O_fill_convert(fill_prop, type, &fill_changed) < 0)
            HGOTO_ERROR(H5E_DATASET, H5E_CANTINIT, FAIL, "unable to convert fill value to dataset type")

        fill_prop->fill_defined = TRUE;
    }
    else if(fill_status == H5D_FILL_VALUE_UNDEFINED)
        fill_prop->fill_defined = FALSE;
    else
        HGOTO_ERROR(H5E_DATASET, H5E_CANTGET, FAIL, "unable to determine if fill value is defined")

    /* Check for invalid fill & allocation time setting */
    if(fill_prop->fill_defined == FALSE && fill_prop->fill_time == H5D_FILL_TIME_ALLOC)
        HGOTO_ERROR(H5E_DATASET, H5E_CANTINIT, FAIL, "fill value writing on allocation set, but no fill value defined")

    /* Check if the fill value info changed */
    if(fill_changed) {
        H5P_genplist_t     *dc_plist;               /* Dataset's creation property list */

        /* Get dataset's property list object */
        HDassert(dset->shared->dcpl_id != H5P_DATASET_CREATE_DEFAULT);
        if(NULL == (dc_plist = (H5P_genplist_t *)H5I_object(dset->shared->dcpl_id)))
            HGOTO_ERROR(H5E_ARGS, H5E_BADTYPE, FAIL, "can't get dataset creation property list")

        /* Update dataset creation property */
        if(H5P_set(dc_plist, H5D_CRT_FILL_VALUE_NAME, fill_prop) < 0)
            HGOTO_ERROR(H5E_PLIST, H5E_CANTSET, FAIL, "can't set fill value info")
    } /* end if */

    /* Add the dataset's raw data size to the size of the header, if the raw data will be stored as compact */
    if(layout->type == H5D_COMPACT)
        ohdr_size += layout->storage.u.compact.size;

    /* Create an object header for the dataset */
    if(H5O_create(file, ohdr_size, (size_t)1, dset->shared->dcpl_id, oloc/*out*/) < 0)
        HGOTO_ERROR(H5E_DATASET, H5E_CANTINIT, FAIL, "unable to create dataset object header")
    HDassert(file == dset->oloc.file);

    /* Pin the object header */
    if(NULL == (oh = H5O_pin(oloc)))
        HGOTO_ERROR(H5E_DATASET, H5E_CANTPIN, FAIL, "unable to pin dataset object header")

    /* Write the dataspace header message */
    if(H5S_append(file, oh, dset->shared->space) < 0)
        HGOTO_ERROR(H5E_DATASET, H5E_CANTINIT, FAIL, "unable to update dataspace header message")

    /* Write the datatype header message */
    if(H5O_msg_append_oh(file, oh, H5O_DTYPE_ID, H5O_MSG_FLAG_CONSTANT, 0, type) < 0)
        HGOTO_ERROR(H5E_DATASET, H5E_CANTINIT, FAIL, "unable to update datatype header message")

    /* Write new fill value message */
    if(H5O_msg_append_oh(file, oh, H5O_FILL_NEW_ID, H5O_MSG_FLAG_CONSTANT, 0, fill_prop) < 0)
        HGOTO_ERROR(H5E_DATASET, H5E_CANTINIT, FAIL, "unable to update new fill value header message")

    /* If there is valid information for the old fill value struct, add it */
    /* (only if we aren't using v18 format versions and above */
    if(fill_prop->buf && !use_at_least_v18) {
        H5O_fill_t old_fill_prop;       /* Copy of fill value property, for writing as "old" fill value */

        /* Shallow copy the fill value property */
        /* (we only want to make certain that the shared component isn't modified) */
        HDmemcpy(&old_fill_prop, fill_prop, sizeof(old_fill_prop));

        /* Reset shared component info */
        H5O_msg_reset_share(H5O_FILL_ID, &old_fill_prop);

        /* Write old fill value */
        if(H5O_msg_append_oh(file, oh, H5O_FILL_ID, H5O_MSG_FLAG_CONSTANT, 0, &old_fill_prop) < 0)
            HGOTO_ERROR(H5E_DATASET, H5E_CANTINIT, FAIL, "unable to update old fill value header message")
    } /* end if */

    /* Update/create the layout (and I/O pipeline & EFL) messages */
    if(H5D__layout_oh_create(file, oh, dset, dapl_id) < 0)
        HGOTO_ERROR(H5E_DATASET, H5E_CANTINIT, FAIL, "unable to update layout/pline/efl header message")

    /* Indicate that the layout information was initialized */
    layout_init = TRUE;

#ifdef H5O_ENABLE_BOGUS
{
    H5P_genplist_t     *dc_plist;               /* Dataset's creation property list */

    /* Get dataset's property list object */
    if(NULL == (dc_plist = (H5P_genplist_t *)H5I_object(dset->shared->dcpl_id)))
        HGOTO_ERROR(H5E_ARGS, H5E_BADTYPE, FAIL, "can't get dataset creation property list")

    /* Check whether to add a "bogus" message */
    if( (H5P_exist_plist(dc_plist, H5O_BOGUS_MSG_FLAGS_NAME) > 0) &&
        (H5P_exist_plist(dc_plist, H5O_BOGUS_MSG_ID_NAME) > 0) ) {

        uint8_t bogus_flags = 0;        /* Flags for creating "bogus" message */
        unsigned bogus_id;        /* "bogus" ID */

        /* Retrieve "bogus" message ID */
        if(H5P_get(dc_plist, H5O_BOGUS_MSG_ID_NAME, &bogus_id) < 0)
            HGOTO_ERROR(H5E_DATASET, H5E_CANTGET, FAIL, "can't get bogus ID options")
        /* Retrieve "bogus" message flags */
        if(H5P_get(dc_plist, H5O_BOGUS_MSG_FLAGS_NAME, &bogus_flags) < 0)
            HGOTO_ERROR(H5E_DATASET, H5E_CANTGET, FAIL, "can't get bogus message options")

        /* Add a "bogus" message (for error testing). */
        if(H5O_bogus_oh(file, oh, bogus_id, (unsigned)bogus_flags) < 0)
            HGOTO_ERROR(H5E_DATASET, H5E_CANTINIT, FAIL, "unable to create 'bogus' message")
    } /* end if */
}
#endif /* H5O_ENABLE_BOGUS */

    /* Add a modification time message, if using older format. */
    /* (If using v18 format versions and above, the the modification time is part of the object
     *  header and doesn't use a separate message -QAK)
     */
    if(!use_at_least_v18)
        if(H5O_touch_oh(file, oh, TRUE) < 0)
            HGOTO_ERROR(H5E_DATASET, H5E_CANTINIT, FAIL, "unable to update modification time message")

done:
    /* Release pointer to object header itself */
    if(oh != NULL)
        if(H5O_unpin(oh) < 0)
            HDONE_ERROR(H5E_DATASET, H5E_CANTUNPIN, FAIL, "unable to unpin dataset object header")

    /* Error cleanup */
    if(ret_value < 0)
        if(layout_init)
            /* Destroy the layout information for the dataset */
            if(dset->shared->layout.ops->dest && (dset->shared->layout.ops->dest)(dset) < 0)
                HDONE_ERROR(H5E_DATASET, H5E_CANTRELEASE, FAIL, "unable to destroy layout info")

    FUNC_LEAVE_NOAPI(ret_value)
} /* end H5D__update_oh_info() */



/*--------------------------------------------------------------------------
 * Function:    H5D__build_file_prefix
 *
 * Purpose:     Determine the file prefix to be used and store
 *              it in file_prefix. Stores an empty string if no prefix
 *              should be used.
 *
 * Return:      SUCCEED/FAIL
 *--------------------------------------------------------------------------
 */
static herr_t
H5D__build_file_prefix(const H5D_t *dset, hid_t dapl_id, const char *prefix_type,
    char **file_prefix /*out*/)
{
    char            *prefix = NULL;       /* prefix used to look for the file               */
    char            *filepath = NULL;     /* absolute path of directory the HDF5 file is in */
    size_t          filepath_len;         /* length of file path                            */
    size_t          prefix_len;           /* length of prefix                               */
    size_t          file_prefix_len;      /* length of expanded prefix                      */
    H5P_genplist_t  *plist = NULL;        /* Property list pointer                          */
    herr_t          ret_value = SUCCEED;  /* Return value                                   */

    FUNC_ENTER_STATIC

    /* Sanity checks */
    HDassert(dset);
    HDassert(dset->oloc.file);
    filepath = H5F_EXTPATH(dset->oloc.file);
    HDassert(filepath);

    /* XXX: Future thread-safety note - getenv is not required
     *      to be reentrant.
     */
    if(HDstrcmp(prefix_type, H5D_ACS_VDS_PREFIX_NAME) == 0)
        prefix = HDgetenv("HDF5_VDS_PREFIX");
    else if(HDstrcmp(prefix_type, H5D_ACS_EFILE_PREFIX_NAME) == 0)
        prefix = HDgetenv("HDF5_EXTFILE_PREFIX");
    else
        HGOTO_ERROR(H5E_PLIST, H5E_BADTYPE, FAIL, "prefix name is not sensible")

    if(prefix == NULL || *prefix == '\0') {
        /* Set prefix to value of prefix_type property */
        if(NULL == (plist = H5P_object_verify(dapl_id, H5P_DATASET_ACCESS)))
            HGOTO_ERROR(H5E_ATOM, H5E_BADATOM, FAIL, "can't find object for ID")
        if(H5P_peek(plist, prefix_type, &prefix) < 0)
            HGOTO_ERROR(H5E_PLIST, H5E_CANTGET, FAIL, "can't get file prefix")
    } /* end if */

    /* Prefix has to be checked for NULL / empty string again because the
     * code above might have updated it.
     */
    if(prefix == NULL || *prefix == '\0' || HDstrcmp(prefix, ".") == 0) {
        /* filename is interpreted as relative to the current directory,
         * does not need to be expanded
         */
        if(NULL == (*file_prefix = (char *)H5MM_strdup("")))
            HGOTO_ERROR(H5E_RESOURCE, H5E_NOSPACE, FAIL, "memory allocation failed")
    } /* end if */
    else {
        if (HDstrncmp(prefix, "${ORIGIN}", HDstrlen("${ORIGIN}")) == 0) {
            /* Replace ${ORIGIN} at beginning of prefix by directory of HDF5 file */
            filepath_len = HDstrlen(filepath);
            prefix_len = HDstrlen(prefix);
            file_prefix_len = filepath_len + prefix_len - HDstrlen("${ORIGIN}") + 1;

            if(NULL == (*file_prefix = (char *)H5MM_malloc(file_prefix_len)))
                HGOTO_ERROR(H5E_RESOURCE, H5E_NOSPACE, FAIL, "unable to allocate buffer")
            HDsnprintf(*file_prefix, file_prefix_len, "%s%s", filepath, prefix + HDstrlen("${ORIGIN}"));
        } /* end if */
        else {
            if(NULL == (*file_prefix = (char *)H5MM_strdup(prefix)))
                HGOTO_ERROR(H5E_RESOURCE, H5E_NOSPACE, FAIL, "memory allocation failed")
        } /* end else */
    } /* end else */

done:
    FUNC_LEAVE_NOAPI(ret_value)
} /* H5D__build_file_prefix() */


/*-------------------------------------------------------------------------
 * Function:    H5D__create
 *
 * Purpose:    Creates a new dataset with name NAME in file F and associates
 *        with it a datatype TYPE for each element as stored in the
 *        file, dimensionality information or dataspace SPACE, and
 *        other miscellaneous properties CREATE_PARMS.  All arguments
 *        are deep-copied before being associated with the new dataset,
 *        so the caller is free to subsequently modify them without
 *        affecting the dataset.
 *
 * Return:    Success:    Pointer to a new dataset
 *            Failure:    NULL
 *-------------------------------------------------------------------------
 */
H5D_t *
H5D__create(H5F_t *file, hid_t type_id, const H5S_t *space, hid_t dcpl_id,
    hid_t dapl_id)
{
    const H5T_t        *type = NULL;            /* Datatype for dataset (VOL pointer) */
    H5T_t              *dt = NULL;              /* Datatype for dataset (non-VOL pointer) */
    H5D_t              *new_dset = NULL;
    H5P_genplist_t     *dc_plist = NULL;        /* New Property list */
    hbool_t             has_vl_type = FALSE;    /* Flag to indicate a VL-type for dataset */
    hbool_t             layout_init = FALSE;    /* Flag to indicate that chunk information was initialized */
    hbool_t             layout_copied = FALSE;  /* Flag to indicate that layout message was copied */
    hbool_t             fill_copied = FALSE;    /* Flag to indicate that fill-value message was copied */
    hbool_t             pline_copied = FALSE;   /* Flag to indicate that pipeline message was copied */
    hbool_t             efl_copied = FALSE;     /* Flag to indicate that external file list message was copied */
    H5G_loc_t           dset_loc;               /* Dataset location */
    H5D_t              *ret_value = NULL;       /* Return value */

    FUNC_ENTER_PACKAGE

    /* check args */
    HDassert(file);
    HDassert(H5I_DATATYPE == H5I_get_type(type_id));
    HDassert(space);
    HDassert(H5I_GENPROP_LST == H5I_get_type(dcpl_id));

    /* Get the dataset's datatype */
    if(NULL == (dt = (const H5T_t *)H5I_object(type_id)))
        HGOTO_ERROR(H5E_ARGS, H5E_BADTYPE, NULL, "not a datatype")
    /* If this is a named datatype, get the pointer via the VOL plugin */
    type = (const H5T_t *)H5T_get_actual_type(dt);

    /* Check if the datatype is "sensible" for use in a dataset */
    if(H5T_is_sensible(type) != TRUE)
        HGOTO_ERROR(H5E_ARGS, H5E_BADTYPE, NULL, "datatype is not sensible")

    /* Check if the datatype is/contains a VL-type */
    if(H5T_detect_class(type, H5T_VLEN, FALSE))
        has_vl_type = TRUE;

    /* Check if the dataspace has an extent set (or is NULL) */
    if(!H5S_has_extent(space))
        HGOTO_ERROR(H5E_ARGS, H5E_BADVALUE, NULL, "dataspace extent has not been set.")

    /* Initialize the dataset object */
    if(NULL == (new_dset = H5FL_CALLOC(H5D_t)))
        HGOTO_ERROR(H5E_RESOURCE, H5E_NOSPACE, NULL, "memory allocation failed")

    /* Set up & reset dataset location */
    dset_loc.oloc = &(new_dset->oloc);
    dset_loc.path = &(new_dset->path);
    H5G_loc_reset(&dset_loc);

    /* Initialize the shared dataset space */
    if(NULL == (new_dset->shared = H5D__new(dcpl_id, TRUE, has_vl_type)))
        HGOTO_ERROR(H5E_RESOURCE, H5E_NOSPACE, NULL, "memory allocation failed")

    /* Copy & initialize datatype for dataset */
    if(H5D__init_type(file, new_dset, type_id, type) < 0)
        HGOTO_ERROR(H5E_DATASET, H5E_CANTINIT, NULL, "can't copy datatype")

    /* Copy & initialize dataspace for dataset */
    if(H5D__init_space(file, new_dset, space) < 0)
        HGOTO_ERROR(H5E_DATASET, H5E_CANTINIT, NULL, "can't copy dataspace")

    /* Set the dataset's checked_filters flag to enable writing */
    new_dset->shared->checked_filters = TRUE;

    /* Check if the dataset has a non-default DCPL & get important values, if so */
    if(new_dset->shared->dcpl_id != H5P_DATASET_CREATE_DEFAULT) {
        H5O_layout_t    *layout;        /* Dataset's layout information */
        H5O_pline_t     *pline;         /* Dataset's I/O pipeline information */
        H5O_fill_t      *fill;          /* Dataset's fill value info */
        H5O_efl_t       *efl;           /* Dataset's external file list info */

        /* Check if the filters in the DCPL can be applied to this dataset */
        if(H5Z_can_apply(new_dset->shared->dcpl_id, new_dset->shared->type_id) < 0)
            HGOTO_ERROR(H5E_ARGS, H5E_CANTINIT, NULL, "I/O filters can't operate on this dataset")

        /* Make the "set local" filter callbacks for this dataset */
        if(H5Z_set_local(new_dset->shared->dcpl_id, new_dset->shared->type_id) < 0)
            HGOTO_ERROR(H5E_DATASET, H5E_CANTINIT, NULL, "unable to set local filter parameters")

        /* Get new dataset's property list object */
        if(NULL == (dc_plist = (H5P_genplist_t *)H5I_object(new_dset->shared->dcpl_id)))
            HGOTO_ERROR(H5E_ARGS, H5E_BADTYPE, NULL, "can't get dataset creation property list")

        /* Retrieve the properties we need */
        pline = &new_dset->shared->dcpl_cache.pline;
        if(H5P_get(dc_plist, H5O_CRT_PIPELINE_NAME, pline) < 0)
            HGOTO_ERROR(H5E_DATASET, H5E_CANTGET, NULL, "can't retrieve pipeline filter")
        pline_copied = TRUE;
        layout = &new_dset->shared->layout;
        if(H5P_get(dc_plist, H5D_CRT_LAYOUT_NAME, layout) < 0)
            HGOTO_ERROR(H5E_DATASET, H5E_CANTGET, NULL, "can't retrieve layout")
        layout_copied = TRUE;
        fill = &new_dset->shared->dcpl_cache.fill;
        if(H5P_get(dc_plist, H5D_CRT_FILL_VALUE_NAME, fill) < 0)
            HGOTO_ERROR(H5E_DATASET, H5E_CANTGET, NULL, "can't retrieve fill value info")
        fill_copied = TRUE;
        efl = &new_dset->shared->dcpl_cache.efl;
        if(H5P_get(dc_plist, H5D_CRT_EXT_FILE_LIST_NAME, efl) < 0)
            HGOTO_ERROR(H5E_DATASET, H5E_CANTGET, NULL, "can't retrieve external file list")
        efl_copied = TRUE;

        /* Check that chunked layout is used if filters are enabled */
        if(pline->nused > 0 && H5D_CHUNKED != layout->type)
            HGOTO_ERROR(H5E_DATASET, H5E_BADVALUE, NULL, "filters can only be used with chunked layout")

        /* Check if the alloc_time is the default and error out */
        if(fill->alloc_time == H5D_ALLOC_TIME_DEFAULT)
            HGOTO_ERROR(H5E_DATASET, H5E_BADVALUE, NULL, "invalid space allocation state")

        /* Don't allow compact datasets to allocate space later */
        if(layout->type == H5D_COMPACT && fill->alloc_time != H5D_ALLOC_TIME_EARLY)
            HGOTO_ERROR(H5E_DATASET, H5E_BADVALUE, NULL, "compact dataset must have early space allocation")
    } /* end if */

    /* Set the version for the I/O pipeline message */
    if(H5O_pline_set_version(file, &new_dset->shared->dcpl_cache.pline) < 0)
        HGOTO_ERROR(H5E_DATASET, H5E_CANTSET, NULL, "can't set latest version of I/O filter pipeline")

    /* Set the version for the fill message */
    if(H5O_fill_set_version(file, &new_dset->shared->dcpl_cache.fill) < 0)
        HGOTO_ERROR(H5E_DATASET, H5E_CANTSET, NULL, "can't set latest version of fill value")

    /* Set the latest version for the layout message */
    if(H5D__layout_set_version(file, &new_dset->shared->layout) < 0)
        HGOTO_ERROR(H5E_DATASET, H5E_CANTSET, NULL, "can't set latest version of layout")

    if(new_dset->shared->layout.version >= H5O_LAYOUT_VERSION_4) {
        /* Use latest indexing type for layout message version >= 4 */
        if(H5D__layout_set_latest_indexing(&new_dset->shared->layout, new_dset->shared->space, &new_dset->shared->dcpl_cache) < 0)
            HGOTO_ERROR(H5E_DATASET, H5E_CANTSET, NULL, "can't set latest indexing")
    } /* end if */

    /* Check if this dataset is going into a parallel file and set space allocation time */
    if(H5F_HAS_FEATURE(file, H5FD_FEAT_ALLOCATE_EARLY))
        new_dset->shared->dcpl_cache.fill.alloc_time = H5D_ALLOC_TIME_EARLY;

    /* Set the dataset's I/O operations */
    if(H5D__layout_set_io_ops(new_dset) < 0)
        HGOTO_ERROR(H5E_DATASET, H5E_CANTINIT, NULL, "unable to initialize I/O operations")

    /* Create the layout information for the new dataset */
    if(new_dset->shared->layout.ops->construct && (new_dset->shared->layout.ops->construct)(file, new_dset) < 0)
        HGOTO_ERROR(H5E_DATASET, H5E_CANTINIT, NULL, "unable to construct layout information")

    /* Update the dataset's object header info. */
    if(H5D__update_oh_info(file, new_dset, dapl_id) < 0)
        HGOTO_ERROR(H5E_DATASET, H5E_CANTINIT, NULL, "can't update the metadata cache")

    /* Indicate that the layout information was initialized */
    layout_init = TRUE;

    /* Set up append flush parameters for the dataset */
    if(H5D__append_flush_setup(new_dset, dapl_id) < 0)
        HGOTO_ERROR(H5E_DATASET, H5E_CANTINIT, NULL, "unable to set up flush append property")

    /* Set the external file prefix */
    if(H5D__build_file_prefix(new_dset, dapl_id, H5D_ACS_EFILE_PREFIX_NAME, &new_dset->shared->extfile_prefix) < 0)
        HGOTO_ERROR(H5E_DATASET, H5E_CANTINIT, NULL, "unable to initialize external file prefix")

    /* Set the VDS file prefix */
    if(H5D__build_file_prefix(new_dset, dapl_id, H5D_ACS_VDS_PREFIX_NAME, &new_dset->shared->vds_prefix) < 0)
        HGOTO_ERROR(H5E_DATASET, H5E_CANTINIT, NULL, "unable to initialize VDS prefix")

    /* Add the dataset to the list of opened objects in the file */
    if(H5FO_top_incr(new_dset->oloc.file, new_dset->oloc.addr) < 0)
        HGOTO_ERROR(H5E_DATASET, H5E_CANTINC, NULL, "can't incr object ref. count")
    if(H5FO_insert(new_dset->oloc.file, new_dset->oloc.addr, new_dset->shared, TRUE) < 0)
        HGOTO_ERROR(H5E_DATASET, H5E_CANTINSERT, NULL, "can't insert dataset into list of open objects")
    new_dset->shared->fo_count = 1;

    /* Success */
    ret_value = new_dset;

done:
    if(!ret_value && new_dset && new_dset->shared) {
        if(new_dset->shared) {
            if(layout_init)
                if(new_dset->shared->layout.ops->dest && (new_dset->shared->layout.ops->dest)(new_dset) < 0)
                    HDONE_ERROR(H5E_DATASET, H5E_CANTRELEASE, NULL, "unable to destroy layout info")
            if(pline_copied)
                if(H5O_msg_reset(H5O_PLINE_ID, &new_dset->shared->dcpl_cache.pline) < 0)
                    HDONE_ERROR(H5E_DATASET, H5E_CANTRESET, NULL, "unable to reset I/O pipeline info")
            if(layout_copied)
                if(H5O_msg_reset(H5O_LAYOUT_ID, &new_dset->shared->layout) < 0)
                    HDONE_ERROR(H5E_DATASET, H5E_CANTRESET, NULL, "unable to reset layout info")
            if(fill_copied)
                if(H5O_msg_reset(H5O_FILL_ID, &new_dset->shared->dcpl_cache.fill) < 0)
                    HDONE_ERROR(H5E_DATASET, H5E_CANTRESET, NULL, "unable to reset fill-value info")
            if(efl_copied)
                if(H5O_msg_reset(H5O_EFL_ID, &new_dset->shared->dcpl_cache.efl) < 0)
                    HDONE_ERROR(H5E_DATASET, H5E_CANTRESET, NULL, "unable to reset external file list info")
            if(new_dset->shared->space && H5S_close(new_dset->shared->space) < 0)
                HDONE_ERROR(H5E_DATASET, H5E_CLOSEERROR, NULL, "unable to release dataspace")
            if(new_dset->shared->type && H5I_dec_ref(new_dset->shared->type_id) < 0)
                HDONE_ERROR(H5E_DATASET, H5E_CLOSEERROR, NULL, "unable to release datatype")
            if(H5F_addr_defined(new_dset->oloc.addr)) {
                if(H5O_dec_rc_by_loc(&(new_dset->oloc)) < 0)
                    HDONE_ERROR(H5E_DATASET, H5E_CANTDEC, NULL, "unable to decrement refcount on newly created object")
                if(H5O_close(&(new_dset->oloc), NULL) < 0)
                    HDONE_ERROR(H5E_DATASET, H5E_CLOSEERROR, NULL, "unable to release object header")
                if(file) {
                    if(H5O_delete(file, new_dset->oloc.addr) < 0)
                        HDONE_ERROR(H5E_DATASET, H5E_CANTDELETE, NULL, "unable to delete object header")
                } /* end if */
            } /* end if */
            if(new_dset->shared->dcpl_id != 0 && H5I_dec_ref(new_dset->shared->dcpl_id) < 0)
                HDONE_ERROR(H5E_DATASET, H5E_CANTDEC, NULL, "unable to decrement ref count on property list")
            new_dset->shared->extfile_prefix = (char *)H5MM_xfree(new_dset->shared->extfile_prefix);
            new_dset->shared->vds_prefix = (char *)H5MM_xfree(new_dset->shared->vds_prefix);
            new_dset->shared = H5FL_FREE(H5D_shared_t, new_dset->shared);
        } /* end if */
        new_dset->oloc.file = NULL;
        new_dset = H5FL_FREE(H5D_t, new_dset);
    } /* end if */

    FUNC_LEAVE_NOAPI(ret_value)
} /* end H5D__create() */


/*-------------------------------------------------------------------------
 * Function:    H5D__open_name
 *
 * Purpose:     Opens an existing dataset by name.
 *
 * Return:      Success:        Ptr to a new dataset.
 *              Failure:        NULL
 *-------------------------------------------------------------------------
 */
H5D_t *
H5D__open_name(const H5G_loc_t *loc, const char *name, hid_t dapl_id)
{
    H5D_t       *dset = NULL;
    H5G_loc_t   dset_loc;               /* Object location of dataset */
    H5G_name_t  path;                   /* Dataset group hier. path */
    H5O_loc_t   oloc;                   /* Dataset object location */
    H5O_type_t  obj_type;               /* Type of object at location */
    hbool_t     loc_found = FALSE;      /* Location at 'name' found */
    H5D_t       *ret_value = NULL;      /* Return value */

    FUNC_ENTER_PACKAGE

    /* Check args */
    HDassert(loc);
    HDassert(name);

    /* Set up dataset location to fill in */
    dset_loc.oloc = &oloc;
    dset_loc.path = &path;
    H5G_loc_reset(&dset_loc);

    /* Find the dataset object */
    if(H5G_loc_find(loc, name, &dset_loc) < 0)
        HGOTO_ERROR(H5E_DATASET, H5E_NOTFOUND, NULL, "not found")
    loc_found = TRUE;

    /* Check that the object found is the correct type */
    if(H5O_obj_type(&oloc, &obj_type) < 0)
        HGOTO_ERROR(H5E_DATASET, H5E_CANTGET, NULL, "can't get object type")
    if(obj_type != H5O_TYPE_DATASET)
        HGOTO_ERROR(H5E_DATASET, H5E_BADTYPE, NULL, "not a dataset")

    /* Open the dataset */
    if(NULL == (dset = H5D_open(&dset_loc, dapl_id)))
        HGOTO_ERROR(H5E_DATASET, H5E_CANTINIT, NULL, "can't open dataset")

    /* Set return value */
    ret_value = dset;

done:
    if(!ret_value)
        if(loc_found && H5G_loc_free(&dset_loc) < 0)
            HDONE_ERROR(H5E_DATASET, H5E_CANTRELEASE, NULL, "can't free location")

    FUNC_LEAVE_NOAPI(ret_value)
} /* end H5D__open_name() */


/*
 *-------------------------------------------------------------------------
 * Function: H5D_open
 *
 * Purpose:  Checks if dataset is already open, or opens a dataset for
 *              access.
 *
 * Return:   Success:    Dataset ID
 *           Failure:    FAIL
 *-------------------------------------------------------------------------
 */
H5D_t *
H5D_open(const H5G_loc_t *loc, hid_t dapl_id)
{
    H5D_shared_t    *shared_fo = NULL;
    H5D_t           *dataset = NULL;
    char            *extfile_prefix = NULL;  /* Expanded external file prefix */
    char            *vds_prefix = NULL;      /* Expanded vds prefix */
    H5D_t           *ret_value = NULL;       /* Return value */

    FUNC_ENTER_NOAPI(NULL)

    /* check args */
    HDassert(loc);

    /* Allocate the dataset structure */
    if(NULL == (dataset = H5FL_CALLOC(H5D_t)))
        HGOTO_ERROR(H5E_RESOURCE, H5E_NOSPACE, NULL, "memory allocation failed")

    /* Shallow copy (take ownership) of the object location object */
    if(H5O_loc_copy(&(dataset->oloc), loc->oloc, H5_COPY_SHALLOW) < 0)
        HGOTO_ERROR(H5E_DATASET, H5E_CANTCOPY, NULL, "can't copy object location")

    /* Shallow copy (take ownership) of the group hier. path */
    if(H5G_name_copy(&(dataset->path), loc->path, H5_COPY_SHALLOW) < 0)
        HGOTO_ERROR(H5E_DATASET, H5E_CANTCOPY, NULL, "can't copy path")

    /* Get the external file prefix */
    if(H5D__build_file_prefix(dataset, dapl_id, H5D_ACS_EFILE_PREFIX_NAME, &extfile_prefix) < 0)
        HGOTO_ERROR(H5E_DATASET, H5E_CANTINIT, NULL, "unable to initialize external file prefix")

    /* Get the VDS prefix */
    if(H5D__build_file_prefix(dataset, dapl_id, H5D_ACS_VDS_PREFIX_NAME, &vds_prefix) < 0)
        HGOTO_ERROR(H5E_DATASET, H5E_CANTINIT, NULL, "unable to initialize VDS prefix")

    /* Check if dataset was already open */
    if(NULL == (shared_fo = (H5D_shared_t *)H5FO_opened(dataset->oloc.file, dataset->oloc.addr))) {
        /* Clear any errors from H5FO_opened() */
        H5E_clear_stack(NULL);

        /* Open the dataset object */
        if(H5D__open_oid(dataset, dapl_id) < 0)
            HGOTO_ERROR(H5E_DATASET, H5E_NOTFOUND, NULL, "not found")

        /* Add the dataset to the list of opened objects in the file */
        if(H5FO_insert(dataset->oloc.file, dataset->oloc.addr, dataset->shared, FALSE) < 0)
            HGOTO_ERROR(H5E_DATASET, H5E_CANTINSERT, NULL, "can't insert dataset into list of open objects")

        /* Increment object count for the object in the top file */
        if(H5FO_top_incr(dataset->oloc.file, dataset->oloc.addr) < 0)
            HGOTO_ERROR(H5E_DATASET, H5E_CANTINC, NULL, "can't increment object count")

        /* We're the first dataset to use the the shared info */
        dataset->shared->fo_count = 1;

        /* Set the external file prefix */
        dataset->shared->extfile_prefix = extfile_prefix;
        /* Prevent string from being freed during done: */
        extfile_prefix = NULL;

        /* Set the vds file prefix */
        dataset->shared->vds_prefix = vds_prefix;
        /* Prevent string from being freed during done: */
        vds_prefix = NULL;

    } /* end if */
    else {
        /* Point to shared info */
        dataset->shared = shared_fo;

        /* Increment # of datasets using shared information */
        shared_fo->fo_count++;

        /* Check whether the external file prefix of the already open dataset
         * matches the new external file prefix
         */
        if(HDstrcmp(extfile_prefix, dataset->shared->extfile_prefix) != 0)
            HGOTO_ERROR(H5E_DATASET, H5E_CANTOPENOBJ, NULL, "new external file prefix does not match external file prefix of already open dataset")

        /* Check if the object has been opened through the top file yet */
        if(H5FO_top_count(dataset->oloc.file, dataset->oloc.addr) == 0) {
            /* Open the object through this top file */
            if(H5O_open(&(dataset->oloc)) < 0)
                HGOTO_ERROR(H5E_DATASET, H5E_CANTOPENOBJ, NULL, "unable to open object header")
        } /* end if */

        /* Increment object count for the object in the top file */
        if(H5FO_top_incr(dataset->oloc.file, dataset->oloc.addr) < 0)
            HGOTO_ERROR(H5E_DATASET, H5E_CANTINC, NULL, "can't increment object count")
    } /* end else */

    /* Set the dataset to return */
    ret_value = dataset;

done:
    extfile_prefix = (char *)H5MM_xfree(extfile_prefix);
    vds_prefix = (char *)H5MM_xfree(vds_prefix);

    if(ret_value == NULL) {
        /* Free the location--casting away const*/
        if(dataset) {
            if(shared_fo == NULL && dataset->shared) {   /* Need to free shared fo */
                dataset->shared->extfile_prefix = (char *)H5MM_xfree(dataset->shared->extfile_prefix);
                dataset->shared->vds_prefix = (char *)H5MM_xfree(dataset->shared->vds_prefix);
                dataset->shared = H5FL_FREE(H5D_shared_t, dataset->shared);
            }

            H5O_loc_free(&(dataset->oloc));
            H5G_name_free(&(dataset->path));

            dataset = H5FL_FREE(H5D_t, dataset);
        } /* end if */
        if(shared_fo)
            shared_fo->fo_count--;
    } /* end if */

    FUNC_LEAVE_NOAPI(ret_value)
} /* end H5D_open() */


/*
 *-------------------------------------------------------------------------
 * Function: H5D__flush_append_setup
 *
 * Purpose:  Set the append flush parameters for a dataset
 *
 * Return:   Non-negative on success/Negative on failure
 *-------------------------------------------------------------------------
 */
static herr_t
H5D__append_flush_setup(H5D_t *dset, hid_t dapl_id)
{
    herr_t ret_value = SUCCEED;         /* return value */

    FUNC_ENTER_STATIC

    /* Check args */
    HDassert(dset);
    HDassert(dset->shared);

    /* Set default append flush values */
    HDmemset(&dset->shared->append_flush,  0, sizeof(dset->shared->append_flush));

    /* If the dataset is chunked and there is a non-default DAPL */
    if(dapl_id != H5P_DATASET_ACCESS_DEFAULT && dset->shared->layout.type == H5D_CHUNKED) {
        H5P_genplist_t *dapl;               /* data access property list object pointer */

        /* Get dataset access property list */
        if(NULL == (dapl = (H5P_genplist_t *)H5I_object(dapl_id)))
            HGOTO_ERROR(H5E_ATOM, H5E_BADATOM, FAIL, "can't find object for dapl ID");

        /* Check if append flush property exists */
        if(H5P_exist_plist(dapl, H5D_ACS_APPEND_FLUSH_NAME) > 0) {
            H5D_append_flush_t info;

            /* Get append flush property */
            if(H5P_get(dapl, H5D_ACS_APPEND_FLUSH_NAME, &info) < 0)
                HGOTO_ERROR(H5E_PLIST, H5E_CANTGET, FAIL, "can't get append flush info")
            if(info.ndims > 0) {
                hsize_t curr_dims[H5S_MAX_RANK];    /* current dimension sizes */
                hsize_t max_dims[H5S_MAX_RANK];     /* current dimension sizes */
                int rank;                           /* dataspace # of dimensions */
                unsigned u;                         /* local index variable */

                /* Get dataset rank */
                if((rank = H5S_get_simple_extent_dims(dset->shared->space, curr_dims, max_dims)) < 0)
                    HGOTO_ERROR(H5E_DATASET, H5E_CANTGET, FAIL, "can't get dataset dimensions")
                if(info.ndims != (unsigned)rank)
                    HGOTO_ERROR(H5E_DATASET, H5E_BADVALUE, FAIL, "boundary dimension rank does not match dataset rank")

                /* Validate boundary sizes */
                for(u = 0; u < info.ndims; u++)
                    if(info.boundary[u] != 0) /* when a non-zero boundary is set */
                        /* the dimension is extendible? */
                        if(max_dims[u] != H5S_UNLIMITED && max_dims[u] == curr_dims[u])
                            break;

                /* At least one boundary dimension is not extendible */
                if(u != info.ndims)
                    HGOTO_ERROR(H5E_DATASET, H5E_BADVALUE, FAIL, "boundary dimension is not valid")

                /* Copy append flush settings */
                dset->shared->append_flush.ndims = info.ndims;
                dset->shared->append_flush.func = info.func;
                dset->shared->append_flush.udata = info.udata;
                HDmemcpy(dset->shared->append_flush.boundary, info.boundary, sizeof(info.boundary));
            } /* end if */
        } /* end if */
    } /* end if */

done:
    FUNC_LEAVE_NOAPI(ret_value)
} /* H5D__append_flush_setup() */


/*-------------------------------------------------------------------------
 * Function: H5D__open_oid
 *
 * Purpose:  Opens a dataset for access.
 *
 * Return:   Dataset pointer on success, NULL on failure
 *-------------------------------------------------------------------------
 */
static herr_t
H5D__open_oid(H5D_t *dataset, hid_t dapl_id)
{
    H5P_genplist_t *plist;              /* Property list */
    H5O_fill_t *fill_prop;              /* Pointer to dataset's fill value info */
    unsigned alloc_time_state;          /* Allocation time state */
    htri_t msg_exists;                  /* Whether a particular type of message exists */
    hbool_t layout_init = FALSE;        /* Flag to indicate that chunk information was initialized */
    herr_t ret_value = SUCCEED;         /* Return value */

    FUNC_ENTER_STATIC_TAG(dataset->oloc.addr)

    /* check args */
    HDassert(dataset);

    /* (Set the 'vl_type' parameter to FALSE since it doesn't matter from here) */
    if(NULL == (dataset->shared = H5D__new(H5P_DATASET_CREATE_DEFAULT, FALSE, FALSE)))
        HGOTO_ERROR(H5E_RESOURCE, H5E_NOSPACE, FAIL, "memory allocation failed")

    /* Open the dataset object */
    if(H5O_open(&(dataset->oloc)) < 0)
        HGOTO_ERROR(H5E_DATASET, H5E_CANTOPENOBJ, FAIL, "unable to open")

    /* Get the type and space */
    if(NULL == (dataset->shared->type = (H5T_t *)H5O_msg_read(&(dataset->oloc), H5O_DTYPE_ID, NULL)))
        HGOTO_ERROR(H5E_DATASET, H5E_CANTINIT, FAIL, "unable to load type info from dataset header")

    if(H5T_set_loc(dataset->shared->type, dataset->oloc.file, H5T_LOC_DISK) < 0)
        HGOTO_ERROR(H5E_DATATYPE, H5E_CANTINIT, FAIL, "invalid datatype location")

    if(NULL == (dataset->shared->space = H5S_read(&(dataset->oloc))))
        HGOTO_ERROR(H5E_DATASET, H5E_CANTINIT, FAIL, "unable to load dataspace info from dataset header")

    /* Cache the dataset's dataspace info */
    if(H5D__cache_dataspace_info(dataset) < 0)
        HGOTO_ERROR(H5E_DATASET, H5E_CANTCOPY, FAIL, "can't cache dataspace info")

    /* Get a datatype ID for the dataset's datatype */
    if((dataset->shared->type_id = H5I_register(H5I_DATATYPE, dataset->shared->type, FALSE)) < 0)
        HGOTO_ERROR(H5E_DATASET, H5E_CANTREGISTER, FAIL, "unable to register type")

    /* Get dataset creation property list object */
    if(NULL == (plist = (H5P_genplist_t *)H5I_object(dataset->shared->dcpl_id)))
        HGOTO_ERROR(H5E_ARGS, H5E_BADTYPE, FAIL, "can't get dataset creation property list")

    /* Get the layout/pline/efl message information */
    if(H5D__layout_oh_read(dataset, dapl_id, plist) < 0)
        HGOTO_ERROR(H5E_DATASET, H5E_CANTGET, FAIL, "can't get layout/pline/efl info")

    /* Indicate that the layout information was initialized */
    layout_init = TRUE;

    /* Set up flush append property */
    if(H5D__append_flush_setup(dataset, dapl_id))
        HGOTO_ERROR(H5E_DATASET, H5E_CANTSET, FAIL, "unable to set up flush append property")

    /* Point at dataset's copy, to cache it for later */
    fill_prop = &dataset->shared->dcpl_cache.fill;

    /* Try to get the new fill value message from the object header */
    if((msg_exists = H5O_msg_exists(&(dataset->oloc), H5O_FILL_NEW_ID)) < 0)
        HGOTO_ERROR(H5E_DATASET, H5E_CANTGET, FAIL, "can't check if message exists")
    if(msg_exists) {
        if(NULL == H5O_msg_read(&(dataset->oloc), H5O_FILL_NEW_ID, fill_prop))
            HGOTO_ERROR(H5E_DATASET, H5E_CANTGET, FAIL, "can't retrieve message")
    } /* end if */
    else {
    /* For backward compatibility, try to retrieve the old fill value message */
        if((msg_exists = H5O_msg_exists(&(dataset->oloc), H5O_FILL_ID)) < 0)
            HGOTO_ERROR(H5E_DATASET, H5E_CANTGET, FAIL, "can't check if message exists")
        if(msg_exists) {
            if(NULL == H5O_msg_read(&(dataset->oloc), H5O_FILL_ID, fill_prop))
                HGOTO_ERROR(H5E_DATASET, H5E_CANTGET, FAIL, "can't retrieve message")
        } /* end if */
        else {
            /* Set the space allocation time appropriately, based on the type of dataset storage */
            switch(dataset->shared->layout.type) {
                case H5D_COMPACT:
                    fill_prop->alloc_time = H5D_ALLOC_TIME_EARLY;
                    break;

                case H5D_CONTIGUOUS:
                    fill_prop->alloc_time = H5D_ALLOC_TIME_LATE;
                    break;

                case H5D_CHUNKED:
                    fill_prop->alloc_time = H5D_ALLOC_TIME_INCR;
                    break;

                case H5D_VIRTUAL:
                    fill_prop->alloc_time = H5D_ALLOC_TIME_INCR;
                    break;

                case H5D_LAYOUT_ERROR:
                case H5D_NLAYOUTS:
                default:
                    HGOTO_ERROR(H5E_DATASET, H5E_UNSUPPORTED, FAIL, "not implemented yet")
            } /* end switch */ /*lint !e788 All appropriate cases are covered */
        } /* end else */

        /* If "old" fill value size is 0 (undefined), map it to -1 */
        if(fill_prop->size == 0)
            fill_prop->size = (ssize_t)-1;
    } /* end if */
    alloc_time_state = 0;
    if((dataset->shared->layout.type == H5D_COMPACT && fill_prop->alloc_time == H5D_ALLOC_TIME_EARLY)
            || (dataset->shared->layout.type == H5D_CONTIGUOUS && fill_prop->alloc_time == H5D_ALLOC_TIME_LATE)
            || (dataset->shared->layout.type == H5D_CHUNKED && fill_prop->alloc_time == H5D_ALLOC_TIME_INCR)
            || (dataset->shared->layout.type == H5D_VIRTUAL && fill_prop->alloc_time == H5D_ALLOC_TIME_INCR))
        alloc_time_state = 1;

    /* Set revised fill value properties, if they are different from the defaults */
    if(H5P_fill_value_cmp(&H5D_def_dset.dcpl_cache.fill, fill_prop, sizeof(H5O_fill_t))) {
        if(H5P_set(plist, H5D_CRT_FILL_VALUE_NAME, fill_prop) < 0)
            HGOTO_ERROR(H5E_DATASET, H5E_CANTSET, FAIL, "can't set fill value")
        if(H5P_set(plist, H5D_CRT_ALLOC_TIME_STATE_NAME, &alloc_time_state) < 0)
            HGOTO_ERROR(H5E_DATASET, H5E_CANTSET, FAIL, "can't set allocation time state")
    } /* end if */

    /*
     * Make sure all storage is properly initialized.
     * This is important only for parallel I/O where the space must
     * be fully allocated before I/O can happen.
     */
    if((H5F_INTENT(dataset->oloc.file) & H5F_ACC_RDWR)
            && !(*dataset->shared->layout.ops->is_space_alloc)(&dataset->shared->layout.storage)
            && H5F_HAS_FEATURE(dataset->oloc.file, H5FD_FEAT_ALLOCATE_EARLY)) {
        H5D_io_info_t io_info;

        io_info.dset = dataset;

        if(H5D__alloc_storage(&io_info, H5D_ALLOC_OPEN, FALSE, NULL) < 0)
            HGOTO_ERROR(H5E_DATASET, H5E_CANTINIT, FAIL, "unable to initialize file storage")
    } /* end if */

done:
    if(ret_value < 0) {
        if(H5F_addr_defined(dataset->oloc.addr) && H5O_close(&(dataset->oloc), NULL) < 0)
            HDONE_ERROR(H5E_DATASET, H5E_CLOSEERROR, FAIL, "unable to release object header")
        if(dataset->shared) {
            if(layout_init)
                if(dataset->shared->layout.ops->dest && (dataset->shared->layout.ops->dest)(dataset) < 0)
                    HDONE_ERROR(H5E_DATASET, H5E_CANTRELEASE, FAIL, "unable to destroy layout info")
            if(dataset->shared->space && H5S_close(dataset->shared->space) < 0)
                HDONE_ERROR(H5E_DATASET, H5E_CLOSEERROR, FAIL, "unable to release dataspace")
            if(dataset->shared->type) {
                if(dataset->shared->type_id > 0) {
                    if(H5I_dec_ref(dataset->shared->type_id) < 0)
                        HDONE_ERROR(H5E_DATASET, H5E_CLOSEERROR, FAIL, "unable to release datatype")
                } /* end if */
                else {
                    if(H5T_close_real(dataset->shared->type) < 0)
                        HDONE_ERROR(H5E_DATASET, H5E_CLOSEERROR, FAIL, "unable to release datatype")
                } /* end else */
            } /* end if */
        } /* end if */
    } /* end if */

    FUNC_LEAVE_NOAPI_TAG(ret_value)
} /* end H5D__open_oid() */


/*-------------------------------------------------------------------------
 * Function: H5D_close
 *
 * Purpose:  Insures that all data has been saved to the file, closes the
 *           dataset object header, and frees all resources used by the
 *           descriptor.
 *
 * Return:   Non-negative on success/Negative on failure
 *-------------------------------------------------------------------------
 */
herr_t
H5D_close(H5D_t *dataset)
{
    hbool_t free_failed = FALSE;    /* Set if freeing sub-components failed */
    hbool_t corked;                 /* Whether the dataset is corked or not */
    hbool_t file_closed = TRUE;     /* H5O_close also closed the file?      */
    herr_t ret_value = SUCCEED;     /* Return value                         */

    FUNC_ENTER_NOAPI(FAIL)

    /* check args */
    HDassert(dataset && dataset->oloc.file && dataset->shared);
    HDassert(dataset->shared->fo_count > 0);

    /* Dump debugging info */
#ifdef H5D_CHUNK_DEBUG
    H5D__chunk_stats(dataset, FALSE);
#endif /* H5D_CHUNK_DEBUG */

    dataset->shared->fo_count--;
    if(dataset->shared->fo_count == 0) {

        /* Flush the dataset's information.  Continue to close even if it fails. */
        if(H5D__flush_real(dataset) < 0)
            HDONE_ERROR(H5E_DATASET, H5E_WRITEERROR, FAIL, "unable to flush cached dataset info")

        /* Set a flag to indicate the dataset is closing, before we start freeing things */
        /* (Avoids problems with flushing datasets twice, when one is holding
         *      the file open and it iterates through dataset to flush them -QAK)
         */
        dataset->shared->closing = TRUE;

        /* Free cached information for each kind of dataset */
        switch(dataset->shared->layout.type) {
            case H5D_CONTIGUOUS:
                /* Free the data sieve buffer, if it's been allocated */
                if(dataset->shared->cache.contig.sieve_buf)
                    dataset->shared->cache.contig.sieve_buf = (unsigned char *)H5FL_BLK_FREE(sieve_buf,dataset->shared->cache.contig.sieve_buf);
                break;

            case H5D_CHUNKED:
                /* Check for skip list for iterating over chunks during I/O to close */
                if(dataset->shared->cache.chunk.sel_chunks) {
                    HDassert(H5SL_count(dataset->shared->cache.chunk.sel_chunks) == 0);
                    H5SL_close(dataset->shared->cache.chunk.sel_chunks);
                    dataset->shared->cache.chunk.sel_chunks = NULL;
                } /* end if */

                /* Check for cached single chunk dataspace */
                if(dataset->shared->cache.chunk.single_space) {
                    (void)H5S_close(dataset->shared->cache.chunk.single_space);
                    dataset->shared->cache.chunk.single_space = NULL;
                } /* end if */

                /* Check for cached single element chunk info */
                if(dataset->shared->cache.chunk.single_chunk_info) {
                    dataset->shared->cache.chunk.single_chunk_info = H5FL_FREE(H5D_chunk_info_t, dataset->shared->cache.chunk.single_chunk_info);
                    dataset->shared->cache.chunk.single_chunk_info = NULL;
                } /* end if */
                break;

            case H5D_COMPACT:
                /* Nothing special to do (info freed in the layout destroy) */
                break;

            case H5D_VIRTUAL:
            {
                size_t i, j;

                HDassert(dataset->shared->layout.storage.u.virt.list || (dataset->shared->layout.storage.u.virt.list_nused == 0));

                /* Close source datasets */
                for(i = 0; i < dataset->shared->layout.storage.u.virt.list_nused; i++) {
                    /* Close source dataset */
                    if(dataset->shared->layout.storage.u.virt.list[i].source_dset.dset) {
                        HDassert(dataset->shared->layout.storage.u.virt.list[i].source_dset.dset != dataset);
                        if(H5D_close(dataset->shared->layout.storage.u.virt.list[i].source_dset.dset) < 0)
                            HDONE_ERROR(H5E_DATASET, H5E_CLOSEERROR, FAIL, "unable to close source dataset")
                        dataset->shared->layout.storage.u.virt.list[i].source_dset.dset = NULL;
                    } /* end if */

                    /* Close sub datasets */
                    for(j = 0; j < dataset->shared->layout.storage.u.virt.list[i].sub_dset_nused; j++)
                        if(dataset->shared->layout.storage.u.virt.list[i].sub_dset[j].dset) {
                            HDassert(dataset->shared->layout.storage.u.virt.list[i].sub_dset[j].dset != dataset);
                            if(H5D_close(dataset->shared->layout.storage.u.virt.list[i].sub_dset[j].dset) < 0)
                                HDONE_ERROR(H5E_DATASET, H5E_CLOSEERROR, FAIL, "unable to close source dataset")
                            dataset->shared->layout.storage.u.virt.list[i].sub_dset[j].dset = NULL;
                        } /* end if */
                } /* end for */
            } /* end block */
            break;

            case H5D_LAYOUT_ERROR:
            case H5D_NLAYOUTS:
            default:
                HDassert("not implemented yet" && 0);
#ifdef NDEBUG
                HGOTO_ERROR(H5E_IO, H5E_UNSUPPORTED, FAIL, "unsupported storage layout")
#endif /* NDEBUG */
        } /* end switch */ /*lint !e788 All appropriate cases are covered */

        /* Destroy any cached layout information for the dataset */
        if(dataset->shared->layout.ops->dest && (dataset->shared->layout.ops->dest)(dataset) < 0)
            HDONE_ERROR(H5E_DATASET, H5E_CANTRELEASE, FAIL, "unable to destroy layout info")

        /* Free the external file prefix */
        dataset->shared->extfile_prefix = (char *)H5MM_xfree(dataset->shared->extfile_prefix);

        /* Free the vds file prefix */
        dataset->shared->vds_prefix = (char *)H5MM_xfree(dataset->shared->vds_prefix);

        /* Release layout, fill-value, efl & pipeline messages */
        if(dataset->shared->dcpl_id != H5P_DATASET_CREATE_DEFAULT)
            free_failed |= (H5O_msg_reset(H5O_PLINE_ID, &dataset->shared->dcpl_cache.pline) < 0) ||
                    (H5O_msg_reset(H5O_LAYOUT_ID, &dataset->shared->layout) < 0) ||
                    (H5O_msg_reset(H5O_FILL_ID, &dataset->shared->dcpl_cache.fill) < 0) ||
                    (H5O_msg_reset(H5O_EFL_ID, &dataset->shared->dcpl_cache.efl) < 0);

        /* Uncork cache entries with object address tag */
        if(H5AC_cork(dataset->oloc.file, dataset->oloc.addr, H5AC__GET_CORKED, &corked) < 0)
            HDONE_ERROR(H5E_DATASET, H5E_CANTGET, FAIL, "unable to retrieve an object's cork status")
        if(corked)
            if(H5AC_cork(dataset->oloc.file, dataset->oloc.addr, H5AC__UNCORK, NULL) < 0)
                HDONE_ERROR(H5E_DATASET, H5E_CANTUNCORK, FAIL, "unable to uncork an object")

        /* Release datatype, dataspace and creation property list -- there isn't
         * much we can do if one of these fails, so we just continue.
         */
        free_failed |= (H5I_dec_ref(dataset->shared->type_id) < 0) ||
                          (H5S_close(dataset->shared->space) < 0) ||
                          (H5I_dec_ref(dataset->shared->dcpl_id) < 0);

        /* Remove the dataset from the list of opened objects in the file */
        if(H5FO_top_decr(dataset->oloc.file, dataset->oloc.addr) < 0)
            HDONE_ERROR(H5E_DATASET, H5E_CANTRELEASE, FAIL, "can't decrement count for object")
        if(H5FO_delete(dataset->oloc.file, dataset->oloc.addr) < 0)
            HDONE_ERROR(H5E_DATASET, H5E_CANTRELEASE, FAIL, "can't remove dataset from list of open objects")

        /* Close the dataset object */
        /* (This closes the file, if this is the last object open) */
        if(H5O_close(&(dataset->oloc), &file_closed) < 0)
            HDONE_ERROR(H5E_DATASET, H5E_CLOSEERROR, FAIL, "unable to release object header")

        /* Evict dataset metadata if evicting on close */
        if(!file_closed && H5F_SHARED(dataset->oloc.file) && H5F_EVICT_ON_CLOSE(dataset->oloc.file)) {
            if(H5AC_flush_tagged_metadata(dataset->oloc.file, dataset->oloc.addr) < 0)
                HDONE_ERROR(H5E_CACHE, H5E_CANTFLUSH, FAIL, "unable to flush tagged metadata")
            if(H5AC_evict_tagged_metadata(dataset->oloc.file, dataset->oloc.addr, FALSE) < 0)
                HDONE_ERROR(H5E_CACHE, H5E_CANTFLUSH, FAIL, "unable to evict tagged metadata")
        } /* end if */

        /*
         * Free memory.  Before freeing the memory set the file pointer to NULL.
         * We always check for a null file pointer in other H5D functions to be
         * sure we're not accessing an already freed dataset (see the HDassert()
         * above).
         */
        dataset->oloc.file = NULL;
        dataset->shared = H5FL_FREE(H5D_shared_t, dataset->shared);

    } /* end if */
    else {
        /* Decrement the ref. count for this object in the top file */
        if(H5FO_top_decr(dataset->oloc.file, dataset->oloc.addr) < 0)
            HGOTO_ERROR(H5E_DATASET, H5E_CANTRELEASE, FAIL, "can't decrement count for object")

        /* Check reference count for this object in the top file */
        if(H5FO_top_count(dataset->oloc.file, dataset->oloc.addr) == 0) {
            if(H5O_close(&(dataset->oloc), NULL) < 0)
                HGOTO_ERROR(H5E_DATASET, H5E_CANTINIT, FAIL, "unable to close")
        } /* end if */
        else
            /* Free object location (i.e. "unhold" the file if appropriate) */
            if(H5O_loc_free(&(dataset->oloc)) < 0)
                HGOTO_ERROR(H5E_DATASET, H5E_CANTRELEASE, FAIL, "problem attempting to free location")
    } /* end else */

    /* Release the dataset's path info */
    if(H5G_name_free(&(dataset->path)) < 0)
        free_failed = TRUE;

    /* Free the dataset's memory structure */
    dataset = H5FL_FREE(H5D_t, dataset);

    /* Check if anything failed in the middle... */
    if(free_failed)
        HGOTO_ERROR(H5E_DATASET, H5E_CANTINIT, FAIL, "couldn't free a component of the dataset, but the dataset was freed anyway.")

done:
    FUNC_LEAVE_NOAPI(ret_value)
} /* end H5D_close() */


/*-------------------------------------------------------------------------
 * Function: H5D_mult_refresh_close
 *
 * Purpose:  Closing down the needed information when the dataset has
 *           multiple opens.  (From H5O__refresh_metadata_close())
 *
 * Return:   Non-negative on success/Negative on failure
 *-------------------------------------------------------------------------
 */
herr_t
H5D_mult_refresh_close(hid_t dset_id)
{
    H5D_t       *dataset;                 /* Dataset to refresh */
    herr_t      ret_value = SUCCEED;      /* return value */

    FUNC_ENTER_NOAPI(FAIL)

    if(NULL == (dataset = (H5D_t *)H5VL_object_verify(dset_id, H5I_DATASET)))
        HGOTO_ERROR(H5E_ARGS, H5E_BADTYPE, FAIL, "not a dataset")

    /* check args */
    HDassert(dataset);
    HDassert(dataset->oloc.file);
    HDassert(dataset->shared);
    HDassert(dataset->shared->fo_count > 0);

    if(dataset->shared->fo_count > 1) {
        /* Free cached information for each kind of dataset */
        switch(dataset->shared->layout.type) {
            case H5D_CONTIGUOUS:
                /* Free the data sieve buffer, if it's been allocated */
                if(dataset->shared->cache.contig.sieve_buf)
                    dataset->shared->cache.contig.sieve_buf = (unsigned char *)H5FL_BLK_FREE(sieve_buf,dataset->shared->cache.contig.sieve_buf);
                break;

            case H5D_CHUNKED:
                /* Check for skip list for iterating over chunks during I/O to close */
                if(dataset->shared->cache.chunk.sel_chunks) {
                    HDassert(H5SL_count(dataset->shared->cache.chunk.sel_chunks) == 0);
                    H5SL_close(dataset->shared->cache.chunk.sel_chunks);
                    dataset->shared->cache.chunk.sel_chunks = NULL;
                } /* end if */

                /* Check for cached single chunk dataspace */
                if(dataset->shared->cache.chunk.single_space) {
                    (void)H5S_close(dataset->shared->cache.chunk.single_space);
                    dataset->shared->cache.chunk.single_space = NULL;
                } /* end if */

                /* Check for cached single element chunk info */
                if(dataset->shared->cache.chunk.single_chunk_info) {
                    dataset->shared->cache.chunk.single_chunk_info = H5FL_FREE(H5D_chunk_info_t, dataset->shared->cache.chunk.single_chunk_info);
                    dataset->shared->cache.chunk.single_chunk_info = NULL;
                } /* end if */
                break;

            case H5D_COMPACT:
            case H5D_VIRTUAL:
                /* Nothing special to do (info freed in the layout destroy) */
                break;

            case H5D_LAYOUT_ERROR:
            case H5D_NLAYOUTS:
            default:
                HDassert("not implemented yet" && 0);
#ifdef NDEBUG
                HGOTO_ERROR(H5E_IO, H5E_UNSUPPORTED, FAIL, "unsupported storage layout")
#endif /* NDEBUG */
        } /* end switch */ /*lint !e788 All appropriate cases are covered */

        /* Destroy any cached layout information for the dataset */
        if(dataset->shared->layout.ops->dest && (dataset->shared->layout.ops->dest)(dataset) < 0)
            HGOTO_ERROR(H5E_DATASET, H5E_CANTRELEASE, FAIL, "unable to destroy layout info")
    } /* end if */

done:
    FUNC_LEAVE_NOAPI(ret_value)
} /* end H5D_mult_refresh_close() */


/*-------------------------------------------------------------------------
 * Function: H5D_mult_refresh_reopen
 *
 * Purpose:  Re-initialize the needed info when the dataset has multiple
 *           opens.
 *
 * Return:   Non-negative on success/Negative on failure
 *-------------------------------------------------------------------------
 */
herr_t
H5D_mult_refresh_reopen(H5D_t *dataset)
{
    herr_t ret_value = SUCCEED;         /* Return value */

    FUNC_ENTER_NOAPI(FAIL)

    /* check args */
    HDassert(dataset && dataset->oloc.file && dataset->shared);
    HDassert(dataset->shared->fo_count > 0);

    if(dataset->shared->fo_count > 1) {
        /* Release dataspace info */
        if(H5S_close(dataset->shared->space) < 0)
            HGOTO_ERROR(H5E_DATASET, H5E_CANTRELEASE, FAIL, "unable to release dataspace")

        /* Re-load dataspace info */
        if(NULL == (dataset->shared->space = H5S_read(&(dataset->oloc))))
            HGOTO_ERROR(H5E_DATASET, H5E_CANTINIT, FAIL, "unable to load dataspace info from dataset header")

        /* Cache the dataset's dataspace info */
        if(H5D__cache_dataspace_info(dataset) < 0)
            HGOTO_ERROR(H5E_DATASET, H5E_CANTCOPY, FAIL, "can't cache dataspace info")

        /* Release layout info */
        if(H5O_msg_reset(H5O_LAYOUT_ID, &dataset->shared->layout) < 0)
            HGOTO_ERROR(H5E_DATASET, H5E_CANTRESET, FAIL, "unable to reset layout info")

        /* Re-load layout message info */
        if(NULL == H5O_msg_read(&(dataset->oloc), H5O_LAYOUT_ID, &(dataset->shared->layout)))
            HGOTO_ERROR(H5E_DATASET, H5E_CANTINIT, FAIL, "unable to read data layout message")
    } /* end if */

done:
    FUNC_LEAVE_NOAPI(ret_value)
} /* H5D_mult_refresh_reopen() */


/*-------------------------------------------------------------------------
 * Function: H5D_oloc
 *
 * Purpose:  Returns a pointer to the object location for a dataset.
 *
 * Return:   Success:    Ptr to location
 *           Failure:    NULL
 *-------------------------------------------------------------------------
 */
H5O_loc_t *
H5D_oloc(H5D_t *dataset)
{
    /* Use FUNC_ENTER_NOAPI_NOINIT_NOERR here to avoid performance issues */
    FUNC_ENTER_NOAPI_NOINIT_NOERR

    FUNC_LEAVE_NOAPI(dataset ? &(dataset->oloc) : (H5O_loc_t *)NULL)
} /* end H5D_oloc() */


/*-------------------------------------------------------------------------
 * Function: H5D_nameof
 *
 * Purpose:  Returns a pointer to the group hier. path for a dataset.
 *
 * Return:   Success:    Ptr to entry
 *           Failure:    NULL
 *-------------------------------------------------------------------------
 */
H5G_name_t *
H5D_nameof(H5D_t *dataset)
{
    /* Use FUNC_ENTER_NOAPI_NOINIT_NOERR here to avoid performance issues */
    FUNC_ENTER_NOAPI_NOINIT_NOERR

    FUNC_LEAVE_NOAPI(dataset ? &(dataset->path) : (H5G_name_t *)NULL)
} /* end H5D_nameof() */


/*-------------------------------------------------------------------------
 * Function: H5D_typeof
 *
 * Purpose:  Returns a pointer to the dataset's datatype.  The datatype
 *           is not copied.
 *
 * Return:   Success:    Ptr to the dataset's datatype, uncopied.
 *           Failure:    NULL
 *-------------------------------------------------------------------------
 */
H5T_t *
H5D_typeof(const H5D_t *dset)
{
    /* Use FUNC_ENTER_NOAPI_NOINIT_NOERR here to avoid performance issues */
    FUNC_ENTER_NOAPI_NOINIT_NOERR

    HDassert(dset);
    HDassert(dset->shared);
    HDassert(dset->shared->type);

    FUNC_LEAVE_NOAPI(dset->shared->type)
} /* end H5D_typeof() */


/*-------------------------------------------------------------------------
 * Function: H5D__alloc_storage
 *
 * Purpose:  Allocate storage for the raw data of a dataset.
 *
 * Return:   Non-negative on success/Negative on failure
 *-------------------------------------------------------------------------
 */
herr_t
H5D__alloc_storage(const H5D_io_info_t *io_info, H5D_time_alloc_t time_alloc,
    hbool_t full_overwrite, hsize_t old_dim[])
{
    const H5D_t *dset = io_info->dset;   /* The dataset object */
    H5F_t *f = dset->oloc.file;          /* The dataset's file pointer */
    H5O_layout_t *layout;                /* The dataset's layout information */
    hbool_t must_init_space = FALSE;     /* Flag to indicate that space should be initialized */
    hbool_t addr_set = FALSE;            /* Flag to indicate that the dataset's storage address was set */
    herr_t  ret_value = SUCCEED;         /* Return value */

    FUNC_ENTER_PACKAGE

    /* check args */
    HDassert(dset);
    HDassert(f);

    /* If the data is stored in external files, don't set an address for the layout
     * We assume that external storage is already
     * allocated by the caller, or at least will be before I/O is performed.
     */
    if(!(H5S_NULL == H5S_GET_EXTENT_TYPE(dset->shared->space) || dset->shared->dcpl_cache.efl.nused > 0)) {
        /* Get a pointer to the dataset's layout information */
        layout = &(dset->shared->layout);

        switch(layout->type) {
            case H5D_CONTIGUOUS:
                if(!(*dset->shared->layout.ops->is_space_alloc)(&dset->shared->layout.storage)) {
                    /* Check if we have a zero-sized dataset */
                    if(layout->storage.u.contig.size > 0) {
                        /* Reserve space in the file for the entire array */
                        if(H5D__contig_alloc(f, &layout->storage.u.contig/*out*/) < 0)
                            HGOTO_ERROR(H5E_IO, H5E_CANTINIT, FAIL, "unable to initialize contiguous storage")

                        /* Indicate that we should initialize storage space */
                        must_init_space = TRUE;
                    } /* end if */
                    else
                        layout->storage.u.contig.addr = HADDR_UNDEF;

                    /* Indicate that we set the storage addr */
                    addr_set = TRUE;
                } /* end if */
                break;

            case H5D_CHUNKED:
                if(!(*dset->shared->layout.ops->is_space_alloc)(&dset->shared->layout.storage)) {
                    /* Create the root of the index that manages chunked storage */
                    if(H5D__chunk_create(dset /*in,out*/) < 0)
                        HGOTO_ERROR(H5E_IO, H5E_CANTINIT, FAIL, "unable to initialize chunked storage")

                    /* Indicate that we set the storage addr */
                    addr_set = TRUE;

                    /* Indicate that we should initialize storage space */
                    must_init_space = TRUE;
                } /* end if */

                /* If space allocation is set to 'early' and we are extending
                 * the dataset, indicate that space should be allocated, so the
                 * index gets expanded. -QAK
                 */
                if(dset->shared->dcpl_cache.fill.alloc_time == H5D_ALLOC_TIME_EARLY && time_alloc == H5D_ALLOC_EXTEND)
                    must_init_space = TRUE;
                break;

            case H5D_COMPACT:
                /* Check if space is already allocated */
                if(NULL == layout->storage.u.compact.buf) {
                    /* Reserve space in layout header message for the entire array.
                     * Starting from the 1.8.7 release, we allow dataspace to have
                     * zero dimension size.  So the storage size can be zero.
                     * SLU 2011/4/4 */
                    if(layout->storage.u.compact.size > 0) {
                        if(NULL == (layout->storage.u.compact.buf = H5MM_malloc(layout->storage.u.compact.size)))
                            HGOTO_ERROR(H5E_RESOURCE, H5E_NOSPACE, FAIL, "unable to allocate memory for compact dataset")
                        if(!full_overwrite)
                            HDmemset(layout->storage.u.compact.buf, 0, layout->storage.u.compact.size);
                        layout->storage.u.compact.dirty = TRUE;

                        /* Indicate that we should initialize storage space */
                        must_init_space = TRUE;
                    }
                    else {
                        layout->storage.u.compact.dirty = FALSE;
                        must_init_space = FALSE;
                    }
                } /* end if */
                break;

            case H5D_VIRTUAL:
                /* No-op, as the raw data is stored elsewhere and the global
                 * heap object containing the mapping information is created
                 * when the layout message is encoded.  We may wish to move the
                 * creation of the global heap object here at some point, but we
                 * will have to make sure is it always created before the
                 * dataset is closed. */
                break;

            case H5D_LAYOUT_ERROR:
            case H5D_NLAYOUTS:
            default:
                HDassert("not implemented yet" && 0);
#ifdef NDEBUG
                HGOTO_ERROR(H5E_IO, H5E_UNSUPPORTED, FAIL, "unsupported storage layout")
#endif /* NDEBUG */
        } /* end switch */ /*lint !e788 All appropriate cases are covered */

        /* Check if we need to initialize the space */
        if(must_init_space) {
            if(layout->type == H5D_CHUNKED) {
                /* If we are doing incremental allocation and the index got
                 * created during a H5Dwrite call, don't initialize the storage
                 * now, wait for the actual writes to each block and let the
                 * low-level chunking routines handle initialize the fill-values.
                 * Otherwise, pass along the space initialization call and let
                 * the low-level chunking routines sort out whether to write
                 * fill values to the chunks they allocate space for.  Yes,
                 * this is icky. -QAK
                 */
                if(!(dset->shared->dcpl_cache.fill.alloc_time == H5D_ALLOC_TIME_INCR && time_alloc == H5D_ALLOC_WRITE))
                    if(H5D__init_storage(io_info, full_overwrite, old_dim) < 0)
                        HGOTO_ERROR(H5E_DATASET, H5E_CANTINIT, FAIL, "unable to initialize dataset with fill value")
            } /* end if */
            else {
                H5D_fill_value_t    fill_status;    /* The fill value status */

                /* Check the dataset's fill-value status */
                if(H5P_is_fill_value_defined(&dset->shared->dcpl_cache.fill, &fill_status) < 0)
                    HGOTO_ERROR(H5E_PLIST, H5E_CANTGET, FAIL, "can't tell if fill value defined")

                /* If we are filling the dataset on allocation or "if set" and
                 * the fill value _is_ set, do that now */
                if(dset->shared->dcpl_cache.fill.fill_time == H5D_FILL_TIME_ALLOC ||
                        (dset->shared->dcpl_cache.fill.fill_time == H5D_FILL_TIME_IFSET && fill_status == H5D_FILL_VALUE_USER_DEFINED))
                    if(H5D__init_storage(io_info, full_overwrite, old_dim) < 0)
                        HGOTO_ERROR(H5E_DATASET, H5E_CANTINIT, FAIL, "unable to initialize dataset with fill value")
            } /* end else */
        } /* end if */

        /* If we set the address (and aren't in the middle of creating the
         *      dataset), mark the layout header message for later writing to
         *      the file.  (this improves forward compatibility).
         */
        /* (The layout message is already in the dataset's object header, this
         *      operation just sets the address and makes it constant)
         */
        if(time_alloc != H5D_ALLOC_CREATE && addr_set)
            /* Mark the layout as dirty, for later writing to the file */
            if(H5D__mark(dset, H5D_MARK_LAYOUT) < 0)
                HGOTO_ERROR(H5E_DATASET, H5E_CANTSET, FAIL, "unable to mark dataspace as dirty")
    } /* end if */

done:
    FUNC_LEAVE_NOAPI(ret_value)
} /* end H5D__alloc_storage() */


/*-------------------------------------------------------------------------
 * Function: H5D__init_storage
 *
 * Purpose:  Initialize the data for a new dataset.  If a selection is
 *           defined for SPACE then initialize only that part of the
 *           dataset.
 *
 * Return:   Non-negative on success/Negative on failure
 *-------------------------------------------------------------------------
 */
static herr_t
H5D__init_storage(const H5D_io_info_t *io_info, hbool_t full_overwrite, hsize_t old_dim[])
{
    const H5D_t *dset = io_info->dset;     /* dataset pointer */
    herr_t ret_value = SUCCEED;            /* Return value */

    FUNC_ENTER_STATIC

    HDassert(dset);

    switch (dset->shared->layout.type) {
        case H5D_COMPACT:
            /* If we will be immediately overwriting the values, don't bother to clear them */
            if(!full_overwrite) {
                /* Fill the compact dataset storage */
                if(H5D__compact_fill(dset) < 0)
                    HGOTO_ERROR(H5E_DATASET, H5E_CANTINIT, FAIL, "unable to initialize compact dataset storage")
            } /* end if */
            break;

        case H5D_CONTIGUOUS:
            /* Don't write default fill values to external files */
            /* If we will be immediately overwriting the values, don't bother to clear them */
            if((dset->shared->dcpl_cache.efl.nused == 0 || dset->shared->dcpl_cache.fill.buf) && !full_overwrite)
                if(H5D__contig_fill(io_info) < 0)
                    HGOTO_ERROR(H5E_DATASET, H5E_CANTINIT, FAIL, "unable to allocate all chunks of dataset")
            break;

        case H5D_CHUNKED:
            /*
             * Allocate file space
             * for all chunks now and initialize each chunk with the fill value.
             */
            {
                hsize_t             zero_dim[H5O_LAYOUT_NDIMS] = {0};

                /* Use zeros for old dimensions if not specified */
                if(old_dim == NULL)
                    old_dim = zero_dim;

                if(H5D__chunk_allocate(io_info, full_overwrite, old_dim) < 0)
                    HGOTO_ERROR(H5E_DATASET, H5E_CANTINIT, FAIL, "unable to allocate all chunks of dataset")
                break;
            } /* end block */

        case H5D_VIRTUAL:
            /* No-op, as the raw data is stored elsewhere */

        case H5D_LAYOUT_ERROR:
        case H5D_NLAYOUTS:
        default:
            HDassert("not implemented yet" && 0);
#ifdef NDEBUG
            HGOTO_ERROR(H5E_IO, H5E_UNSUPPORTED, FAIL, "unsupported storage layout")
#endif /* NDEBUG */
    } /* end switch */ /*lint !e788 All appropriate cases are covered */

done:
    FUNC_LEAVE_NOAPI(ret_value)
} /* end H5D__init_storage() */


/*-------------------------------------------------------------------------
 * Function: H5D__get_storage_size
 *
 * Purpose:  Determines how much space has been reserved to store the raw
 *           data of a dataset.
 *
 * Return:   Non-negative on success, negative on failure
 *-------------------------------------------------------------------------
 */
herr_t
H5D__get_storage_size(const H5D_t *dset, hsize_t *storage_size)
{
    herr_t    ret_value = SUCCEED;    /* Return value */

    FUNC_ENTER_PACKAGE_TAG(dset->oloc.addr)

    switch(dset->shared->layout.type) {
        case H5D_CHUNKED:
            if((*dset->shared->layout.ops->is_space_alloc)(&dset->shared->layout.storage)) {
                if(H5D__chunk_allocated(dset, storage_size) < 0)
                    HGOTO_ERROR(H5E_DATASET, H5E_CANTGET, FAIL, "can't retrieve chunked dataset allocated size")
            } /* end if */
            else
                *storage_size = 0;
            break;

        case H5D_CONTIGUOUS:
            /* Datasets which are not allocated yet are using no space on disk */
            if((*dset->shared->layout.ops->is_space_alloc)(&dset->shared->layout.storage))
                *storage_size = dset->shared->layout.storage.u.contig.size;
            else
                *storage_size = 0;
            break;

        case H5D_COMPACT:
            *storage_size = dset->shared->layout.storage.u.compact.size;
            break;

        case H5D_VIRTUAL:
            /* Just set to 0, as virtual datasets do not actually store raw data
             */
            *storage_size = 0;
            break;

        case H5D_LAYOUT_ERROR:
        case H5D_NLAYOUTS:
        default:
            HGOTO_ERROR(H5E_ARGS, H5E_BADTYPE, FAIL, "not a dataset type")
    } /*lint !e788 All appropriate cases are covered */

done:
    FUNC_LEAVE_NOAPI_TAG(ret_value)
} /* end H5D__get_storage_size() */


/*-------------------------------------------------------------------------
 * Function:    H5D__get_offset
 *
 * Purpose:     Private function for H5D__get_offset.  Returns the address
 *              of dataset in file.
 *
 * Return:      Success:    The address of dataset
 *
 *              Failure:    HADDR_UNDEF (but also a valid value)
 *
 *-------------------------------------------------------------------------
 */
haddr_t
H5D__get_offset(const H5D_t *dset)
{
    haddr_t    ret_value = HADDR_UNDEF;

    FUNC_ENTER_PACKAGE

    HDassert(dset);

    switch(dset->shared->layout.type) {
        case H5D_VIRTUAL:
        case H5D_CHUNKED:
        case H5D_COMPACT:
            break;

        case H5D_CONTIGUOUS:
            /* If dataspace hasn't been allocated or dataset is stored in
             * an external file, the value will be HADDR_UNDEF.
             */
            if(dset->shared->dcpl_cache.efl.nused == 0 || H5F_addr_defined(dset->shared->layout.storage.u.contig.addr))
                /* Return the absolute dataset offset from the beginning of file. */
                ret_value = dset->shared->layout.storage.u.contig.addr + H5F_BASE_ADDR(dset->oloc.file);
            break;

        case H5D_LAYOUT_ERROR:
        case H5D_NLAYOUTS:
        default:
            HGOTO_ERROR(H5E_ARGS, H5E_BADTYPE, HADDR_UNDEF, "unknown dataset layout type")
    }

done:
    FUNC_LEAVE_NOAPI(ret_value)
} /* end H5D__get_offset() */


/*-------------------------------------------------------------------------
 * Function: H5D_vlen_reclaim
 *
 * Purpose:  Frees the buffers allocated for storing variable-length data
 *           in memory.  Only frees the VL data in the selection defined in the
 *           dataspace.
 *
 * Return:   Non-negative on success, negative on failure
 *-------------------------------------------------------------------------
 */
herr_t
H5D_vlen_reclaim(hid_t type_id, H5S_t *space, void *buf)
{
    H5T_t *type;                /* Datatype */
    H5S_sel_iter_op_t dset_op;  /* Operator for iteration */
    H5T_vlen_alloc_info_t vl_alloc_info;   /* VL allocation info */
    herr_t ret_value = FAIL;    /* Return value */

    FUNC_ENTER_NOAPI(FAIL)

    /* Check args */
    HDassert(H5I_DATATYPE == H5I_get_type(type_id));
    HDassert(space);
    HDassert(buf);

    if(NULL == (type = (H5T_t *)H5I_object_verify(type_id, H5I_DATATYPE)))
        HGOTO_ERROR(H5E_ARGS, H5E_BADTYPE, FAIL, "not an valid base datatype")

    /* Get the allocation info */
    if(H5CX_get_vlen_alloc_info(&vl_alloc_info) < 0)
        HGOTO_ERROR(H5E_DATATYPE, H5E_CANTGET, FAIL, "unable to retrieve VL allocation info")

    /* Call H5S_select_iterate with args, etc. */
    dset_op.op_type = H5S_SEL_ITER_OP_APP;
    dset_op.u.app_op.op = H5T_vlen_reclaim;
    dset_op.u.app_op.type_id = type_id;

    ret_value = H5S_select_iterate(buf, type, space, &dset_op, &vl_alloc_info);

done:
    FUNC_LEAVE_NOAPI(ret_value)
}   /* end H5D_vlen_reclaim() */


/*-------------------------------------------------------------------------
 * Function: H5D__vlen_get_buf_size_alloc
 *
 * Purpose:  This routine makes certain there is enough space in the temporary
 *           buffer for the new data to read in.  All the VL data read in is actually
 *           placed in this buffer, overwriting the previous data.  Needless to say,
 *           this data is not actually usable.
 *
 * Return:   Non-negative on success, negative on failure
 *-------------------------------------------------------------------------
 */
void *
H5D__vlen_get_buf_size_alloc(size_t size, void *info)
{
    H5D_vlen_bufsize_t *vlen_bufsize = (H5D_vlen_bufsize_t *)info;
    void *ret_value = NULL;     /* Return value */

    FUNC_ENTER_PACKAGE_NOERR

    /* Get a temporary pointer to space for the VL data */
    if((vlen_bufsize->vl_tbuf = H5FL_BLK_REALLOC(vlen_vl_buf, vlen_bufsize->vl_tbuf, size)) != NULL)
        vlen_bufsize->size += size;

    /* Set return value */
    ret_value = vlen_bufsize->vl_tbuf;

    FUNC_LEAVE_NOAPI(ret_value)
} /* end H5D__vlen_get_buf_size_alloc() */


/*-------------------------------------------------------------------------
 * Function: H5D__vlen_get_buf_size
 *
 * Purpose:  This routine checks the number of bytes required to store a single
 *           element from a dataset in memory, creating a selection with just the
 *           single element selected to read in the element and using a custom memory
 *           allocator for any VL data encountered.
 *           The *size value is modified according to how many bytes are
 *           required to store the element in memory.
 *
 * Implementation: This routine actually performs the read with a custom
 *      memory manager which basically just counts the bytes requested and
 *      uses a temporary memory buffer (through the H5FL API) to make certain
 *      enough space is available to perform the read.  Then the temporary
 *      buffer is released and the number of bytes allocated is returned.
 *      Kinda kludgy, but easier than the other method of trying to figure out
 *      the sizes without actually reading the data in... - QAK
 *
 * Return:   Non-negative on success, negative on failure
 *-------------------------------------------------------------------------
 */
herr_t
H5D__vlen_get_buf_size(void H5_ATTR_UNUSED *elem, hid_t type_id,
    unsigned H5_ATTR_UNUSED ndim, const hsize_t *point, void *op_data)
{
    H5D_vlen_bufsize_t *vlen_bufsize = (H5D_vlen_bufsize_t *)op_data;
    H5VL_object_t *vol_obj = vlen_bufsize->dset_vol_obj;
    H5T_t *dt;                          /* Datatype for operation */
    H5S_t *fspace;                      /* File dataspace for operation */
    herr_t ret_value = SUCCEED;         /* Return value */

    FUNC_ENTER_PACKAGE

    HDassert(op_data);
    HDassert(H5I_DATATYPE == H5I_get_type(type_id));

    /* Check args */
    if(NULL == (dt = (H5T_t *)H5I_object(type_id)))
        HGOTO_ERROR(H5E_DATASET, H5E_BADTYPE, FAIL, "not a datatype")

    /* Make certain there is enough fixed-length buffer available */
    if(NULL == (vlen_bufsize->fl_tbuf = H5FL_BLK_REALLOC(vlen_fl_buf, vlen_bufsize->fl_tbuf, H5T_get_size(dt))))
        HGOTO_ERROR(H5E_DATASET, H5E_NOSPACE, FAIL, "can't resize tbuf")

    /* Select point to read in */
    if(NULL == (fspace = (H5S_t *)H5I_object_verify(vlen_bufsize->fspace_id, H5I_DATASPACE)))
        HGOTO_ERROR(H5E_ARGS, H5E_BADTYPE, FAIL, "not a dataspace")
    if(H5S_select_elements(fspace, H5S_SELECT_SET, (size_t)1, point) < 0)
        HGOTO_ERROR(H5E_DATASET, H5E_CANTCREATE, FAIL, "can't select point")

    /* Read in the point (with the custom VL memory allocator) */
    if(H5VL_dataset_read(vol_obj->data, vol_obj->plugin->cls, 
                         type_id, vlen_bufsize->mspace_id, 
                         vlen_bufsize->fspace_id, H5P_DATASET_XFER_DEFAULT, 
                         vlen_bufsize->fl_tbuf, H5_REQUEST_NULL) < 0)
        HGOTO_ERROR(H5E_DATASET, H5E_READERROR, FAIL, "can't read point")

done:
    FUNC_LEAVE_NOAPI(ret_value)
} /* end H5D__vlen_get_buf_size() */


/*-------------------------------------------------------------------------
 * Function: H5D__check_filters
 *
 * Purpose:  Check if the filters have be initialized for the dataset
 *
 * Return:   Non-negative on success/Negative on failure
 *-------------------------------------------------------------------------
 */
herr_t
H5D__check_filters(H5D_t *dataset)
{
    H5O_fill_t *fill;                   /* Dataset's fill value */
    herr_t ret_value = SUCCEED;         /* Return value */

    FUNC_ENTER_PACKAGE

    /* Check args */
    HDassert(dataset);

    /* Check if the filters in the DCPL will need to encode, and if so, can they?
     *
     * Filters need encoding if fill value is defined and a fill policy is set
     * that requires writing on an extend.
     */
    fill = &dataset->shared->dcpl_cache.fill;
    if(!dataset->shared->checked_filters) {
        H5D_fill_value_t fill_status;       /* Whether the fill value is defined */

        /* Retrieve the "defined" status of the fill value */
        if(H5P_is_fill_value_defined(fill, &fill_status) < 0)
            HGOTO_ERROR(H5E_ARGS, H5E_BADVALUE, FAIL, "Couldn't retrieve fill value from dataset.")

        /* See if we can check the filter status */
        if(fill_status == H5D_FILL_VALUE_DEFAULT || fill_status == H5D_FILL_VALUE_USER_DEFINED) {
            if(fill->fill_time == H5D_FILL_TIME_ALLOC ||
                    (fill->fill_time == H5D_FILL_TIME_IFSET && fill_status == H5D_FILL_VALUE_USER_DEFINED)) {
                /* Filters must have encoding enabled. Ensure that all filters can be applied */
                if(H5Z_can_apply(dataset->shared->dcpl_id, dataset->shared->type_id) < 0)
                    HGOTO_ERROR(H5E_PLINE, H5E_CANAPPLY, FAIL, "can't apply filters")

                dataset->shared->checked_filters = TRUE;
            } /* end if */
        } /* end if */
    } /* end if */

done:
    FUNC_LEAVE_NOAPI(ret_value)
} /* end H5D__check_filters() */


/*-------------------------------------------------------------------------
 * Function: H5D__set_extent
 *
 * Purpose:  Based on H5D_extend, allows change to a lower dimension,
 *           calls H5S_set_extent and H5D__chunk_prune_by_extent instead
 *
 * Return:   Non-negative on success, negative on failure
 *-------------------------------------------------------------------------
 */
herr_t
H5D__set_extent(H5D_t *dset, const hsize_t *size)
{
    hsize_t curr_dims[H5S_MAX_RANK];    /* Current dimension sizes */
    htri_t  changed;                    /* Whether the dataspace changed size */
    size_t  u, v;                       /* Local index variable */
    unsigned dim_idx;                   /* Dimension index */
    herr_t  ret_value = SUCCEED;        /* Return value */

    FUNC_ENTER_PACKAGE_TAG(dset->oloc.addr)

    /* Check args */
    HDassert(dset);
    HDassert(size);

    /* Check if we are allowed to modify this file */
    if(0 == (H5F_INTENT(dset->oloc.file) & H5F_ACC_RDWR))
        HGOTO_ERROR(H5E_DATASET, H5E_WRITEERROR, FAIL, "no write intent on file")

    /* Check if we are allowed to modify the space; only datasets with chunked and external storage are allowed to be modified */
    if(H5D_COMPACT == dset->shared->layout.type)
        HGOTO_ERROR(H5E_DATASET, H5E_CANTINIT, FAIL, "dataset has compact storage")
    if(H5D_CONTIGUOUS == dset->shared->layout.type && 0 == dset->shared->dcpl_cache.efl.nused)
        HGOTO_ERROR(H5E_ARGS, H5E_BADRANGE, FAIL, "dataset has contiguous storage")

    /* Check if the filters in the DCPL will need to encode, and if so, can they? */
    if(H5D__check_filters(dset) < 0)
        HGOTO_ERROR(H5E_DATASET, H5E_CANTINIT, FAIL, "can't apply filters")

    /* Keep the current dataspace dimensions for later */
    HDcompile_assert(sizeof(curr_dims) == sizeof(dset->shared->curr_dims));
    HDmemcpy(curr_dims, dset->shared->curr_dims, H5S_MAX_RANK * sizeof(curr_dims[0]));

    /* Modify the size of the dataspace */
    if((changed = H5S_set_extent(dset->shared->space, size)) < 0)
        HGOTO_ERROR(H5E_DATASET, H5E_CANTINIT, FAIL, "unable to modify size of dataspace")

    /* Don't bother updating things, unless they've changed */
    if(changed) {
        hbool_t shrink = FALSE;         /* Flag to indicate a dimension has shrank */
        hbool_t expand = FALSE;         /* Flag to indicate a dimension has grown */
        hbool_t update_chunks = FALSE;  /* Flag to indicate chunk cache update is needed */

        /* Determine if we are shrinking and/or expanding any dimensions */
        for(dim_idx = 0; dim_idx < dset->shared->ndims; dim_idx++) {
            /* Check for various status changes */
            if(size[dim_idx] < curr_dims[dim_idx])
                shrink = TRUE;
            if(size[dim_idx] > curr_dims[dim_idx])
                expand = TRUE;

            /* Chunked storage specific checks */
            if(H5D_CHUNKED == dset->shared->layout.type && dset->shared->ndims > 1) {
                hsize_t scaled;             /* Scaled value */

                /* Compute the scaled dimension size value */
                if(dset->shared->layout.u.chunk.dim[dim_idx] == 0)
                    HGOTO_ERROR(H5E_DATASET, H5E_BADVALUE, FAIL, "chunk size must be > 0, dim = %u ", dim_idx)

                scaled = size[dim_idx] / dset->shared->layout.u.chunk.dim[dim_idx];

                /* Check if scaled dimension size changed */
                if(scaled != dset->shared->cache.chunk.scaled_dims[dim_idx]) {
                    hsize_t scaled_power2up;    /* Scaled value, rounded to next power of 2 */

                    /* Update the scaled dimension size value for the current dimension */
                    dset->shared->cache.chunk.scaled_dims[dim_idx] = scaled;

                    /* Check if algorithm for computing hash values will change */
                    if((scaled > dset->shared->cache.chunk.nslots &&
                                dset->shared->cache.chunk.scaled_dims[dim_idx] <= dset->shared->cache.chunk.nslots)
                            || (scaled <= dset->shared->cache.chunk.nslots &&
                                dset->shared->cache.chunk.scaled_dims[dim_idx] > dset->shared->cache.chunk.nslots))
                        update_chunks = TRUE;

                    if(!(scaled_power2up = H5VM_power2up(scaled)))
                        HGOTO_ERROR(H5E_DATASET, H5E_CANTGET, FAIL, "unable to get the next power of 2")

                    /* Check if the number of bits required to encode the scaled size value changed */
                    if(dset->shared->cache.chunk.scaled_power2up[dim_idx] != scaled_power2up) {
                        /* Update the 'power2up' & 'encode_bits' values for the current dimension */
                        dset->shared->cache.chunk.scaled_power2up[dim_idx] = scaled_power2up;
                        dset->shared->cache.chunk.scaled_encode_bits[dim_idx] = H5VM_log2_gen(scaled_power2up);

                        /* Indicate that the cached chunk indices need to be updated */
                        update_chunks = TRUE;
                    } /* end if */
                } /* end if */
            } /* end if */

            /* Update the cached copy of the dataset's dimensions */
            dset->shared->curr_dims[dim_idx] = size[dim_idx];
        } /* end for */

        /*-------------------------------------------------------------------------
         * Modify the dataset storage
         *-------------------------------------------------------------------------
         */
        /* Update the index values for the cached chunks for this dataset */
        if(H5D_CHUNKED == dset->shared->layout.type) {
            /* Set the cached chunk info */
            if(H5D__chunk_set_info(dset) < 0)
                HGOTO_ERROR(H5E_DATASET, H5E_CANTSET, FAIL, "unable to update # of chunks")

            /* Check if updating the chunk cache indices is necessary */
            if(update_chunks)
                /* Update the chunk cache indices */
                if(H5D__chunk_update_cache(dset) < 0)
                    HGOTO_ERROR(H5E_DATASET, H5E_WRITEERROR, FAIL, "unable to update cached chunk indices")
        } /* end if */

        /* Operations for virtual datasets */
        if(H5D_VIRTUAL == dset->shared->layout.type) {
            /* Check that the dimensions of the VDS are large enough */
            if(H5D_virtual_check_min_dims(dset) < 0)
                HGOTO_ERROR(H5E_ARGS, H5E_BADVALUE, FAIL, "virtual dataset dimensions not large enough to contain all limited dimensions in all selections")

            /* Patch the virtual selection dataspaces */
            for(u = 0; u < dset->shared->layout.storage.u.virt.list_nused; u++) {
                /* Patch extent */
                if(H5S_set_extent(dset->shared->layout.storage.u.virt.list[u].source_dset.virtual_select, size) < 0)
                    HGOTO_ERROR(H5E_DATASET, H5E_CANTINIT, FAIL, "unable to modify size of dataspace")
                dset->shared->layout.storage.u.virt.list[u].virtual_space_status = H5O_VIRTUAL_STATUS_CORRECT;

                /* Patch sub-source datasets */
                for(v = 0; v < dset->shared->layout.storage.u.virt.list[u].sub_dset_nalloc; v++)
                    if(H5S_set_extent(dset->shared->layout.storage.u.virt.list[u].sub_dset[v].virtual_select, size) < 0)
                        HGOTO_ERROR(H5E_DATASET, H5E_CANTINIT, FAIL, "unable to modify size of dataspace")
            } /* end for */

            /* Mark virtual datasets as not fully initialized so internal
             * selections are recalculated (at next I/O operation) */
            dset->shared->layout.storage.u.virt.init = FALSE;
        } /* end if */

        /* Allocate space for the new parts of the dataset, if appropriate */
        if(expand && dset->shared->dcpl_cache.fill.alloc_time == H5D_ALLOC_TIME_EARLY) {
            H5D_io_info_t io_info;

            io_info.dset = dset;

            if(H5D__alloc_storage(&io_info, H5D_ALLOC_EXTEND, FALSE, curr_dims) < 0)
                HGOTO_ERROR(H5E_DATASET, H5E_CANTINIT, FAIL, "unable to extend dataset storage")
        }
        /*-------------------------------------------------------------------------
         * Remove chunk information in the case of chunked datasets
         * This removal takes place only in case we are shrinking the dateset
         * and if the chunks are written
         *-------------------------------------------------------------------------
         */
        if(H5D_CHUNKED == dset->shared->layout.type) {
            if(shrink && (*dset->shared->layout.ops->is_space_alloc)(&dset->shared->layout.storage))
                /* Remove excess chunks */
                if(H5D__chunk_prune_by_extent(dset, curr_dims) < 0)
                    HGOTO_ERROR(H5E_DATASET, H5E_WRITEERROR, FAIL, "unable to remove chunks")

            /* Update chunks that are no longer edge chunks as a result of
             * expansion */
            if(expand && (dset->shared->layout.u.chunk.flags & H5O_LAYOUT_CHUNK_DONT_FILTER_PARTIAL_BOUND_CHUNKS)
                    && (dset->shared->dcpl_cache.pline.nused > 0))
                if(H5D__chunk_update_old_edge_chunks(dset, curr_dims) < 0)
                    HGOTO_ERROR(H5E_DATASET, H5E_WRITEERROR, FAIL, "unable to do update old edge chunks")
        } /* end if */

        /* Mark the dataspace as dirty, for later writing to the file */
        if(H5D__mark(dset, H5D_MARK_SPACE) < 0)
            HGOTO_ERROR(H5E_DATASET, H5E_CANTSET, FAIL, "unable to mark dataspace as dirty")
    } /* end if */

done:
    FUNC_LEAVE_NOAPI_TAG(ret_value)
} /* end H5D__set_extent() */


/*-------------------------------------------------------------------------
 * Function: H5D__flush_sieve_buf
 *
 * Purpose:  Flush any dataset sieve buffer info cached in memory
 *
 * Return:   Success:    Non-negative
 *           Failure:    Negative
 *-------------------------------------------------------------------------
 */
herr_t
H5D__flush_sieve_buf(H5D_t *dataset)
{
    herr_t ret_value = SUCCEED;         /* Return value */

    FUNC_ENTER_PACKAGE

    /* Check args */
    HDassert(dataset);

    /* Flush the raw data buffer, if we have a dirty one */
    if(dataset->shared->cache.contig.sieve_buf && dataset->shared->cache.contig.sieve_dirty) {
        HDassert(dataset->shared->layout.type != H5D_COMPACT);      /* We should never have a sieve buffer for compact storage */

        /* Write dirty data sieve buffer to file */
        if(H5F_block_write(dataset->oloc.file, H5FD_MEM_DRAW, dataset->shared->cache.contig.sieve_loc,
                dataset->shared->cache.contig.sieve_size, dataset->shared->cache.contig.sieve_buf) < 0)
            HGOTO_ERROR(H5E_IO, H5E_WRITEERROR, FAIL, "block write failed")

        /* Reset sieve buffer dirty flag */
        dataset->shared->cache.contig.sieve_dirty = FALSE;
    } /* end if */

done:
    FUNC_LEAVE_NOAPI(ret_value)
} /* end H5D__flush_sieve_buf() */


/*-------------------------------------------------------------------------
 * Function: H5D__flush_real
 *
 * Purpose:  Flush any dataset information cached in memory
 *
 * Return:   Success:    Non-negative
 *           Failure:    Negative
 *-------------------------------------------------------------------------
 */
herr_t
H5D__flush_real(H5D_t *dataset)
{
    herr_t ret_value = SUCCEED;         /* Return value */

    FUNC_ENTER_PACKAGE_TAG(dataset->oloc.addr)

    /* Check args */
    HDassert(dataset);
    HDassert(dataset->shared);

    /* Avoid flushing the dataset (again) if it's closing */
    if(!dataset->shared->closing)
        /* Flush cached raw data for each kind of dataset layout */
        if(dataset->shared->layout.ops->flush && (dataset->shared->layout.ops->flush)(dataset) < 0)
            HGOTO_ERROR(H5E_DATASET, H5E_CANTFLUSH, FAIL, "unable to flush raw data")

done:
    FUNC_LEAVE_NOAPI_TAG(ret_value)
} /* end H5D__flush_real() */


/*-------------------------------------------------------------------------
 * Function: H5D__flush
 *
 * Purpose:  Flush dataset information cached in memory
 *
 * Return:   Success:    Non-negative
 *           Failure:    Negative
 *-------------------------------------------------------------------------
 */
herr_t
H5D__flush(H5D_t *dset, hid_t dset_id)
{
    herr_t ret_value = SUCCEED;         /* Return value */

    FUNC_ENTER_PACKAGE

    /* Check args */
    HDassert(dset);
    HDassert(dset->shared);

    /* Flush any dataset information still cached in memory */
    if(H5D__flush_real(dset) < 0)
        HGOTO_ERROR(H5E_DATASET, H5E_CANTFLUSH, FAIL, "unable to flush cached dataset info")

    /* Flush object's metadata to file */
    if(H5O_flush_common(&dset->oloc, dset_id) < 0)
        HGOTO_ERROR(H5E_DATASET, H5E_CANTFLUSH, FAIL, "unable to flush dataset and object flush callback")

done:
    FUNC_LEAVE_NOAPI(ret_value)
} /* end H5D__flush() */


/*-------------------------------------------------------------------------
 * Function: H5D__format_convert
 *
 * Purpose:  For chunked: downgrade the chunk indexing type to version 1 B-tree
 *           For compact/contiguous: downgrade layout version to 3
 *
 * Return:   Success:    Non-negative
 *           Failure:    Negative
 *-------------------------------------------------------------------------
 */
herr_t
H5D__format_convert(H5D_t *dataset)
{
    H5D_chk_idx_info_t new_idx_info;        /* Index info for the new layout */
    H5D_chk_idx_info_t idx_info;            /* Index info for the current layout */
    H5O_layout_t *newlayout = NULL;         /* The new layout */
    hbool_t init_new_index = FALSE;         /* Indicate that the new chunk index is initialized */
    hbool_t delete_old_layout = FALSE;      /* Indicate that the old layout message is deleted */
    hbool_t add_new_layout = FALSE;         /* Indicate that the new layout message is added */
    herr_t ret_value = SUCCEED;             /* Return value */

    FUNC_ENTER_PACKAGE_TAG(dataset->oloc.addr)

    /* Check args */
    HDassert(dataset);

    switch(dataset->shared->layout.type) {
        case H5D_CHUNKED:
            HDassert(dataset->shared->layout.u.chunk.idx_type != H5D_CHUNK_IDX_BTREE);

            if(NULL == (newlayout = (H5O_layout_t *)H5MM_calloc(sizeof(H5O_layout_t))))
                HGOTO_ERROR(H5E_RESOURCE, H5E_NOSPACE, FAIL, "unable to allocate buffer")

            /* Set up the current index info */
            idx_info.f = dataset->oloc.file;
            idx_info.pline = &dataset->shared->dcpl_cache.pline;
            idx_info.layout = &dataset->shared->layout.u.chunk;
            idx_info.storage = &dataset->shared->layout.storage.u.chunk;

            /* Copy the current layout info to the new layout */
            HDmemcpy(newlayout, &dataset->shared->layout, sizeof(H5O_layout_t));

            /* Set up info for version 1 B-tree in the new layout */
            newlayout->version = H5O_LAYOUT_VERSION_3;
            newlayout->storage.u.chunk.idx_type = H5D_CHUNK_IDX_BTREE;
            newlayout->storage.u.chunk.idx_addr = HADDR_UNDEF;
            newlayout->storage.u.chunk.ops = H5D_COPS_BTREE;
            newlayout->storage.u.chunk.u.btree.shared = NULL;

            /* Set up the index info to version 1 B-tree */
            new_idx_info.f = dataset->oloc.file;
            new_idx_info.pline = &dataset->shared->dcpl_cache.pline;
            new_idx_info.layout = &(newlayout->u).chunk;
            new_idx_info.storage = &(newlayout->storage).u.chunk;

            /* Initialize version 1 B-tree */
            if(new_idx_info.storage->ops->init && (new_idx_info.storage->ops->init)(&new_idx_info, dataset->shared->space, dataset->oloc.addr) < 0)
                HGOTO_ERROR(H5E_DATASET, H5E_CANTINIT, FAIL, "can't initialize indexing information")
            init_new_index = TRUE;

            /* If the current chunk index exists */
            if(H5F_addr_defined(idx_info.storage->idx_addr)) {

                /* Create v1 B-tree chunk index */
                if((new_idx_info.storage->ops->create)(&new_idx_info) < 0)
                    HGOTO_ERROR(H5E_DATASET, H5E_CANTINIT, FAIL, "can't create chunk index")

                /* Iterate over the chunks in the current index and insert the chunk addresses
                 * into the version 1 B-tree chunk index
                 */
                if(H5D__chunk_format_convert(dataset, &idx_info, &new_idx_info) < 0)
                    HGOTO_ERROR(H5E_DATASET, H5E_BADITER, FAIL, "unable to iterate/convert chunk index")
            } /* end if */

            /* Delete the old "current" layout message */
            if(H5O_msg_remove(&dataset->oloc, H5O_LAYOUT_ID, H5O_ALL, FALSE) < 0)
                HGOTO_ERROR(H5E_SYM, H5E_CANTDELETE, FAIL, "unable to delete layout message")

            delete_old_layout = TRUE;

            /* Append the new layout message to the object header */
            if(H5O_msg_create(&dataset->oloc, H5O_LAYOUT_ID, 0, H5O_UPDATE_TIME, newlayout) < 0)
                HGOTO_ERROR(H5E_DATASET, H5E_CANTINIT, FAIL, "unable to update layout header message")

            add_new_layout = TRUE;

            /* Release the old (current) chunk index */
            if(idx_info.storage->ops->dest && (idx_info.storage->ops->dest)(&idx_info) < 0)
                HGOTO_ERROR(H5E_DATASET, H5E_CANTFREE, FAIL, "unable to release chunk index info")

            /* Copy the new layout to the dataset's layout */
            HDmemcpy(&dataset->shared->layout, newlayout, sizeof(H5O_layout_t));

            break;

        case H5D_CONTIGUOUS:
        case H5D_COMPACT:
            HDassert(dataset->shared->layout.version > H5O_LAYOUT_VERSION_DEFAULT);
            dataset->shared->layout.version = H5O_LAYOUT_VERSION_DEFAULT;
            if(H5O_msg_write(&(dataset->oloc), H5O_LAYOUT_ID, 0, H5O_UPDATE_TIME, &(dataset->shared->layout)) < 0)
                HGOTO_ERROR(H5E_FILE, H5E_CANTINIT, FAIL, "unable to update layout message")
            break;

        case H5D_VIRTUAL:
            HGOTO_ERROR(H5E_ARGS, H5E_BADTYPE, FAIL, "virtual dataset layout not supported")

        case H5D_LAYOUT_ERROR:
        case H5D_NLAYOUTS:
            HGOTO_ERROR(H5E_ARGS, H5E_BADTYPE, FAIL, "invalid dataset layout type")

        default:
            HGOTO_ERROR(H5E_ARGS, H5E_BADTYPE, FAIL, "unknown dataset layout type")
    } /* end switch */

done:
    if(ret_value < 0 && dataset->shared->layout.type == H5D_CHUNKED) {
        /* Remove new layout message */
        if(add_new_layout)
            if(H5O_msg_remove(&dataset->oloc, H5O_LAYOUT_ID, H5O_ALL, FALSE) < 0)
                HDONE_ERROR(H5E_SYM, H5E_CANTDELETE, FAIL, "unable to delete layout message")

        /* Add back old layout message */
        if(delete_old_layout)
            if(H5O_msg_create(&dataset->oloc, H5O_LAYOUT_ID, 0, H5O_UPDATE_TIME, &dataset->shared->layout) < 0)
                HDONE_ERROR(H5E_DATASET, H5E_CANTINIT, FAIL, "unable to add layout header message")

        /* Clean up v1 b-tree chunk index */
        if(init_new_index) {
            if(H5F_addr_defined(new_idx_info.storage->idx_addr)) {
                /* Check for valid address i.e. tag */
                if(!H5F_addr_defined(dataset->oloc.addr))
                    HDONE_ERROR(H5E_DATASET, H5E_BADVALUE, FAIL, "address undefined")

                /* Expunge from cache all v1 B-tree type entries associated with tag */
                if(H5AC_expunge_tag_type_metadata(dataset->oloc.file, dataset->oloc.addr, H5AC_BT_ID, H5AC__NO_FLAGS_SET))
                    HDONE_ERROR(H5E_DATASET, H5E_CANTEXPUNGE, FAIL, "unable to expunge index metadata")
            } /* end if */

            /* Delete v1 B-tree chunk index */
            if(new_idx_info.storage->ops->dest && (new_idx_info.storage->ops->dest)(&new_idx_info) < 0)
                HDONE_ERROR(H5E_DATASET, H5E_CANTFREE, FAIL, "unable to release chunk index info")
        } /* end if */
    } /* end if */

    if(newlayout != NULL)
        newlayout = (H5O_layout_t *)H5MM_xfree(newlayout);

    FUNC_LEAVE_NOAPI_TAG(ret_value)
} /* end H5D__format_convert() */


/*-------------------------------------------------------------------------
 * Function: H5D__mark
 *
 * Purpose:  Mark some aspect of a dataset as dirty
 *
 * Return:   Success:    Non-negative
 *           Failure:    Negative
 *-------------------------------------------------------------------------
 */
herr_t
H5D__mark(const H5D_t *dataset, unsigned flags)
{
    H5O_t *oh = NULL;                   /* Pointer to dataset's object header */
    herr_t ret_value = SUCCEED;         /* Return value */

    FUNC_ENTER_PACKAGE

    /* Check args */
    HDassert(dataset);
    HDassert(!(flags & (unsigned)~(H5D_MARK_SPACE | H5D_MARK_LAYOUT)));

    /* Mark aspects of the dataset as dirty */
    if(flags) {
        unsigned update_flags = H5O_UPDATE_TIME;        /* Modification time flag */

        /* Pin the object header */
        if(NULL == (oh = H5O_pin(&dataset->oloc)))
            HGOTO_ERROR(H5E_DATASET, H5E_CANTPIN, FAIL, "unable to pin dataset object header")

        /* Update the layout on disk, if it's been changed */
        if(flags & H5D_MARK_LAYOUT) {
            if(H5D__layout_oh_write(dataset, oh, update_flags) < 0)
                HGOTO_ERROR(H5E_DATASET, H5E_WRITEERROR, FAIL, "unable to update layout info")

            /* Reset the "update the modification time" flag, so we only do it once */
            update_flags = 0;
        } /* end if */

        /* Update the dataspace on disk, if it's been changed */
        if(flags & H5D_MARK_SPACE) {
            if(H5S_write(dataset->oloc.file, oh, update_flags, dataset->shared->space) < 0)
                HGOTO_ERROR(H5E_DATASET, H5E_WRITEERROR, FAIL, "unable to update file with new dataspace")

            /* Reset the "update the modification time" flag, so we only do it once */
            update_flags = 0;
        } /* end if */

        /* _Somebody_ should have update the modification time! */
        HDassert(update_flags == 0);
    } /* end if */

done:
    /* Release pointer to object header */
    if(oh != NULL)
        if(H5O_unpin(oh) < 0)
            HDONE_ERROR(H5E_DATASET, H5E_CANTUNPIN, FAIL, "unable to unpin dataset object header")

    FUNC_LEAVE_NOAPI(ret_value)
} /* end H5D__mark() */


/*-------------------------------------------------------------------------
 * Function: H5D__flush_all_cb
 *
 * Purpose:  Flush any dataset information cached in memory
 *
 * Return:   Success:    Non-negative
 *           Failure:    Negative
 *-------------------------------------------------------------------------
 */
static int
H5D__flush_all_cb(void *_dataset, hid_t H5_ATTR_UNUSED id, void *_udata)
{
    H5D_t *dataset = (H5D_t *)_dataset; /* Dataset pointer */
    H5F_t *f = (H5F_t *)_udata;         /* User data for callback */
    int   ret_value = H5_ITER_CONT;     /* Return value */

    FUNC_ENTER_STATIC

    /* Check args */
    HDassert(dataset);
    HDassert(f);

    /* Check for dataset in same file */
    if(f == dataset->oloc.file)
        /* Flush the dataset's information */
        if(H5D__flush_real(dataset) < 0)
            HGOTO_ERROR(H5E_DATASET, H5E_WRITEERROR, H5_ITER_ERROR, "unable to flush cached dataset info")

done:
    FUNC_LEAVE_NOAPI(ret_value)
} /* end H5D__flush_all_cb() */


/*-------------------------------------------------------------------------
 * Function: H5D_flush_all
 *
 * Purpose:  Flush any dataset information cached in memory
 *
 * Return:   Success:    Non-negative
 *           Failure:    Negative
 *-------------------------------------------------------------------------
 */
herr_t
H5D_flush_all(const H5F_t *f)
{
    herr_t         ret_value = SUCCEED;    /* Return value */

    FUNC_ENTER_NOAPI(FAIL)

    /* Check args */
    HDassert(f);

    /* Iterate over all the open datasets */
    if(H5I_iterate(H5I_DATASET, H5D__flush_all_cb, (void *)f, FALSE) < 0) /* Casting away const OK -QAK */
        HGOTO_ERROR(H5E_DATASET, H5E_BADITER, FAIL, "unable to flush cached dataset info")

done:
    FUNC_LEAVE_NOAPI(ret_value)
} /* end H5D_flush_all() */


/*-------------------------------------------------------------------------
 * Function: H5D_get_create_plist
 *
 * Purpose:  Private function for H5Dget_create_plist
 *
 * Return:   Success:    ID for a copy of the dataset creation
 *                property list.  The template should be
 *                released by calling H5P_close().
 *           Failure:    FAIL
 *-------------------------------------------------------------------------
 */
hid_t
H5D_get_create_plist(const H5D_t *dset)
{
    H5P_genplist_t      *dcpl_plist;            /* Dataset's DCPL */
    H5P_genplist_t      *new_plist;             /* Copy of dataset's DCPL */
    H5O_layout_t        copied_layout;          /* Layout to tweak */
    H5O_fill_t          copied_fill;            /* Fill value to tweak */
    H5O_efl_t           copied_efl;             /* External file list to tweak */
    hid_t               new_dcpl_id = FAIL;
    hid_t               ret_value = H5I_INVALID_HID;    /* Return value */

    FUNC_ENTER_NOAPI(FAIL)

    /* Check args */
    if(NULL == (dcpl_plist = (H5P_genplist_t *)H5I_object(dset->shared->dcpl_id)))
        HGOTO_ERROR(H5E_DATASET, H5E_BADTYPE, FAIL, "can't get property list")

    /* Copy the creation property list */
    if((new_dcpl_id = H5P_copy_plist(dcpl_plist, TRUE)) < 0)
        HGOTO_ERROR(H5E_DATASET, H5E_CANTGET, FAIL, "unable to copy the creation property list")
    if(NULL == (new_plist = (H5P_genplist_t *)H5I_object(new_dcpl_id)))
        HGOTO_ERROR(H5E_DATASET, H5E_BADTYPE, FAIL, "can't get property list")

    /* Retrieve any object creation properties */
    if(H5O_get_create_plist(&dset->oloc, new_plist) < 0)
        HGOTO_ERROR(H5E_DATASET, H5E_CANTGET, FAIL, "can't get object creation info")

    /* Get the layout property */
    if(H5P_peek(new_plist, H5D_CRT_LAYOUT_NAME, &copied_layout) < 0)
        HGOTO_ERROR(H5E_DATASET, H5E_CANTGET, FAIL, "can't get layout")

    /* Reset layout values set when dataset is created */
    copied_layout.ops = NULL;
    switch(copied_layout.type) {
        case H5D_COMPACT:
            copied_layout.storage.u.compact.buf = H5MM_xfree(copied_layout.storage.u.compact.buf);
            HDmemset(&copied_layout.storage.u.compact, 0, sizeof(copied_layout.storage.u.compact));
            break;

        case H5D_CONTIGUOUS:
            copied_layout.storage.u.contig.addr = HADDR_UNDEF;
            copied_layout.storage.u.contig.size = 0;
            break;

        case H5D_CHUNKED:
            /* Reset chunk size */
            copied_layout.u.chunk.size = 0;

            /* Reset index info, if the chunk ops are set */
            if(copied_layout.storage.u.chunk.ops)
                /* Reset address and pointer of the array struct for the chunked storage index */
                if(H5D_chunk_idx_reset(&copied_layout.storage.u.chunk, TRUE) < 0)
                    HGOTO_ERROR(H5E_DATASET, H5E_CANTINIT, FAIL, "unable to reset chunked storage index in dest")

            /* Reset chunk index ops */
            copied_layout.storage.u.chunk.ops = NULL;
            break;

        case H5D_VIRTUAL:
            copied_layout.storage.u.virt.serial_list_hobjid.addr = HADDR_UNDEF;
            copied_layout.storage.u.virt.serial_list_hobjid.idx = 0;
            break;

        case H5D_LAYOUT_ERROR:
        case H5D_NLAYOUTS:
        default:
            HDassert(0 && "Unknown layout type!");
    } /* end switch */

    /* Set back the (possibly modified) layout property to property list */
    if(H5P_poke(new_plist, H5D_CRT_LAYOUT_NAME, &copied_layout) < 0)
        HGOTO_ERROR(H5E_DATASET, H5E_CANTSET, FAIL, "unable to set layout")

    /* Get the fill value property */
    if(H5P_peek(new_plist, H5D_CRT_FILL_VALUE_NAME, &copied_fill) < 0)
        HGOTO_ERROR(H5E_DATASET, H5E_CANTGET, FAIL, "can't get fill value")

    /* Check if there is a fill value, but no type yet */
    if(copied_fill.buf != NULL && copied_fill.type == NULL) {
        H5T_path_t *tpath;      /* Conversion information*/

        /* Copy the dataset type into the fill value message */
        if(NULL == (copied_fill.type = H5T_copy(dset->shared->type, H5T_COPY_TRANSIENT)))
            HGOTO_ERROR(H5E_DATASET, H5E_CANTINIT, FAIL, "unable to copy dataset datatype for fill value")

        /* Set up type conversion function */
        if(NULL == (tpath = H5T_path_find(dset->shared->type, copied_fill.type)))
            HGOTO_ERROR(H5E_DATASET, H5E_UNSUPPORTED, FAIL, "unable to convert between src and dest data types")

        /* Convert disk form of fill value into memory form */
        if(!H5T_path_noop(tpath)) {
            hid_t dst_id, src_id;       /* Source & destination datatypes for type conversion */
            uint8_t *bkg_buf = NULL;    /* Background conversion buffer */
            size_t bkg_size;            /* Size of background buffer */

            /* Wrap copies of types to convert */
            dst_id = H5I_register(H5I_DATATYPE, H5T_copy(copied_fill.type, H5T_COPY_TRANSIENT), FALSE);
            if(dst_id < 0)
                HGOTO_ERROR(H5E_DATATYPE, H5E_CANTINIT, FAIL, "unable to copy/register datatype")
            src_id = H5I_register(H5I_DATATYPE, H5T_copy(dset->shared->type, H5T_COPY_ALL), FALSE);
            if(src_id < 0) {
                H5I_dec_ref(dst_id);
                HGOTO_ERROR(H5E_DATASET, H5E_CANTINIT, FAIL, "unable to copy/register datatype")
            } /* end if */

            /* Allocate a background buffer */
            bkg_size = MAX(H5T_GET_SIZE(copied_fill.type), H5T_GET_SIZE(dset->shared->type));
            if(H5T_path_bkg(tpath) && NULL == (bkg_buf = H5FL_BLK_CALLOC(type_conv, bkg_size))) {
                H5I_dec_ref(src_id);
                H5I_dec_ref(dst_id);
                HGOTO_ERROR(H5E_DATASET, H5E_CANTALLOC, FAIL, "memory allocation failed")
            } /* end if */

            /* Convert fill value */
            if(H5T_convert(tpath, src_id, dst_id, (size_t)1, (size_t)0, (size_t)0, copied_fill.buf, bkg_buf) < 0) {
                H5I_dec_ref(src_id);
                H5I_dec_ref(dst_id);
                if(bkg_buf)
                    bkg_buf = H5FL_BLK_FREE(type_conv, bkg_buf);
                HGOTO_ERROR(H5E_DATASET, H5E_CANTCONVERT, FAIL, "datatype conversion failed")
            } /* end if */

            /* Release local resources */
            if(H5I_dec_ref(src_id) < 0)
                HGOTO_ERROR(H5E_DATASET, H5E_CANTDEC, FAIL, "unable to close temporary object")
            if(H5I_dec_ref(dst_id) < 0)
                HGOTO_ERROR(H5E_DATASET, H5E_CANTDEC, FAIL, "unable to close temporary object")
            if(bkg_buf)
                bkg_buf = H5FL_BLK_FREE(type_conv, bkg_buf);
        } /* end if */
    } /* end if */

    /* Set back the (possibly modified) fill value property to property list */
    if(H5P_poke(new_plist, H5D_CRT_FILL_VALUE_NAME, &copied_fill) < 0)
        HGOTO_ERROR(H5E_DATASET, H5E_CANTSET, FAIL, "unable to set fill value")

    /* Get the fill value property */
    if(H5P_peek(new_plist, H5D_CRT_EXT_FILE_LIST_NAME, &copied_efl) < 0)
        HGOTO_ERROR(H5E_DATASET, H5E_CANTGET, FAIL, "can't get external file list")

    /* Reset efl name_offset and heap_addr, these are the values when the dataset is created */
    if(copied_efl.slot) {
        unsigned u;

        copied_efl.heap_addr = HADDR_UNDEF;
        for(u = 0; u < copied_efl.nused; u++)
            copied_efl.slot[u].name_offset = 0;
    } /* end if */

    /* Set back the (possibly modified) external file list property to property list */
    if(H5P_poke(new_plist, H5D_CRT_EXT_FILE_LIST_NAME, &copied_efl) < 0)
        HGOTO_ERROR(H5E_DATASET, H5E_CANTSET, FAIL, "unable to set external file list")

    /* Set the return value */
    ret_value = new_dcpl_id;

done:
    if(ret_value < 0)
        if(new_dcpl_id > 0)
            if(H5I_dec_app_ref(new_dcpl_id) < 0)
                HDONE_ERROR(H5E_DATASET, H5E_CANTDEC, FAIL, "unable to close temporary object")

    FUNC_LEAVE_NOAPI(ret_value)
} /* end H5D_get_create_plist() */


/*-------------------------------------------------------------------------
 * Function: H5D_get_access_plist
 *
 * Purpose:  Returns a copy of the dataset access property list.
 *
 * Return:   Success:    ID for a copy of the dataset access
 *                       property list.
 *           Failure:    FAIL
 *-------------------------------------------------------------------------
 */
hid_t
H5D_get_access_plist(const H5D_t *dset)
{
    H5P_genplist_t      *old_plist;     /* Default DAPL */
    H5P_genplist_t      *new_plist;     /* New DAPL */
    hid_t               new_dapl_id = FAIL;
    hid_t               ret_value = FAIL;

    FUNC_ENTER_NOAPI_NOINIT

    /* Make a copy of the default dataset access property list */
    if(NULL == (old_plist = (H5P_genplist_t *)H5I_object(H5P_LST_DATASET_ACCESS_ID_g)))
        HGOTO_ERROR(H5E_ARGS, H5E_BADTYPE, FAIL, "not a property list")
    if((new_dapl_id = H5P_copy_plist(old_plist, TRUE)) < 0)
        HGOTO_ERROR(H5E_PLIST, H5E_CANTINIT, FAIL, "can't copy dataset access property list")
    if(NULL == (new_plist = (H5P_genplist_t *)H5I_object(new_dapl_id)))
        HGOTO_ERROR(H5E_ARGS, H5E_BADTYPE, FAIL, "not a property list")

    /* If the dataset is chunked then copy the rdcc & append flush parameters */
    if(dset->shared->layout.type == H5D_CHUNKED) {
        if(H5P_set(new_plist, H5D_ACS_DATA_CACHE_NUM_SLOTS_NAME, &(dset->shared->cache.chunk.nslots)) < 0)
            HGOTO_ERROR(H5E_PLIST, H5E_CANTSET, FAIL, "can't set data cache number of slots")
        if(H5P_set(new_plist, H5D_ACS_DATA_CACHE_BYTE_SIZE_NAME, &(dset->shared->cache.chunk.nbytes_max)) < 0)
            HGOTO_ERROR(H5E_PLIST, H5E_CANTSET, FAIL, "can't set data cache byte size")
        if(H5P_set(new_plist, H5D_ACS_PREEMPT_READ_CHUNKS_NAME, &(dset->shared->cache.chunk.w0)) < 0)
            HGOTO_ERROR(H5E_PLIST, H5E_CANTSET, FAIL, "can't set preempt read chunks")
        if(H5P_set(new_plist, H5D_ACS_APPEND_FLUSH_NAME, &dset->shared->append_flush) < 0)
            HGOTO_ERROR(H5E_PLIST, H5E_CANTSET, FAIL, "can't set append flush property")
    } /* end if */

    /* Set the VDS view & printf gap options */
    if(H5P_set(new_plist, H5D_ACS_VDS_VIEW_NAME, &(dset->shared->layout.storage.u.virt.view)) < 0)
        HGOTO_ERROR(H5E_PLIST, H5E_CANTSET, FAIL, "can't set VDS view")
    if(H5P_set(new_plist, H5D_ACS_VDS_PRINTF_GAP_NAME, &(dset->shared->layout.storage.u.virt.printf_gap)) < 0)
        HGOTO_ERROR(H5E_PLIST, H5E_CANTSET, FAIL, "can't set VDS printf gap")

    /* Set the vds prefix option */
    if(H5P_set(new_plist, H5D_ACS_VDS_PREFIX_NAME, &(dset->shared->vds_prefix)) < 0)
        HGOTO_ERROR(H5E_PLIST, H5E_CANTSET, FAIL, "can't set vds prefix")

    /* Set the external file prefix option */
    if(H5P_set(new_plist, H5D_ACS_EFILE_PREFIX_NAME, &(dset->shared->extfile_prefix)) < 0)
        HGOTO_ERROR(H5E_PLIST, H5E_CANTSET, FAIL, "can't set external file prefix")

    /* Set the return value */
    ret_value = new_dapl_id;

done:
    if(ret_value < 0)
        if(new_dapl_id > 0)
            if(H5I_dec_app_ref(new_dapl_id) < 0)
                HDONE_ERROR(H5E_SYM, H5E_CANTDEC, FAIL, "can't free")

    FUNC_LEAVE_NOAPI(ret_value)
} /* end H5D_get_access_plist() */


/*-------------------------------------------------------------------------
 * Function: H5D__get_space
 *
 * Purpose:  Returns and ID for the dataspace of the dataset.
 *
 * Return:   Success:    ID for dataspace
 *           Failure:    FAIL
 *-------------------------------------------------------------------------
 */
hid_t
H5D__get_space(const H5D_t *dset)
{
    H5S_t    *space = NULL;
    hid_t     ret_value = H5I_INVALID_HID;

    FUNC_ENTER_PACKAGE

    /* If the layout is virtual, update the extent */
    if(dset->shared->layout.type == H5D_VIRTUAL)
        if(H5D__virtual_set_extent_unlim(dset) < 0)
            HGOTO_ERROR(H5E_DATASET, H5E_CANTINIT, FAIL, "unable to update virtual dataset extent")

    /* Read the dataspace message and return a dataspace object */
    if(NULL == (space = H5S_copy(dset->shared->space, FALSE, TRUE)))
        HGOTO_ERROR(H5E_DATASET, H5E_CANTINIT, FAIL, "unable to get dataspace")

    /* Create an atom */
    if((ret_value = H5I_register(H5I_DATASPACE, space, TRUE)) < 0)
        HGOTO_ERROR(H5E_ATOM, H5E_CANTREGISTER, FAIL, "unable to register dataspace")

done:
    if(ret_value < 0)
        if(space != NULL)
            if(H5S_close(space) < 0)
                HDONE_ERROR(H5E_DATASET, H5E_CLOSEERROR, FAIL, "unable to release dataspace")

    FUNC_LEAVE_NOAPI(ret_value)
} /* end H5D__get_space() */


/*-------------------------------------------------------------------------
 * Function: H5D__get_type
 *
 * Purpose:  Returns and ID for the datatype of the dataset.
 *
 * Return:   Success:    ID for datatype
 *           Failure:    FAIL
 *
 *-------------------------------------------------------------------------
 */
hid_t
H5D__get_type(const H5D_t *dset)
{
    H5T_t    *dt = NULL;
    hid_t     ret_value = FAIL;

    FUNC_ENTER_PACKAGE

    /* Patch the datatype's "top level" file pointer */
    if(H5T_patch_file(dset->shared->type, dset->oloc.file) < 0)
        HGOTO_ERROR(H5E_DATASET, H5E_CANTINIT, FAIL, "unable to patch datatype's file pointer")

    /* Copy the dataset's datatype */
    if(NULL == (dt = H5T_copy(dset->shared->type, H5T_COPY_REOPEN)))
        HGOTO_ERROR(H5E_DATASET, H5E_CANTINIT, FAIL, "unable to copy datatype")

    /* Mark any datatypes as being in memory now */
    if(H5T_set_loc(dt, NULL, H5T_LOC_MEMORY) < 0)
        HGOTO_ERROR(H5E_DATATYPE, H5E_CANTINIT, FAIL, "invalid datatype location")

    /* Lock copied type */
    if(H5T_lock(dt, FALSE) < 0)
        HGOTO_ERROR(H5E_DATASET, H5E_CANTINIT, FAIL, "unable to lock transient datatype")

    /* Create an atom */
    if(H5T_is_named(dt)) {
        /* If this is a committed datatype, we need to recreate the
         * two-level IDs, where the VOL object is a copy of the
         * returned datatype.
         */
{
void *vol_wrap_ctx = NULL;       /* Object wrapping context */

/* Retrieve the VOL object wrap context */
if(H5CX_get_vol_wrap_ctx((void **)&vol_wrap_ctx) < 0)
    HGOTO_ERROR(H5E_VOL, H5E_CANTGET, H5I_INVALID_HID, "can't get VOL object wrap context")
HDassert(vol_wrap_ctx);
}
        if((ret_value = H5VL_wrap_register(H5I_DATATYPE, dt, TRUE)) < 0)
            HGOTO_ERROR(H5E_ATOM, H5E_CANTREGISTER, FAIL, "unable to register datatype")
    } /* end if */
    else
        if((ret_value = H5I_register(H5I_DATATYPE, dt, TRUE)) < 0)
            HGOTO_ERROR(H5E_ATOM, H5E_CANTREGISTER, FAIL, "unable to register datatype")

done:
    if(ret_value < 0)
        if(dt && H5T_close(dt) < 0)
            HDONE_ERROR(H5E_DATASET, H5E_CLOSEERROR, FAIL, "unable to release datatype")

    FUNC_LEAVE_NOAPI(ret_value)
} /* end H5D__get_type() */


/*-------------------------------------------------------------------------
 * Function: H5D__refresh
 *
 * Purpose:  Refreshes all buffers associated with a dataset.
 *
 * Return:   SUCCEED/FAIL
 *-------------------------------------------------------------------------
 */
herr_t
H5D__refresh(hid_t dset_id, H5D_t *dset)
{
    H5D_virtual_held_file_t *head = NULL;       /* Pointer to list of files held open */
    hbool_t virt_dsets_held = FALSE;            /* Whether virtual datasets' files are held open */
    herr_t      ret_value   = SUCCEED;          /* Return value */

    FUNC_ENTER_PACKAGE

    /* Sanity check */
    HDassert(dset);
    HDassert(dset->shared);

    /* If the layout is virtual... */
    if(dset->shared->layout.type == H5D_VIRTUAL) {
        /* Hold open the source datasets' files */
        if(H5D__virtual_hold_source_dset_files(dset, &head) < 0)
            HGOTO_ERROR(H5E_DATASET, H5E_CANTINC, FAIL, "unable to hold VDS source files open")
        virt_dsets_held = TRUE;

        /* Refresh source datasets for virtual dataset */
        if(H5D__virtual_refresh_source_dsets(dset) < 0)
            HGOTO_ERROR(H5E_DATASET, H5E_CANTFLUSH, FAIL, "unable to refresh VDS source datasets")
    } /* end if */

    /* Refresh dataset object */
    if((H5O_refresh_metadata(dset_id, dset->oloc)) < 0)
        HGOTO_ERROR(H5E_DATASET, H5E_CANTFLUSH, FAIL, "unable to refresh dataset")

done:
    /* Release hold on (source) virtual datasets' files */
    if(virt_dsets_held)
        if(H5D__virtual_release_source_dset_files(head) < 0)
            HDONE_ERROR(H5E_DATASET, H5E_CANTDEC, FAIL, "can't release VDS source files held open")

    FUNC_LEAVE_NOAPI(ret_value)
} /* end H5D__refresh() */
<|MERGE_RESOLUTION|>--- conflicted
+++ resolved
@@ -21,7 +21,6 @@
 /***********/
 /* Headers */
 /***********/
-<<<<<<< HEAD
 #include "H5private.h"          /* Generic Functions                        */
 #include "H5CXprivate.h"        /* API Contexts                             */
 #include "H5Dpkg.h"             /* Datasets                                 */
@@ -32,20 +31,6 @@
 #include "H5Lprivate.h"         /* Links                                    */
 #include "H5MMprivate.h"        /* Memory management                        */
 #include "H5VLprivate.h"        /* Virtual Object Layer                     */
-#include "H5VLnative.h"         /* Native VOL plugin                        */
-=======
-#include "H5private.h"        /* Generic Functions */
-#include "H5CXprivate.h"      /* API Contexts */
-#include "H5Dpkg.h"           /* Datasets */
-#include "H5Eprivate.h"       /* Error handling */
-#include "H5FLprivate.h"      /* Free Lists */
-#include "H5FOprivate.h"      /* File objects */
-#include "H5Iprivate.h"       /* IDs */
-#include "H5Lprivate.h"       /* Links */
-#include "H5MMprivate.h"      /* Memory management */
-#include "H5VLprivate.h"	/* Virtual Object Layer                 */
-#include "H5VLnative_private.h" /* Native VOL driver                        */
->>>>>>> 47f30b47
 
 
 /****************/
