/* * * * * * * * * * * * * * * * * * * * * * * * * * * * * * * * * * * * * * *
 * Copyright by The HDF Group.                                               *
 * Copyright by the Board of Trustees of the University of Illinois.         *
 * All rights reserved.                                                      *
 *                                                                           *
 * This file is part of HDF5.  The full HDF5 copyright notice, including     *
 * terms governing use, modification, and redistribution, is contained in    *
 * the COPYING file, which can be found at the root of the source code       *
 * distribution tree, or in https://support.hdfgroup.org/ftp/HDF5/releases.  *
 * If you do not have access to either file, you may request a copy from     *
 * help@hdfgroup.org.                                                        *
 * * * * * * * * * * * * * * * * * * * * * * * * * * * * * * * * * * * * * * */

/*
 * Programmer:  Robb Matzke
 *              Wednesday, April 15, 1998
 *
 * Purpose:     Data filter pipeline message.
 */

#include "H5Omodule.h"          /* This source code file is part of the H5O module */
#define H5Z_FRIEND              /*suppress error about including H5Zpkg      */


#include "H5private.h"          /* Generic Functions            */
#include "H5Dprivate.h"         /* Datasets                     */
#include "H5Eprivate.h"         /* Error handling               */
#include "H5FLprivate.h"        /* Free Lists                   */
#include "H5MMprivate.h"        /* Memory management            */
#include "H5Opkg.h"             /* Object headers               */
#include "H5Zpkg.h"             /* Data filters                 */


/* PRIVATE PROTOTYPES */
static herr_t H5O__pline_encode(H5F_t *f, uint8_t *p, const void *mesg);
static void *H5O__pline_decode(H5F_t *f, H5O_t *open_oh, unsigned mesg_flags,
    unsigned *ioflags, size_t p_size, const uint8_t *p);
static void *H5O__pline_copy(const void *_mesg, void *_dest);
static size_t H5O__pline_size(const H5F_t *f, const void *_mesg);
static herr_t H5O__pline_reset(void *_mesg);
static herr_t H5O__pline_free(void *_mesg);
static herr_t H5O__pline_pre_copy_file(H5F_t *file_src,
    const void *mesg_src, hbool_t *deleted, const H5O_copy_t *cpy_info, void *_udata);
static herr_t H5O__pline_debug(H5F_t *f, const void *_mesg, FILE * stream,
    int indent, int fwidth);

/* Set up & include shared message "interface" info */
#define H5O_SHARED_TYPE                 H5O_MSG_PLINE
#define H5O_SHARED_DECODE               H5O__pline_shared_decode
#define H5O_SHARED_DECODE_REAL          H5O__pline_decode
#define H5O_SHARED_ENCODE               H5O__pline_shared_encode
#define H5O_SHARED_ENCODE_REAL          H5O__pline_encode
#define H5O_SHARED_SIZE                 H5O__pline_shared_size
#define H5O_SHARED_SIZE_REAL            H5O__pline_size
#define H5O_SHARED_DELETE               H5O__pline_shared_delete
#undef H5O_SHARED_DELETE_REAL
#define H5O_SHARED_LINK                 H5O__pline_shared_link
#undef H5O_SHARED_LINK_REAL
#define H5O_SHARED_COPY_FILE            H5O__pline_shared_copy_file
#undef H5O_SHARED_COPY_FILE_REAL
#define H5O_SHARED_POST_COPY_FILE       H5O__pline_shared_post_copy_file
#undef H5O_SHARED_POST_COPY_FILE_REAL
#undef  H5O_SHARED_POST_COPY_FILE_UPD
#define H5O_SHARED_DEBUG                H5O__pline_shared_debug
#define H5O_SHARED_DEBUG_REAL           H5O__pline_debug
#include "H5Oshared.h"                  /* Shared Object Header Message Callbacks */

/* This message derives from H5O message class */
const H5O_msg_class_t H5O_MSG_PLINE[1] = {{
    H5O_PLINE_ID,               /* message id number            */
    "filter pipeline",          /* message name for debugging   */
    sizeof(H5O_pline_t),        /* native message size          */
    H5O_SHARE_IS_SHARABLE | H5O_SHARE_IN_OHDR,    /* messages are sharable?       */
    H5O__pline_shared_decode,   /* decode message               */
    H5O__pline_shared_encode,   /* encode message               */
    H5O__pline_copy,            /* copy the native value        */
    H5O__pline_shared_size,     /* size of raw message          */
    H5O__pline_reset,           /* reset method                 */
    H5O__pline_free,            /* free method                  */
    H5O__pline_shared_delete,   /* file delete method           */
    H5O__pline_shared_link,     /* link method                  */
    NULL,                       /* set share method             */
    NULL,                       /*can share method              */
    H5O__pline_pre_copy_file,   /* pre copy native value to file */
    H5O__pline_shared_copy_file,/* copy native value to file    */
    H5O__pline_shared_post_copy_file, /* post copy native value to file */
    NULL,                       /* get creation index           */
    NULL,                       /* set creation index           */
    H5O__pline_shared_debug     /* debug the message            */
}};

/* Format version bounds for filter pipleline */
const unsigned H5O_pline_ver_bounds[] = {
    H5O_PLINE_VERSION_1,        /* H5F_LIBVER_EARLIEST */
    H5O_PLINE_VERSION_2,        /* H5F_LIBVER_V18 */
    H5O_PLINE_VERSION_2,        /* H5F_LIBVER_V110 */
    H5O_PLINE_VERSION_2,        /* H5F_LIBVER_V112 */
    H5O_PLINE_VERSION_LATEST    /* H5F_LIBVER_LATEST */
};

/* Declare a free list to manage the H5O_pline_t struct */
H5FL_DEFINE(H5O_pline_t);


/*-------------------------------------------------------------------------
 * Function:    H5O__pline_decode
 *
 * Purpose:     Decodes a filter pipeline message.
 *
 * Return:      Success:    Ptr to the native message.
 *              Failure:    NULL
 *
 * Programmer:  Robb Matzke
 *              Wednesday, April 15, 1998
 *
 *-------------------------------------------------------------------------
 */
static void *
H5O__pline_decode(H5F_t H5_ATTR_UNUSED *f, H5O_t H5_ATTR_UNUSED *open_oh,
    unsigned H5_ATTR_UNUSED mesg_flags, unsigned H5_ATTR_UNUSED *ioflags,
    size_t p_size, const uint8_t *p)
{
    H5O_pline_t        *pline = NULL;          /* Pipeline message */
    H5Z_filter_info_t   *filter;                /* Filter to decode */
    size_t        name_length;            /* Length of filter name */
    size_t        i;                      /* Local index variable */
    const uint8_t *p_end = p + p_size - 1;  /* End of the p buffer */
    void        *ret_value = NULL;      /* Return value */

    FUNC_ENTER_STATIC

    /* check args */
    HDassert(p);

    /* Allocate space for I/O pipeline message */
    if(NULL == (pline = H5FL_CALLOC(H5O_pline_t)))
        HGOTO_ERROR(H5E_RESOURCE, H5E_NOSPACE, NULL, "memory allocation failed")

    /* Version */
    pline->version = *p++;
    if(pline->version < H5O_PLINE_VERSION_1 || pline->version > H5O_PLINE_VERSION_LATEST)
        HGOTO_ERROR(H5E_PLINE, H5E_CANTLOAD, NULL, "bad version number for filter pipeline message")

    /* Number of filters */
    pline->nused = *p++;
    if(pline->nused > H5Z_MAX_NFILTERS) {

        /* Reset the number of filters used to avoid array traversal in error
         * handling code.
         */
        pline->nused = 0;

        HGOTO_ERROR(H5E_PLINE, H5E_CANTLOAD, NULL, "filter pipeline message has too many filters")
    }

    /* Reserved */
    if(pline->version == H5O_PLINE_VERSION_1)
        p += 6;

    /* Allocate array for filters */
    pline->nalloc = pline->nused;
    if(NULL == (pline->filter = (H5Z_filter_info_t *)H5MM_calloc(pline->nalloc * sizeof(pline->filter[0]))))
        HGOTO_ERROR(H5E_RESOURCE, H5E_NOSPACE, NULL, "memory allocation failed")

    /* Decode filters */
    for(i = 0, filter = &pline->filter[0]; i < pline->nused; i++, filter++) {
        /* Filter ID */
        UINT16DECODE(p, filter->id);

        /* Length of filter name */
        if(pline->version > H5O_PLINE_VERSION_1 && filter->id < H5Z_FILTER_RESERVED)
            name_length = 0;
        else {
            UINT16DECODE(p, name_length);
            if(pline->version == H5O_PLINE_VERSION_1 && name_length % 8)
                HGOTO_ERROR(H5E_PLINE, H5E_CANTLOAD, NULL, "filter name length is not a multiple of eight")
        } /* end if */

        /* Filter flags */
        UINT16DECODE(p, filter->flags);

        /* Number of filter parameters ("client data elements") */
        UINT16DECODE(p, filter->cd_nelmts);

        /* Filter name, if there is one */
        if(name_length) {
            size_t actual_name_length;          /* Actual length of name */

            /* Determine actual name length (without padding, but with null terminator) */
            actual_name_length = HDstrlen((const char *)p) + 1;
            HDassert(actual_name_length <= name_length);

            /* Allocate space for the filter name, or use the internal buffer */
            if(actual_name_length > H5Z_COMMON_NAME_LEN) {
                filter->name = (char *)H5MM_malloc(actual_name_length);
                if(NULL == filter->name)
                    HGOTO_ERROR(H5E_RESOURCE, H5E_NOSPACE, NULL, "memory allocation failed for filter name")
            } /* end if */
            else
                filter->name = filter->_name;

            HDstrncpy(filter->name, (const char *)p, actual_name_length);
            p += name_length;
        } /* end if */

        /* Filter parameters */
        if(filter->cd_nelmts) {
            size_t    j;              /* Local index variable */

            /* Allocate space for the client data elements, or use the internal buffer */
            if(filter->cd_nelmts > H5Z_COMMON_CD_VALUES) {
                filter->cd_values = (unsigned *)H5MM_malloc(filter->cd_nelmts * sizeof(unsigned));
                if(NULL == filter->cd_values)
                    HGOTO_ERROR(H5E_RESOURCE, H5E_NOSPACE, NULL, "memory allocation failed for client data")
            } /* end if */
            else
                filter->cd_values = filter->_cd_values;

            /*
             * Read the client data values and the padding
             */
            for (j = 0; j < filter->cd_nelmts; j++) {
                if (p + 4 - 1 <= p_end)
                    UINT32DECODE(p, filter->cd_values[j])
                else
                    HGOTO_ERROR(H5E_RESOURCE, H5E_NOSPACE, NULL, "ran off the end of the buffer: current p = %p, p_size = %zu, p_end = %p", (const void *)p, p_size, (const void *)p_end)
            }

            if(pline->version == H5O_PLINE_VERSION_1)
                if(filter->cd_nelmts % 2)
                    p += 4; /*padding*/
        } /* end if */
    } /* end for */

    /* Set return value */
    ret_value = pline;

done:
    if(NULL == ret_value && pline) {
        H5O__pline_reset(pline);
        H5O__pline_free(pline);
    } /* end if */

    FUNC_LEAVE_NOAPI(ret_value)
} /* end H5O__pline_decode() */


/*-------------------------------------------------------------------------
 * Function:    H5O__pline_encode
 *
 * Purpose:    Encodes message MESG into buffer P.
 *
 * Return:    Non-negative on success/Negative on failure
 *
 * Programmer:    Robb Matzke
 *              Wednesday, April 15, 1998
 *
 *-------------------------------------------------------------------------
 */
static herr_t
H5O__pline_encode(H5F_t H5_ATTR_UNUSED *f, uint8_t *p/*out*/, const void *mesg)
{
    const H5O_pline_t    *pline = (const H5O_pline_t*)mesg;      /* Pipeline message to encode */
    const       H5Z_filter_info_t *filter;      /* Filter to encode */
    size_t    i, j;                   /* Local index variables */

    FUNC_ENTER_STATIC_NOERR

    /* Check args */
    HDassert(p);
    HDassert(mesg);

    /* Message header */
    *p++ = (uint8_t)pline->version;
    *p++ = (uint8_t)(pline->nused);
    if(pline->version == H5O_PLINE_VERSION_1) {
        *p++ = 0;    /*reserved 1*/
        *p++ = 0;    /*reserved 2*/
        *p++ = 0;    /*reserved 3*/
        *p++ = 0;    /*reserved 4*/
        *p++ = 0;    /*reserved 5*/
        *p++ = 0;    /*reserved 6*/
    } /* end if */

    /* Encode filters */
    for(i = 0, filter = &pline->filter[0]; i < pline->nused; i++, filter++) {
        const char    *name;                  /* Filter name */
        size_t        name_length;            /* Length of filter name */

        /* Filter ID */
        UINT16ENCODE(p, filter->id);

        /* Skip writing the name length & name if the filter is an internal filter */
        if(pline->version > H5O_PLINE_VERSION_1 && filter->id < H5Z_FILTER_RESERVED) {
            name_length = 0;
            name = NULL;
        } /* end if */
        else {
            H5Z_class2_t    *cls;                   /* Filter class */

            /*
             * Get the filter name.  If the pipeline message has a name in it then
             * use that one.  Otherwise try to look up the filter and get the name
             * as it was registered.
             */
            if(NULL == (name = filter->name) && (cls = H5Z_find(filter->id)))
                name = cls->name;
            name_length = name ? HDstrlen(name) + 1 : 0;

            /* Filter name length */
            UINT16ENCODE(p, pline->version == H5O_PLINE_VERSION_1 ? H5O_ALIGN_OLD(name_length) : name_length);
        } /* end else */

        /* Filter flags */
        UINT16ENCODE(p, filter->flags);

        /* # of filter parameters */
        UINT16ENCODE(p, filter->cd_nelmts);

        /* Encode name, if there is one to encode */
        if(name_length > 0) {
            /* Store name, with null terminator */
            H5MM_memcpy(p, name, name_length);
            p += name_length;

            /* Pad out name to alignment, in older versions */
            if(pline->version == H5O_PLINE_VERSION_1)
                while(name_length++ % 8)
                    *p++ = 0;
        } /* end if */

        /* Filter parameters */
        for(j = 0; j < filter->cd_nelmts; j++)
            UINT32ENCODE(p, filter->cd_values[j]);

        /* Align the parameters for older versions of the format */
        if(pline->version == H5O_PLINE_VERSION_1)
            if(filter->cd_nelmts % 2)
                UINT32ENCODE(p, 0);
    } /* end for */

    FUNC_LEAVE_NOAPI(SUCCEED)
} /* end H5O__pline_encode() */


/*-------------------------------------------------------------------------
 * Function:    H5O__pline_copy
 *
 * Purpose:    Copies a filter pipeline message from SRC to DST allocating
 *        DST if necessary.  If DST is already allocated then we assume
 *        that it isn't initialized.
 *
 * Return:    Success:    Ptr to DST or allocated result.
 *
 *        Failure:    NULL
 *
 * Programmer:    Robb Matzke
 *              Wednesday, April 15, 1998
 *
 *-------------------------------------------------------------------------
 */
static void *
H5O__pline_copy(const void *_src, void *_dst/*out*/)
{
    const H5O_pline_t    *src = (const H5O_pline_t *)_src;       /* Source pipeline message */
    H5O_pline_t        *dst = (H5O_pline_t *)_dst;             /* Destination pipeline message */
    size_t        i;                      /* Local index variable */
    H5O_pline_t        *ret_value = NULL;      /* Return value */

    FUNC_ENTER_STATIC

    /* Allocate pipeline message, if not provided */
    if(!dst && NULL == (dst = H5FL_MALLOC(H5O_pline_t)))
        HGOTO_ERROR(H5E_RESOURCE, H5E_NOSPACE, NULL, "memory allocation failed")

    /* Shallow copy basic fields */
    *dst = *src;

    /* Copy over filters, if any */
    dst->nalloc = dst->nused;
    if(dst->nalloc) {
        /* Allocate array to hold filters */
    if(NULL == (dst->filter = (H5Z_filter_info_t *)H5MM_calloc(dst->nalloc * sizeof(dst->filter[0]))))
        HGOTO_ERROR(H5E_RESOURCE, H5E_NOSPACE, NULL, "memory allocation failed")

        /* Deep-copy filters */
        for(i = 0; i < src->nused; i++) {
            /* Basic filter information */
            dst->filter[i] = src->filter[i];

            /* Filter name */
            if(src->filter[i].name) {
                size_t namelen;         /* Length of source filter name, including null terminator  */

                namelen = HDstrlen(src->filter[i].name) + 1;

                /* Allocate space for the filter name, or use the internal buffer */
                if(namelen > H5Z_COMMON_NAME_LEN) {
                    dst->filter[i].name = (char *)H5MM_strdup(src->filter[i].name);
                    if(NULL == dst->filter[i].name)
                        HGOTO_ERROR(H5E_RESOURCE, H5E_NOSPACE, NULL, "memory allocation failed for filter name")
                } /* end if */
                else
                    dst->filter[i].name = dst->filter[i]._name;
            } /* end if */

            /* Filter parameters */
            if(src->filter[i].cd_nelmts > 0) {
                /* Allocate space for the client data elements, or use the internal buffer */
                if(src->filter[i].cd_nelmts > H5Z_COMMON_CD_VALUES) {
                    if(NULL == (dst->filter[i].cd_values = (unsigned *)H5MM_malloc(src->filter[i].cd_nelmts* sizeof(unsigned))))
                        HGOTO_ERROR(H5E_RESOURCE, H5E_NOSPACE, NULL, "memory allocation failed")

                    H5MM_memcpy(dst->filter[i].cd_values, src->filter[i].cd_values,
                            src->filter[i].cd_nelmts * sizeof(unsigned));
                } /* end if */
                else
                    dst->filter[i].cd_values = dst->filter[i]._cd_values;
            } /* end if */
        } /* end for */
    } /* end if */
    else
    dst->filter = NULL;

    /* Set return value */
    ret_value = dst;

done:
    if(!ret_value && dst) {
        H5O__pline_reset(dst);
        if(!_dst)
            H5O__pline_free(dst);
    } /* end if */

    FUNC_LEAVE_NOAPI(ret_value)
} /* end H5O__pline_copy() */


/*-------------------------------------------------------------------------
 * Function:    H5O__pline_size
 *
 * Purpose:    Determines the size of a raw filter pipeline message.
 *
 * Return:    Success:    Size of message.
 *
 *        Failure:    zero
 *
 * Programmer:    Robb Matzke
 *              Wednesday, April 15, 1998
 *
 *-------------------------------------------------------------------------
 */
static size_t
H5O__pline_size(const H5F_t H5_ATTR_UNUSED *f, const void *mesg)
{
    const H5O_pline_t    *pline = (const H5O_pline_t*)mesg;      /* Pipeline message */
    size_t i;                   /* Local index variable */
    size_t ret_value = 0;       /* Return value */

    FUNC_ENTER_STATIC_NOERR

    /* Message header */
    ret_value = (size_t)(1 +        /*version            */
                1 +                /*number of filters        */
                (pline->version == H5O_PLINE_VERSION_1 ? 6 : 0));    /*reserved            */

    /* Calculate size of each filter in pipeline */
    for(i = 0; i < pline->nused; i++) {
        size_t    name_len;               /* Length of filter name */
        const char *name;               /* Filter name */

        /* Don't write the name length & name if the filter is an internal filter */
        if(pline->version > H5O_PLINE_VERSION_1 && pline->filter[i].id < H5Z_FILTER_RESERVED)
            name_len = 0;
        else {
            H5Z_class2_t    *cls;                   /* Filter class */

            /* Get the name of the filter, same as done with H5O__pline_encode() */
            if(NULL == (name = pline->filter[i].name) && (cls = H5Z_find(pline->filter[i].id)))
                name = cls->name;
            name_len = name ? HDstrlen(name) + 1 : 0;
        } /* end else */

        ret_value += 2 +            /*filter identification number    */
            (size_t)((pline->version == H5O_PLINE_VERSION_1 || pline->filter[i].id >= H5Z_FILTER_RESERVED) ? 2 : 0) +                /*name length            */
            2 +                /*flags                */
            2 +                /*number of client data values    */
            (pline->version == H5O_PLINE_VERSION_1 ? (size_t)H5O_ALIGN_OLD(name_len) : name_len);    /*length of the filter name    */

        ret_value += pline->filter[i].cd_nelmts * 4;
        if(pline->version == H5O_PLINE_VERSION_1)
            if(pline->filter[i].cd_nelmts % 2)
                ret_value += 4;
    } /* end for */

    FUNC_LEAVE_NOAPI(ret_value)
} /* end H5O__pline_size() */


/*-------------------------------------------------------------------------
 * Function:    H5O__pline_reset
 *
 * Purpose:    Resets a filter pipeline message by clearing all filters.
 *        The MESG buffer is not freed.
 *
 * Return:    Non-negative on success/Negative on failure
 *
 * Programmer:    Robb Matzke
 *              Wednesday, April 15, 1998
 *
 *-------------------------------------------------------------------------
 */
static herr_t
H5O__pline_reset(void *mesg)
{
    H5O_pline_t    *pline = (H5O_pline_t*)mesg;    /* Pipeline message */
    size_t    i;                              /* Local index variable */

    FUNC_ENTER_STATIC_NOERR

    /* NOTE: This function can be called during error processing from
     *       other API calls so DO NOT ASSUME THAT ANY VALUES ARE SANE.
     */

    HDassert(pline);

    /* Free the filter information and array */
    if(pline->filter) {
        /* Free information for each filter */
        for(i = 0; i < pline->nused; i++) {
            if(pline->filter[i].name && pline->filter[i].name != pline->filter[i]._name)
                HDassert((HDstrlen(pline->filter[i].name) + 1) > H5Z_COMMON_NAME_LEN);
            if(pline->filter[i].name != pline->filter[i]._name)
                pline->filter[i].name = (char *)H5MM_xfree(pline->filter[i].name);
            if(pline->filter[i].cd_values && pline->filter[i].cd_values != pline->filter[i]._cd_values)
                HDassert(pline->filter[i].cd_nelmts > H5Z_COMMON_CD_VALUES);
            if(pline->filter[i].cd_values != pline->filter[i]._cd_values)
                pline->filter[i].cd_values = (unsigned *)H5MM_xfree(pline->filter[i].cd_values);
        } /* end for */

        /* Free filter array */
        pline->filter = (H5Z_filter_info_t *)H5MM_xfree(pline->filter);
    }

    /* Reset # of filters */
    pline->nused = pline->nalloc = 0;

    /* Reset version # of pipeline message */
    pline->version = H5O_PLINE_VERSION_1;

    FUNC_LEAVE_NOAPI(SUCCEED)
} /* end H5O__pline_reset() */


/*-------------------------------------------------------------------------
 * Function:    H5O__pline_free
 *
 * Purpose:    Frees the message
 *
 * Return:    Non-negative on success/Negative on failure
 *
 * Programmer:    Quincey Koziol
 *              Saturday, March 11, 2000
 *
 *-------------------------------------------------------------------------
 */
static herr_t
H5O__pline_free(void *mesg)
{
    FUNC_ENTER_STATIC_NOERR

    HDassert(mesg);

    mesg = H5FL_FREE(H5O_pline_t, mesg);

    FUNC_LEAVE_NOAPI(SUCCEED)
} /* end H5O__pline_free() */


/*-------------------------------------------------------------------------
 * Function:    H5O__pline_pre_copy_file
 *
 * Purpose:     Perform any necessary actions before copying message between
 *              files
 *
 * Return:      Success:        Non-negative
 *
 *              Failure:        Negative
 *
 * Programmer:  Peter Cao
 *              December 27, 2005
 *
 *-------------------------------------------------------------------------
 */
static herr_t
H5O__pline_pre_copy_file(H5F_t H5_ATTR_UNUSED *file_src, const void *mesg_src,
    hbool_t H5_ATTR_UNUSED *deleted, const H5O_copy_t *cpy_info, void *_udata)
{
    const H5O_pline_t *pline_src = (const H5O_pline_t *)mesg_src;    /* Source pline */
    H5O_copy_file_ud_common_t *udata = (H5O_copy_file_ud_common_t *)_udata; /* Object copying user data */
    herr_t ret_value = SUCCEED;                                     /* Return value */

    FUNC_ENTER_STATIC

    /* check args */
    HDassert(pline_src);
    HDassert(cpy_info);
    HDassert(cpy_info->file_dst);

    /* Check to ensure that the version of the message to be copied does not exceed
       the message version allowed by the destination file's high bound */
    if(pline_src->version > H5O_pline_ver_bounds[H5F_HIGH_BOUND(cpy_info->file_dst)])
        HGOTO_ERROR(H5E_OHDR, H5E_BADRANGE, FAIL, "pline message version out of bounds")

    /* If the user data is non-NULL, assume we are copying a dataset or group
     * and make a copy of the filter pipeline for later in
     * the object copying process.
     */
    if(udata)
        if(NULL == (udata->src_pline = (H5O_pline_t *)H5O__pline_copy(pline_src, NULL)))
            HGOTO_ERROR(H5E_PLINE, H5E_CANTINIT, FAIL, "unable to copy")

done:
    FUNC_LEAVE_NOAPI(ret_value)
} /* end H5O__pline_pre_copy_file() */


/*-------------------------------------------------------------------------
 * Function:    H5O__pline_debug
 *
 * Purpose:    Prints debugging information for filter pipeline message MESG
 *        on output stream STREAM.  Each line is indented INDENT
 *        characters and the field name takes up FWIDTH characters.
 *
 * Return:    Non-negative on success/Negative on failure
 *
 * Programmer:    Robb Matzke
 *              Wednesday, April 15, 1998
 *
 *-------------------------------------------------------------------------
 */
static herr_t
H5O__pline_debug(H5F_t H5_ATTR_UNUSED *f, const void *mesg, FILE *stream,
    int indent, int fwidth)
{
    const H5O_pline_t    *pline = (const H5O_pline_t *)mesg;
    size_t        i, j;

    FUNC_ENTER_STATIC_NOERR

    /* check args */
    HDassert(f);
    HDassert(pline);
    HDassert(stream);
    HDassert(indent >= 0);
    HDassert(fwidth >= 0);

    HDfprintf(stream, "%*s%-*s %zu/%zu\n", indent, "", fwidth,
        "Number of filters:",
        pline->nused,
        pline->nalloc);

    /* Loop over all the filters */
    for(i = 0; i < pline->nused; i++) {
<<<<<<< HEAD
    char        name[32];

    HDsnprintf(name, sizeof(name), "Filter at position %u", (unsigned)i);
    HDfprintf(stream, "%*s%-*s\n", indent, "", fwidth, name);
    HDfprintf(stream, "%*s%-*s 0x%04x\n", indent + 3, "", MAX(0, fwidth - 3),
        "Filter identification:",
        (unsigned)(pline->filter[i].id));
    if(pline->filter[i].name)
        HDfprintf(stream, "%*s%-*s \"%s\"\n", indent + 3, "", MAX(0, fwidth - 3),
            "Filter name:",
            pline->filter[i].name);
    else
        HDfprintf(stream, "%*s%-*s NONE\n", indent + 3, "", MAX(0, fwidth - 3),
            "Filter name:");
    HDfprintf(stream, "%*s%-*s 0x%04x\n", indent + 3, "", MAX(0, fwidth - 3),
        "Flags:",
        pline->filter[i].flags);
    HDfprintf(stream, "%*s%-*s %zu\n", indent + 3, "", MAX(0, fwidth - 3),
        "Num CD values:",
        pline->filter[i].cd_nelmts);
=======
        char        name[32];

        HDsnprintf(name, sizeof(name), "Filter at position %u", (unsigned)i);
        HDfprintf(stream, "%*s%-*s\n", indent, "", fwidth, name);
        HDfprintf(stream, "%*s%-*s 0x%04x\n", indent + 3, "", MAX(0, fwidth - 3),
            "Filter identification:",
            (unsigned)(pline->filter[i].id));
        if(pline->filter[i].name)
            HDfprintf(stream, "%*s%-*s \"%s\"\n", indent + 3, "", MAX(0, fwidth - 3),
                "Filter name:",
                pline->filter[i].name);
        else
            HDfprintf(stream, "%*s%-*s NONE\n", indent + 3, "", MAX(0, fwidth - 3),
                "Filter name:");
        HDfprintf(stream, "%*s%-*s 0x%04x\n", indent + 3, "", MAX(0, fwidth - 3),
            "Flags:",
            pline->filter[i].flags);
        HDfprintf(stream, "%*s%-*s %Zu\n", indent + 3, "", MAX(0, fwidth - 3),
            "Num CD values:",
            pline->filter[i].cd_nelmts);
>>>>>>> b3a89155

            /* Filter parameters */
        for(j = 0; j < pline->filter[i].cd_nelmts; j++) {
            char    field_name[32];

            HDsnprintf(field_name, sizeof(field_name), "CD value %lu", (unsigned long)j);
            HDfprintf(stream, "%*s%-*s %u\n", indent + 6, "", MAX(0, fwidth - 6),
                field_name,
                pline->filter[i].cd_values[j]);
        } /* end for */
    } /* end for */

    FUNC_LEAVE_NOAPI(SUCCEED)
} /* end H5O__pline_debug() */


/*-------------------------------------------------------------------------
 * Function:    H5O_pline_set_version
 *
 * Purpose:     Set the version to encode an I/O filter pipeline with.
 *
 * Return:      Non-negative on success/Negative on failure
 *
 * Programmer:  Vailin Choi; December 2017
 *
 *-------------------------------------------------------------------------
 */
herr_t
H5O_pline_set_version(H5F_t *f, H5O_pline_t *pline)
{
    unsigned version;           /* Message version */
    herr_t ret_value = SUCCEED; /* Return value */

    FUNC_ENTER_NOAPI(FAIL)

    /* Sanity check */
    HDassert(f);
    HDassert(pline);

    /* Upgrade to the version indicated by the file's low bound if higher */
    version = MAX(pline->version, H5O_pline_ver_bounds[H5F_LOW_BOUND(f)]);

    /* Version bounds check */
    if(version > H5O_pline_ver_bounds[H5F_HIGH_BOUND(f)])
        HGOTO_ERROR(H5E_PLINE, H5E_BADRANGE, FAIL, "Filter pipeline version out of bounds")

    /* Set the message version */
    pline->version = version;

done:
    FUNC_LEAVE_NOAPI(ret_value)
} /* end H5O_pline_set_version() */<|MERGE_RESOLUTION|>--- conflicted
+++ resolved
@@ -662,31 +662,9 @@
 
     /* Loop over all the filters */
     for(i = 0; i < pline->nused; i++) {
-<<<<<<< HEAD
-    char        name[32];
-
-    HDsnprintf(name, sizeof(name), "Filter at position %u", (unsigned)i);
-    HDfprintf(stream, "%*s%-*s\n", indent, "", fwidth, name);
-    HDfprintf(stream, "%*s%-*s 0x%04x\n", indent + 3, "", MAX(0, fwidth - 3),
-        "Filter identification:",
-        (unsigned)(pline->filter[i].id));
-    if(pline->filter[i].name)
-        HDfprintf(stream, "%*s%-*s \"%s\"\n", indent + 3, "", MAX(0, fwidth - 3),
-            "Filter name:",
-            pline->filter[i].name);
-    else
-        HDfprintf(stream, "%*s%-*s NONE\n", indent + 3, "", MAX(0, fwidth - 3),
-            "Filter name:");
-    HDfprintf(stream, "%*s%-*s 0x%04x\n", indent + 3, "", MAX(0, fwidth - 3),
-        "Flags:",
-        pline->filter[i].flags);
-    HDfprintf(stream, "%*s%-*s %zu\n", indent + 3, "", MAX(0, fwidth - 3),
-        "Num CD values:",
-        pline->filter[i].cd_nelmts);
-=======
         char        name[32];
 
-        HDsnprintf(name, sizeof(name), "Filter at position %u", (unsigned)i);
+        HDsnprintf(name, sizeof(name), "Filter at position %zu", i);
         HDfprintf(stream, "%*s%-*s\n", indent, "", fwidth, name);
         HDfprintf(stream, "%*s%-*s 0x%04x\n", indent + 3, "", MAX(0, fwidth - 3),
             "Filter identification:",
@@ -701,10 +679,9 @@
         HDfprintf(stream, "%*s%-*s 0x%04x\n", indent + 3, "", MAX(0, fwidth - 3),
             "Flags:",
             pline->filter[i].flags);
-        HDfprintf(stream, "%*s%-*s %Zu\n", indent + 3, "", MAX(0, fwidth - 3),
+        HDfprintf(stream, "%*s%-*s %zu\n", indent + 3, "", MAX(0, fwidth - 3),
             "Num CD values:",
             pline->filter[i].cd_nelmts);
->>>>>>> b3a89155
 
             /* Filter parameters */
         for(j = 0; j < pline->filter[i].cd_nelmts; j++) {
