/* * * * * * * * * * * * * * * * * * * * * * * * * * * * * * * * * * * * * * *
 * Copyright by The HDF Group.                                               *
 * Copyright by the Board of Trustees of the University of Illinois.         *
 * All rights reserved.                                                      *
 *                                                                           *
 * This file is part of HDF5.  The full HDF5 copyright notice, including     *
 * terms governing use, modification, and redistribution, is contained in    *
 * the files COPYING and Copyright.html.  COPYING can be found at the root   *
 * of the source code distribution tree; Copyright.html can be found at the  *
 * root level of an installed copy of the electronic HDF5 document set and   *
 * is linked from the top-level documents page.  It can also be found at     *
 * http://hdfgroup.org/HDF5/doc/Copyright.html.  If you do not have          *
 * access to either file, you may request a copy from help@hdfgroup.org.     *
 * * * * * * * * * * * * * * * * * * * * * * * * * * * * * * * * * * * * * * */

/*
 * Programmer:  Quincey Koziol
 *              Monday, Apr 20
 *
 * Purpose:     This file contains declarations which are visible only within
 *              the H5A package.  Source files outside the H5A package should
 *              include H5Aprivate.h instead.
 */
#ifndef H5A_PACKAGE
#error "Do not include this file outside the H5A package!"
#endif

#ifndef _H5Apkg_H
#define _H5Apkg_H

/*
 * Define this to enable debugging.
 */
#ifdef NDEBUG
#  undef H5A_DEBUG
#endif

/* Get package's private header */
#include "H5Aprivate.h"

/* Other private headers needed by this file */
#include "H5B2private.h"	/* v2 B-trees				*/
#include "H5FLprivate.h"	/* Free Lists				*/
#include "H5HFprivate.h"	/* Fractal heaps			*/
#include "H5Oprivate.h"		/* Object headers		  	*/
#include "H5Sprivate.h"		/* Dataspace				*/
#include "H5Tprivate.h"		/* Datatype functions			*/


/**************************/
/* Package Private Macros */
/**************************/

/* This is the initial version, which does not have support for shared datatypes */
#define H5O_ATTR_VERSION_1	1

/* This version allows support for shared datatypes & dataspaces by adding a
 *      'flag' byte indicating when those components are shared.  This version
 *      also dropped the alignment on all the components.
 */
#define H5O_ATTR_VERSION_2	2

/* Add support for different character encodings of attribute names */
#define H5O_ATTR_VERSION_3      3

/* The latest version of the format.  Look through the 'encode', 'decode'
 *      and 'size' message callbacks for places to change when updating this.
 */
#define H5O_ATTR_VERSION_LATEST H5O_ATTR_VERSION_3


/****************************/
/* Package Private Typedefs */
/****************************/
/* Define the shared attribute structure */
typedef struct H5A_shared_t {
    uint8_t     version;    /* Version to encode attribute with */

    char        *name;      /* Attribute's name */
    H5T_cset_t  encoding;   /* Character encoding of attribute name */

    H5T_t       *dt;        /* Attribute's datatype */
    size_t      dt_size;    /* Size of datatype on disk */

    H5S_t       *ds;        /* Attribute's dataspace */
    size_t      ds_size;    /* Size of dataspace on disk */

    void        *data;      /* Attribute data (on a temporary basis) */
    size_t      data_size;  /* Size of data on disk */
    H5O_msg_crt_idx_t crt_idx;  /* Attribute's creation index in the object header */
    unsigned	nrefs;		/* Ref count for times this object is refered	*/
} H5A_shared_t;

/* Define the main attribute structure */
struct H5A_t {
    H5O_shared_t sh_loc;     /* Shared message info (must be first) */
    H5O_loc_t    oloc;       /* Object location for object attribute is on */
    hbool_t      obj_opened; /* Object header entry opened? */
    H5G_name_t   path;       /* Group hierarchy path */
    H5A_shared_t *shared;    /* Shared attribute information */
};

/* Typedefs for "dense" attribute storage */
/* (fractal heap & v2 B-tree info) */

/* Typedef for native 'name' field index records in the v2 B-tree */
/* (Keep 'id' field first so generic record handling in callbacks works) */
typedef struct H5A_dense_bt2_name_rec_t {
    H5O_fheap_id_t id;                  /* Heap ID for attribute */
    uint8_t flags;                      /* Object header message flags for attribute */
    H5O_msg_crt_idx_t corder;           /* 'creation order' field value */
    uint32_t hash;                      /* Hash of 'name' field value */
} H5A_dense_bt2_name_rec_t;

/* Typedef for native 'creation order' field index records in the v2 B-tree */
/* (Keep 'id' field first so generic record handling in callbacks works) */
typedef struct H5A_dense_bt2_corder_rec_t {
    H5O_fheap_id_t id;                  /* Heap ID for attribute */
    uint8_t flags;                      /* Object header message flags for attribute */
    H5O_msg_crt_idx_t corder;           /* 'creation order' field value */
} H5A_dense_bt2_corder_rec_t;

/* Define the 'found' callback function pointer for matching an attribute record in a v2 B-tree */
typedef herr_t (*H5A_bt2_found_t)(const H5A_t *attr, hbool_t *took_ownership, void *op_data);

/*
 * Common data exchange structure for dense attribute storage.  This structure
 * is passed through the v2 B-tree layer to the methods for the objects
 * to which the v2 B-tree points.
 */
typedef struct H5A_bt2_ud_common_t {
    /* downward */
    H5F_t       *f;                     /* Pointer to file that fractal heap is in */
    hid_t       dxpl_id;                /* DXPL for operation                */
    H5HF_t      *fheap;                 /* Fractal heap handle               */
    H5HF_t      *shared_fheap;          /* Fractal heap handle for shared messages */
    const char  *name;                  /* Name of attribute to compare      */
    uint32_t    name_hash;              /* Hash of name of attribute to compare */
    uint8_t     flags;                  /* Flags for attribute storage location */
    H5O_msg_crt_idx_t corder;           /* Creation order value of attribute to compare */
    H5A_bt2_found_t found_op;           /* Callback when correct attribute is found */
    void        *found_op_data;         /* Callback data when correct attribute is found */
} H5A_bt2_ud_common_t;

/*
 * Data exchange structure for dense attribute storage.  This structure is
 * passed through the v2 B-tree layer when inserting attributes.
 */
typedef struct H5A_bt2_ud_ins_t {
    /* downward */
    H5A_bt2_ud_common_t common;         /* Common info for B-tree user data (must be first) */
    H5O_fheap_id_t id;                  /* Heap ID of attribute to insert    */
} H5A_bt2_ud_ins_t;

/* Data structure to hold table of attributes for an object */
typedef struct {
    size_t      nattrs;         /* # of attributes in table */
    H5A_t       **attrs;        /* Pointer to array of attribute pointers */
} H5A_attr_table_t;


/*****************************/
/* Package Private Variables */
/*****************************/

/* Declare extern the free list for H5A_t's */
H5FL_EXTERN(H5A_t);

/* Declare the external free lists for H5A_shared_t's */
H5FL_EXTERN(H5A_shared_t);

/* Declare extern a free list to manage blocks of type conversion data */
H5FL_BLK_EXTERN(attr_buf);

/* The v2 B-tree class for indexing 'name' field on attributes */
H5_DLLVAR const H5B2_class_t H5A_BT2_NAME[1];

/* The v2 B-tree class for indexing 'creation order' field on attributes */
H5_DLLVAR const H5B2_class_t H5A_BT2_CORDER[1];


/******************************/
/* Package Private Prototypes */
/******************************/

/* Function prototypes for H5A package scope */
H5_DLL herr_t H5A_init(void);
H5_DLL herr_t H5A__term_deprec_interface(void);
H5_DLL H5A_t *H5A_create(const H5G_loc_t *loc, const char *name,
    const H5T_t *type, const H5S_t *space, hid_t acpl_id, hid_t dxpl_id);
H5_DLL H5A_t *H5A_open_by_name(const H5G_loc_t *loc, const char *obj_name,
    const char *attr_name, hid_t lapl_id, hid_t dxpl_id);
H5_DLL H5A_t *H5A_open_by_idx(const H5G_loc_t *loc, const char *obj_name,
    H5_index_t idx_type, H5_iter_order_t order, hsize_t n, hid_t lapl_id, hid_t dxpl_id);
H5_DLL herr_t H5A_open_common(const H5G_loc_t *loc, H5A_t *attr);
H5_DLL herr_t H5A_write(H5A_t *attr, const H5T_t *mem_type, const void *buf, hid_t dxpl_id);
H5_DLL herr_t H5A_read(const H5A_t *attr, const H5T_t *mem_type, void *buf, hid_t dxpl_id);
H5_DLL ssize_t H5A_get_name(H5A_t *attr, size_t buf_size, char *buf);
H5_DLL H5A_t *H5A_copy(H5A_t *new_attr, const H5A_t *old_attr);
H5_DLL herr_t H5A_get_info(const H5A_t *attr, H5A_info_t *ainfo);
H5_DLL hid_t H5A_get_type(H5A_t *attr);
H5_DLL hid_t H5A_get_space(H5A_t *attr);
H5_DLL hid_t H5A_get_create_plist(H5A_t* attr);
H5_DLL herr_t H5A_free(H5A_t *attr);
H5_DLL herr_t H5A_close(H5A_t *attr);
H5_DLL htri_t H5A_get_ainfo(H5F_t *f, hid_t dxpl_id, H5O_t *oh, H5O_ainfo_t *ainfo);
H5_DLL herr_t H5A_set_version(const H5F_t *f, H5A_t *attr);
H5_DLL herr_t H5A_rename_by_name(H5G_loc_t loc, const char *obj_name, const char *old_attr_name,
    const char *new_attr_name, hid_t lapl_id, hid_t dxpl_id);
H5_DLL htri_t H5A_exists_by_name(H5G_loc_t loc, const char *obj_name, const char *attr_name,
<<<<<<< HEAD
    hid_t lapl_id);
H5_DLL herr_t H5A_iterate(void *obj, H5VL_loc_params_t loc_params, H5_index_t idx_type, 
    H5_iter_order_t order, hsize_t *idx, H5A_operator2_t op, void *op_data);
H5_DLL herr_t H5A_delete(void *obj, H5VL_loc_params_t loc_params, const char *attr_name);
=======
    hid_t lapl_id, hid_t dxpl_id);
>>>>>>> 67ba6cb5

/* Attribute "dense" storage routines */
H5_DLL herr_t H5A_dense_create(H5F_t *f, hid_t dxpl_id, H5O_ainfo_t *ainfo);
H5_DLL H5A_t *H5A_dense_open(H5F_t *f, hid_t dxpl_id, const H5O_ainfo_t *ainfo,
    const char *name);
H5_DLL herr_t H5A_dense_insert(H5F_t *f, hid_t dxpl_id, const H5O_ainfo_t *ainfo,
    H5A_t *attr);
H5_DLL herr_t H5A_dense_write(H5F_t *f, hid_t dxpl_id, const H5O_ainfo_t *ainfo,
    H5A_t *attr);
H5_DLL herr_t H5A_dense_rename(H5F_t *f, hid_t dxpl_id, const H5O_ainfo_t *ainfo,
    const char *old_name, const char *new_name);
H5_DLL herr_t H5A_dense_iterate(H5F_t *f, hid_t dxpl_id, hid_t loc_id,
    const H5O_ainfo_t *ainfo, H5_index_t idx_type, H5_iter_order_t order,
    hsize_t skip, hsize_t *last_attr, const H5A_attr_iter_op_t *attr_op,
    void *op_data);
H5_DLL herr_t H5A_dense_remove(H5F_t *f, hid_t dxpl_id, const H5O_ainfo_t *ainfo,
    const char *name);
H5_DLL herr_t H5A_dense_remove_by_idx(H5F_t *f, hid_t dxpl_id, const H5O_ainfo_t *ainfo,
    H5_index_t idx_type, H5_iter_order_t order, hsize_t n);
H5_DLL htri_t H5A_dense_exists(H5F_t *f, hid_t dxpl_id, const H5O_ainfo_t *ainfo,
    const char *name);
H5_DLL herr_t H5A_dense_delete(H5F_t *f, hid_t dxpl_id, H5O_ainfo_t *ainfo);


/* Attribute table operations */
H5_DLL herr_t H5A_compact_build_table(H5F_t *f, hid_t dxpl_id, H5O_t *oh,
    H5_index_t idx_type, H5_iter_order_t order, H5A_attr_table_t *atable);
H5_DLL herr_t H5A_dense_build_table(H5F_t *f, hid_t dxpl_id,
    const H5O_ainfo_t *ainfo, H5_index_t idx_type, H5_iter_order_t order,
    H5A_attr_table_t *atable);
H5_DLL herr_t H5A_attr_iterate_table(const H5A_attr_table_t *atable,
    hsize_t skip, hsize_t *last_attr, hid_t loc_id,
    const H5A_attr_iter_op_t *attr_op, void *op_data);
H5_DLL herr_t H5A_attr_release_table(H5A_attr_table_t *atable);

/* Attribute operations */
H5_DLL herr_t H5O_attr_create(const H5O_loc_t *loc, hid_t dxpl_id, H5A_t *attr);
H5_DLL H5A_t *H5O_attr_open_by_name(const H5O_loc_t *loc, const char *name,
    hid_t dxpl_id);
H5_DLL H5A_t *H5O_attr_open_by_idx(const H5O_loc_t *loc, H5_index_t idx_type,
    H5_iter_order_t order, hsize_t n, hid_t dxpl_id);
H5_DLL herr_t H5O_attr_update_shared(H5F_t *f, hid_t dxpl_id, H5O_t *oh,
        H5A_t *attr, H5O_shared_t *sh_mesg);
H5_DLL herr_t H5O_attr_write(const H5O_loc_t *loc, hid_t dxpl_id,
    H5A_t *attr);
H5_DLL herr_t H5O_attr_rename(const H5O_loc_t *loc, hid_t dxpl_id,
    const char *old_name, const char *new_name);
H5_DLL herr_t H5O_attr_remove(const H5O_loc_t *loc, const char *name,
    hid_t dxpl_id);
H5_DLL herr_t H5O_attr_remove_by_idx(const H5O_loc_t *loc, H5_index_t idx_type,
    H5_iter_order_t order, hsize_t n, hid_t dxpl_id);
H5_DLL htri_t H5O_attr_exists(const H5O_loc_t *loc, const char *name, hid_t dxpl_id);
#ifndef H5_NO_DEPRECATED_SYMBOLS
H5_DLL int H5O_attr_count(const H5O_loc_t *loc, hid_t dxpl_id);
#endif /* H5_NO_DEPRECATED_SYMBOLS */
H5_DLL H5A_t *H5A_attr_copy_file(const H5A_t *attr_src, H5F_t *file_dst, hbool_t *recompute_size,
    H5O_copy_t *cpy_info, hid_t dxpl_id);
H5_DLL herr_t H5A_attr_post_copy_file(const H5O_loc_t *src_oloc, const H5A_t *mesg_src,
    H5O_loc_t *dst_oloc, const H5A_t *mesg_dst, hid_t dxpl_id, H5O_copy_t *cpy_info);
H5_DLL herr_t H5A_dense_post_copy_file_all(const H5O_loc_t *src_oloc, const H5O_ainfo_t * ainfo_src,
    H5O_loc_t *dst_oloc, H5O_ainfo_t *ainfo_dst, hid_t dxpl_id, H5O_copy_t *cpy_info);


/* Testing functions */
#ifdef H5A_TESTING
H5_DLL htri_t H5A_is_shared_test(hid_t aid);
H5_DLL herr_t H5A_get_shared_rc_test(hid_t attr_id, hsize_t *ref_count);
#endif /* H5A_TESTING */

#endif /* _H5Apkg_H */
<|MERGE_RESOLUTION|>--- conflicted
+++ resolved
@@ -208,14 +208,10 @@
 H5_DLL herr_t H5A_rename_by_name(H5G_loc_t loc, const char *obj_name, const char *old_attr_name,
     const char *new_attr_name, hid_t lapl_id, hid_t dxpl_id);
 H5_DLL htri_t H5A_exists_by_name(H5G_loc_t loc, const char *obj_name, const char *attr_name,
-<<<<<<< HEAD
-    hid_t lapl_id);
+    hid_t lapl_id, hid_t dxpl_id);
 H5_DLL herr_t H5A_iterate(void *obj, H5VL_loc_params_t loc_params, H5_index_t idx_type, 
     H5_iter_order_t order, hsize_t *idx, H5A_operator2_t op, void *op_data);
 H5_DLL herr_t H5A_delete(void *obj, H5VL_loc_params_t loc_params, const char *attr_name);
-=======
-    hid_t lapl_id, hid_t dxpl_id);
->>>>>>> 67ba6cb5
 
 /* Attribute "dense" storage routines */
 H5_DLL herr_t H5A_dense_create(H5F_t *f, hid_t dxpl_id, H5O_ainfo_t *ainfo);
