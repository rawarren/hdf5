--- conflicted
+++ resolved
@@ -253,15 +253,9 @@
  *-------------------------------------------------------------------------
  */
 static herr_t
-<<<<<<< HEAD
-H5D__compact_io_init(H5D_io_info_t UNUSED *io_info, const H5D_type_info_t UNUSED *type_info,
-    hsize_t UNUSED nelmts, const H5S_t UNUSED *file_space, const H5S_t UNUSED *mem_space,
+H5D__compact_io_init(H5D_io_info_t H5_ATTR_UNUSED *io_info, const H5D_type_info_t H5_ATTR_UNUSED *type_info,
+    hsize_t H5_ATTR_UNUSED nelmts, const H5S_t H5_ATTR_UNUSED *file_space, const H5S_t H5_ATTR_UNUSED *mem_space,
     H5D_dset_info_t *dinfo)
-=======
-H5D__compact_io_init(const H5D_io_info_t *io_info, const H5D_type_info_t H5_ATTR_UNUSED *type_info,
-    hsize_t H5_ATTR_UNUSED nelmts, const H5S_t H5_ATTR_UNUSED *file_space, const H5S_t H5_ATTR_UNUSED *mem_space,
-    H5D_chunk_map_t H5_ATTR_UNUSED *cm)
->>>>>>> fc45d5fc
 {
     FUNC_ENTER_STATIC_NOERR
 
