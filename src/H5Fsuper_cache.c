/* * * * * * * * * * * * * * * * * * * * * * * * * * * * * * * * * * * * * * *
 * Copyright by The HDF Group.                                               *
 * Copyright by the Board of Trustees of the University of Illinois.         *
 * All rights reserved.                                                      *
 *                                                                           *
 * This file is part of HDF5.  The full HDF5 copyright notice, including     *
 * terms governing use, modification, and redistribution, is contained in    *
 * the files COPYING and Copyright.html.  COPYING can be found at the root   *
 * of the source code distribution tree; Copyright.html can be found at the  *
 * root level of an installed copy of the electronic HDF5 document set and   *
 * is linked from the top-level documents page.  It can also be found at     *
 * http://hdfgroup.org/HDF5/doc/Copyright.html.  If you do not have          *
 * access to either file, you may request a copy from help@hdfgroup.org.     *
 * * * * * * * * * * * * * * * * * * * * * * * * * * * * * * * * * * * * * * */

/****************/
/* Module Setup */
/****************/

#define H5F_PACKAGE		/*suppress error about including H5Fpkg	  */
#define H5G_PACKAGE		/*suppress error about including H5Gpkg	  */


/***********/
/* Headers */
/***********/
#include "H5private.h"		/* Generic Functions			*/
#include "H5Eprivate.h"		/* Error handling		  	*/
#include "H5Fpkg.h"             /* File access				*/
#include "H5FDprivate.h"	/* File drivers				*/
#include "H5FLprivate.h"        /* Free Lists                           */
#include "H5Gpkg.h"		/* Groups		  		*/
#include "H5Iprivate.h"		/* IDs			  		*/
#include "H5MMprivate.h"        /* Memory management                    */
#include "H5Pprivate.h"		/* Property lists			*/
#include "H5SMprivate.h"        /* Shared Object Header Messages        */


/****************/
/* Local Macros */
/****************/

/* Maximum size of super-block buffers */
#define H5F_MAX_SUPERBLOCK_SIZE  134


/******************/
/* Local Typedefs */
/******************/


/********************/
/* Package Typedefs */
/********************/


/********************/
/* Local Prototypes */
/********************/

/* Metadata cache (H5AC) callbacks */
static H5F_super_t *H5F_sblock_load(H5F_t *f, hid_t dxpl_id, haddr_t addr, void *udata);
static herr_t H5F_sblock_flush(H5F_t *f, hid_t dxpl_id, hbool_t destroy, haddr_t addr, H5F_super_t *sblock);
static herr_t H5F_sblock_dest(H5F_t *f, H5F_super_t * sblock);
static herr_t H5F_sblock_clear(H5F_t *f, H5F_super_t *sblock, hbool_t destroy);
static herr_t H5F_sblock_size(const H5F_t *f, const H5F_super_t *sblock, size_t *size_ptr);


/*********************/
/* Package Variables */
/*********************/

/* H5F inherits cache-like properties from H5AC */
const H5AC_class_t H5AC_SUPERBLOCK[1] = {{
    H5AC_SUPERBLOCK_ID,
    (H5AC_load_func_t)H5F_sblock_load,
    (H5AC_flush_func_t)H5F_sblock_flush,
    (H5AC_dest_func_t)H5F_sblock_dest,
    (H5AC_clear_func_t)H5F_sblock_clear,
    (H5AC_notify_func_t)NULL,
    (H5AC_size_func_t)H5F_sblock_size,
}};

/*****************************/
/* Library Private Variables */
/*****************************/

/* Declare extern the free list to manage the H5F_super_t struct */
H5FL_EXTERN(H5F_super_t);


/*******************/
/* Local Variables */
/*******************/



/*-------------------------------------------------------------------------
 * Function:    H5F_sblock_load
 *
 * Purpose:     Loads the superblock from the file, and deserializes
 *              its information into the H5F_super_t structure.
 *
 * Return:      Success:        SUCCEED
 *              Failure:        NULL
 *
 * Programmer:  Mike McGreevy
 *              mamcgree@hdfgroup.org
 *              April 8, 2009
 *
 *-------------------------------------------------------------------------
 */
static H5F_super_t *
H5F_sblock_load(H5F_t *f, hid_t dxpl_id, haddr_t UNUSED addr, void *_udata)
{
    H5F_super_t        *sblock = NULL;      /* File's superblock */
    haddr_t             base_addr = HADDR_UNDEF;        /* Base address of file */
    uint8_t             sbuf[H5F_MAX_SUPERBLOCK_SIZE];     /* Buffer for superblock */
    H5P_genplist_t     *c_plist;            /* File creation property list  */
    H5F_file_t         *shared;             /* shared part of `file'        */
    H5FD_t             *lf;                 /* file driver part of `shared' */
    haddr_t             stored_eof;         /* stored end-of-file address in file  */
    haddr_t             eof;                /*end of file address           */
    uint8_t             sizeof_addr;        /* Size of offsets in the file (in bytes) */
    uint8_t             sizeof_size;        /* Size of lengths in the file (in bytes) */
    const size_t        fixed_size = H5F_SUPERBLOCK_FIXED_SIZE; /*fixed sizeof superblock   */
    size_t              variable_size;      /*variable sizeof superblock    */
    uint8_t            *p;                  /* Temporary pointer into encoding buffer */
    unsigned            super_vers;         /* Superblock version          */
    hbool_t            *dirtied = (hbool_t *)_udata;  /* Set up dirtied out value */
    H5F_super_t        *ret_value;          /* Return value */

    FUNC_ENTER_NOAPI_NOINIT

    /* check arguments */
    HDassert(f);
    HDassert(H5F_addr_eq(addr, 0));
    HDassert(dirtied);

    /* Short cuts */
    shared = f->shared;
    lf = shared->lf;

    /* Get the shared file creation property list */
    if(NULL == (c_plist = (H5P_genplist_t *)H5I_object(shared->fcpl_id)))
        HGOTO_ERROR(H5E_ARGS, H5E_BADTYPE, NULL, "can't get property list")

    /* Get the base address for the file in the VFD */
    if(HADDR_UNDEF == (base_addr = H5FD_get_base_addr(lf)))
        HGOTO_ERROR(H5E_FILE, H5E_CANTGET, NULL, "failed to get base address for file driver")

    /* Allocate space for the superblock */
    if(NULL == (sblock = H5FL_CALLOC(H5F_super_t)))
        HGOTO_ERROR(H5E_RESOURCE, H5E_NOSPACE, NULL, "memory allocation failed")

    /* The superblock must be flushed last (and collectively in parallel) */
    sblock->cache_info.flush_me_last = TRUE;
#ifdef H5_HAVE_PARALLEL
    sblock->cache_info.flush_me_collectively = TRUE;
#endif

    /* Read fixed-size portion of the superblock */
    p = sbuf;
    H5_CHECK_OVERFLOW(fixed_size, size_t, haddr_t);
    if(H5FD_set_eoa(lf, H5FD_MEM_SUPER, (haddr_t)fixed_size) < 0)
        HGOTO_ERROR(H5E_FILE, H5E_CANTINIT, NULL, "set end of space allocation request failed")
    if(H5FD_read(lf, dxpl_id, H5FD_MEM_SUPER, (haddr_t)0, fixed_size, p) < 0)
        HGOTO_ERROR(H5E_FILE, H5E_READERROR, NULL, "unable to read superblock")

    /* Skip over signature (already checked when locating the superblock) */
    p += H5F_SIGNATURE_LEN;

    /* Superblock version */
    super_vers = *p++;
    if(super_vers > HDF5_SUPERBLOCK_VERSION_LATEST)
        HGOTO_ERROR(H5E_FILE, H5E_BADVALUE, NULL, "bad superblock version number")
    if(H5P_set(c_plist, H5F_CRT_SUPER_VERS_NAME, &super_vers) < 0)
        HGOTO_ERROR(H5E_PLIST, H5E_CANTSET, NULL, "unable to set superblock version")

    /* Record the superblock version */
    sblock->super_vers = super_vers;

    /* Sanity check */
    HDassert(((size_t)(p - sbuf)) == fixed_size);

    /* Determine the size of the variable-length part of the superblock */
    variable_size = (size_t)H5F_SUPERBLOCK_VARLEN_SIZE(super_vers, f);
    HDassert(variable_size > 0);
    HDassert(fixed_size + variable_size <= sizeof(sbuf));

    /* Read in variable-sized portion of superblock */
    if(H5FD_set_eoa(lf, H5FD_MEM_SUPER, (haddr_t)(fixed_size + variable_size)) < 0)
        HGOTO_ERROR(H5E_FILE, H5E_CANTINIT, NULL, "set end of space allocation request failed")
    if(H5FD_read(lf, dxpl_id, H5FD_MEM_SUPER, (haddr_t)fixed_size, variable_size, p) < 0)
        HGOTO_ERROR(H5E_FILE, H5E_CANTOPENFILE, NULL, "unable to read superblock")

    /* Check for older version of superblock format */
    if(super_vers < HDF5_SUPERBLOCK_VERSION_2) {
        uint32_t	status_flags;	    /* File status flags	   */
        unsigned        btree_k[H5B_NUM_BTREE_ID];  /* B-tree internal node 'K' values */
        unsigned        sym_leaf_k;         /* Symbol table leaf node's 'K' value */

        /* Freespace version (hard-wired) */
        if(HDF5_FREESPACE_VERSION != *p++)
            HGOTO_ERROR(H5E_FILE, H5E_BADVALUE, NULL, "bad free space version number")

        /* Root group version number (hard-wired) */
        if(HDF5_OBJECTDIR_VERSION != *p++)
            HGOTO_ERROR(H5E_FILE, H5E_BADVALUE, NULL, "bad object directory version number")

        /* Skip over reserved byte */
        p++;

        /* Shared header version number (hard-wired) */
        if(HDF5_SHAREDHEADER_VERSION != *p++)
            HGOTO_ERROR(H5E_FILE, H5E_BADVALUE, NULL, "bad shared-header format version number")

        /* Size of file addresses */
        sizeof_addr = *p++;
        if(sizeof_addr != 2 && sizeof_addr != 4 &&
                sizeof_addr != 8 && sizeof_addr != 16 && sizeof_addr != 32)
            HGOTO_ERROR(H5E_FILE, H5E_BADVALUE, NULL, "bad byte number in an address")
        if(H5P_set(c_plist, H5F_CRT_ADDR_BYTE_NUM_NAME, &sizeof_addr) < 0)
            HGOTO_ERROR(H5E_PLIST, H5E_CANTSET, NULL, "unable to set byte number in an address")
        shared->sizeof_addr = sizeof_addr;  /* Keep a local copy also */

        /* Size of file sizes */
        sizeof_size = *p++;
        if(sizeof_size != 2 && sizeof_size != 4 &&
                sizeof_size != 8 && sizeof_size != 16 && sizeof_size != 32)
            HGOTO_ERROR(H5E_FILE, H5E_BADVALUE, NULL, "bad byte number for object size")
        if(H5P_set(c_plist, H5F_CRT_OBJ_BYTE_NUM_NAME, &sizeof_size) < 0)
            HGOTO_ERROR(H5E_PLIST, H5E_CANTSET, NULL, "unable to set byte number for object size")
        shared->sizeof_size = sizeof_size;  /* Keep a local copy also */

        /* Skip over reserved byte */
        p++;

        /* Various B-tree sizes */
        UINT16DECODE(p, sym_leaf_k);
        if(sym_leaf_k == 0)
            HGOTO_ERROR(H5E_FILE, H5E_BADRANGE, NULL, "bad symbol table leaf node 1/2 rank")
        if(H5P_set(c_plist, H5F_CRT_SYM_LEAF_NAME, &sym_leaf_k) < 0)
            HGOTO_ERROR(H5E_PLIST, H5E_CANTSET, NULL, "unable to set rank for symbol table leaf nodes")
        sblock->sym_leaf_k = sym_leaf_k;    /* Keep a local copy also */

        /* Need 'get' call to set other array values */
        if(H5P_get(c_plist, H5F_CRT_BTREE_RANK_NAME, btree_k) < 0)
            HGOTO_ERROR(H5E_PLIST, H5E_CANTGET, NULL, "unable to get rank for btree internal nodes")
        UINT16DECODE(p, btree_k[H5B_SNODE_ID]);
        if(btree_k[H5B_SNODE_ID] == 0)
            HGOTO_ERROR(H5E_FILE, H5E_BADRANGE, NULL, "bad 1/2 rank for btree internal nodes")
        /*
         * Delay setting the value in the property list until we've checked
         * for the indexed storage B-tree internal 'K' value later.
         */

        /* File status flags (not really used yet) */
        UINT32DECODE(p, status_flags);
        HDassert(status_flags <= 255);
        sblock->status_flags = (uint8_t)status_flags;
        if(sblock->status_flags & ~H5F_SUPER_ALL_FLAGS)
            HGOTO_ERROR(H5E_FILE, H5E_BADVALUE, NULL, "bad flag value for superblock")

        /*
         * If the superblock version # is greater than 0, read in the indexed
         * storage B-tree internal 'K' value
         */
        if(super_vers > HDF5_SUPERBLOCK_VERSION_DEF) {
            UINT16DECODE(p, btree_k[H5B_CHUNK_ID]);
            /* Reserved bytes are present only in version 1 */
            if(super_vers == HDF5_SUPERBLOCK_VERSION_1)
                p += 2;   /* reserved */
        } /* end if */
        else
            btree_k[H5B_CHUNK_ID] = HDF5_BTREE_CHUNK_IK_DEF;

        /* Set the B-tree internal node values, etc */
        if(H5P_set(c_plist, H5F_CRT_BTREE_RANK_NAME, btree_k) < 0)
            HGOTO_ERROR(H5E_PLIST, H5E_CANTSET, NULL, "unable to set rank for btree internal nodes")
        HDmemcpy(sblock->btree_k, btree_k, sizeof(unsigned) * (size_t)H5B_NUM_BTREE_ID);    /* Keep a local copy also */

        /* Remainder of "variable-sized" portion of superblock */
        H5F_addr_decode(f, (const uint8_t **)&p, &sblock->base_addr/*out*/);
        H5F_addr_decode(f, (const uint8_t **)&p, &sblock->ext_addr/*out*/);
        H5F_addr_decode(f, (const uint8_t **)&p, &stored_eof/*out*/);
        H5F_addr_decode(f, (const uint8_t **)&p, &sblock->driver_addr/*out*/);

        /* Allocate space for the root group symbol table entry */
        HDassert(!sblock->root_ent);
        if(NULL == (sblock->root_ent = (H5G_entry_t *)H5MM_calloc(sizeof(H5G_entry_t))))
            HGOTO_ERROR(H5E_FILE, H5E_CANTALLOC, NULL, "can't allocate space for root group symbol table entry")

        /* decode the root group symbol table entry */
        if(H5G_ent_decode(f, (const uint8_t **)&p, sblock->root_ent) < 0)
            HGOTO_ERROR(H5E_FILE, H5E_CANTDECODE, NULL, "can't decode root group symbol table entry")

        /* Set the root group address to the correct value */
        sblock->root_addr = sblock->root_ent->header;

        /*
         * Check if superblock address is different from base address and
         * adjust base address and "end of address" address if so.
         */
        if(!H5F_addr_eq(base_addr, sblock->base_addr)) {
            /* Check if the superblock moved earlier in the file */
            if(H5F_addr_lt(base_addr, sblock->base_addr))
                stored_eof -= (sblock->base_addr - base_addr);
            else
                /* The superblock moved later in the file */
                stored_eof += (base_addr - sblock->base_addr);

            /* Adjust base address for offsets of the HDF5 data in the file */
            sblock->base_addr = base_addr;

            /* Set the base address for the file in the VFD now */
            if(H5FD_set_base_addr(lf, sblock->base_addr) < 0)
                HGOTO_ERROR(H5E_FILE, H5E_CANTSET, NULL, "failed to set base address for file driver")

            /* Indicate that the superblock should be marked dirty */
            *dirtied = TRUE;
        } /* end if */

        /* This step is for h5repart tool only. If user wants to change file driver
         *  from family to sec2 while using h5repart, set the driver address to
         *  undefined to let the library ignore the family driver information saved
         *  in the superblock.
         */
        if(H5F_HAS_FEATURE(f, H5FD_FEAT_IGNORE_DRVRINFO)) {
            /* Eliminate the driver info */
            sblock->driver_addr = HADDR_UNDEF;

            /* Indicate that the superblock should be marked dirty */
            *dirtied = TRUE;
        } /* end if */

        /* Decode the optional driver information block */
        if(H5F_addr_defined(sblock->driver_addr)) {
            uint8_t dbuf[H5F_MAX_DRVINFOBLOCK_SIZE];     /* Buffer for driver info block */
            char drv_name[9];       /* Name of driver */
            unsigned drv_vers;      /* Version of driver info block */
            size_t drv_variable_size; /* Size of variable-length portion of driver info block, in bytes */

            /* Read in fixed-sized portion of driver info block */
            p = dbuf;
            if(H5FD_set_eoa(lf, H5FD_MEM_SUPER, sblock->driver_addr + H5F_DRVINFOBLOCK_HDR_SIZE) < 0)
                HGOTO_ERROR(H5E_FILE, H5E_CANTINIT, NULL, "set end of space allocation request failed")
            if(H5FD_read(lf, dxpl_id, H5FD_MEM_SUPER, sblock->driver_addr, (size_t)H5F_DRVINFOBLOCK_HDR_SIZE, p) < 0)
                HGOTO_ERROR(H5E_FILE, H5E_CANTOPENFILE, NULL, "unable to read driver information block")

            /* Version number */
            drv_vers = *p++;
            if(drv_vers != HDF5_DRIVERINFO_VERSION_0)
                HGOTO_ERROR(H5E_FILE, H5E_CANTOPENFILE, NULL, "bad driver information block version number")

            p += 3; /* reserved bytes */

            /* Driver info size */
            UINT32DECODE(p, drv_variable_size);

            /* Sanity check */
            HDassert(H5F_DRVINFOBLOCK_HDR_SIZE + drv_variable_size <= sizeof(dbuf));

            /* Driver name and/or version */
            HDstrncpy(drv_name, (const char *)p, (size_t)8);
            drv_name[8] = '\0';
            p += 8; /* advance past name/version */

            /* Check if driver matches driver information saved. Unfortunately, we can't push this
             * function to each specific driver because we're checking if the driver is correct.
             */
            if(!HDstrncmp(drv_name, "NCSAfami", (size_t)8) && HDstrcmp(lf->cls->name, "family"))
                HGOTO_ERROR(H5E_FILE, H5E_CANTOPENFILE, NULL, "family driver should be used")
            if(!HDstrncmp(drv_name, "NCSAmult", (size_t)8) && HDstrcmp(lf->cls->name, "multi"))
                HGOTO_ERROR(H5E_FILE, H5E_CANTOPENFILE, NULL, "multi driver should be used")

            /* Read in variable-sized portion of driver info block */
            if(H5FD_set_eoa(lf, H5FD_MEM_SUPER, sblock->driver_addr + H5F_DRVINFOBLOCK_HDR_SIZE + drv_variable_size) < 0)
                HGOTO_ERROR(H5E_FILE, H5E_CANTINIT, NULL, "set end of space allocation request failed")
            if(H5FD_read(lf, dxpl_id, H5FD_MEM_SUPER, sblock->driver_addr + H5F_DRVINFOBLOCK_HDR_SIZE, drv_variable_size, p) < 0)
                HGOTO_ERROR(H5E_FILE, H5E_CANTOPENFILE, NULL, "unable to read file driver information")

            /* Decode driver information */
            if(H5FD_sb_decode(lf, drv_name, p) < 0)
                HGOTO_ERROR(H5E_FILE, H5E_CANTOPENFILE, NULL, "unable to decode driver information")
        } /* end if */
    } /* end if */
    else {
        uint32_t computed_chksum;       /* Computed checksum  */
        uint32_t read_chksum;           /* Checksum read from file  */

        /* Size of file addresses */
        sizeof_addr = *p++;
        if(sizeof_addr != 2 && sizeof_addr != 4 &&
                sizeof_addr != 8 && sizeof_addr != 16 && sizeof_addr != 32)
            HGOTO_ERROR(H5E_FILE, H5E_BADVALUE, NULL, "bad byte number in an address")
        if(H5P_set(c_plist, H5F_CRT_ADDR_BYTE_NUM_NAME, &sizeof_addr) < 0)
            HGOTO_ERROR(H5E_PLIST, H5E_CANTSET, NULL, "unable to set byte number in an address")
        shared->sizeof_addr = sizeof_addr;  /* Keep a local copy also */

        /* Size of file sizes */
        sizeof_size = *p++;
        if(sizeof_size != 2 && sizeof_size != 4 &&
                sizeof_size != 8 && sizeof_size != 16 && sizeof_size != 32)
            HGOTO_ERROR(H5E_FILE, H5E_BADVALUE, NULL, "bad byte number for object size")
        if(H5P_set(c_plist, H5F_CRT_OBJ_BYTE_NUM_NAME, &sizeof_size) < 0)
            HGOTO_ERROR(H5E_PLIST, H5E_CANTSET, NULL, "unable to set byte number for object size")
        shared->sizeof_size = sizeof_size;  /* Keep a local copy also */

        /* File status flags (not really used yet) */
        sblock->status_flags = *p++;
        if(sblock->status_flags & ~H5F_SUPER_ALL_FLAGS)
            HGOTO_ERROR(H5E_FILE, H5E_BADVALUE, NULL, "bad flag value for superblock")

        /* Base, superblock extension, end of file & root group object header addresses */
        H5F_addr_decode(f, (const uint8_t **)&p, &sblock->base_addr/*out*/);
        H5F_addr_decode(f, (const uint8_t **)&p, &sblock->ext_addr/*out*/);
        H5F_addr_decode(f, (const uint8_t **)&p, &stored_eof/*out*/);
        H5F_addr_decode(f, (const uint8_t **)&p, &sblock->root_addr/*out*/);

        /* Compute checksum for superblock */
        computed_chksum = H5_checksum_metadata(sbuf, (size_t)(p - sbuf), 0);

        /* Decode checksum */
        UINT32DECODE(p, read_chksum);

        /* Verify correct checksum */
        if(read_chksum != computed_chksum)
            HGOTO_ERROR(H5E_FILE, H5E_CANTOPENFILE, NULL, "bad checksum on driver information block")

        /*
         * Check if superblock address is different from base address and
         * adjust base address and "end of address" address if so.
         */
        if(!H5F_addr_eq(base_addr, sblock->base_addr)) {
            /* Check if the superblock moved earlier in the file */
            if(H5F_addr_lt(base_addr, sblock->base_addr))
                stored_eof -= (sblock->base_addr - base_addr);
            else
                /* The superblock moved later in the file */
                stored_eof += (base_addr - sblock->base_addr);

            /* Adjust base address for offsets of the HDF5 data in the file */
            sblock->base_addr = base_addr;

            /* Set the base address for the file in the VFD now */
            if(H5FD_set_base_addr(lf, sblock->base_addr) < 0)
                HGOTO_ERROR(H5E_FILE, H5E_CANTSET, NULL, "failed to set base address for file driver")

            /* Indicate that the superblock should be marked dirty */
            *dirtied = TRUE;
        } /* end if */

        /* Get the B-tree internal node values, etc */
        if(H5P_get(c_plist, H5F_CRT_BTREE_RANK_NAME, sblock->btree_k) < 0)
            HGOTO_ERROR(H5E_PLIST, H5E_CANTGET, NULL, "unable to get rank for btree internal nodes")
        if(H5P_get(c_plist, H5F_CRT_SYM_LEAF_NAME, &sblock->sym_leaf_k) < 0)
            HGOTO_ERROR(H5E_PLIST, H5E_CANTGET, NULL, "unable to get rank for btree internal nodes")
    } /* end else */

    /*
     * The user-defined data is the area of the file before the base
     * address.
     */
    if(H5P_set(c_plist, H5F_CRT_USER_BLOCK_NAME, &sblock->base_addr) < 0)
        HGOTO_ERROR(H5E_PLIST, H5E_CANTSET, NULL, "unable to set userblock size")

    /*
     * Make sure that the data is not truncated. One case where this is
     * possible is if the first file of a family of files was opened
     * individually.
     */
    /* if(HADDR_UNDEF == (eof = H5FD_get_eof(lf)))
        HGOTO_ERROR(H5E_FILE, H5E_CANTGET, NULL, "unable to determine file size") */
    eof = H5FD_get_eof(lf);
    /* (Account for the stored EOF being absolute offset -QAK) */
    if((eof + sblock->base_addr) < stored_eof)
        HGOTO_ERROR(H5E_FILE, H5E_TRUNCATED, NULL, "truncated file: eof = %llu, sblock->base_addr = %llu, stored_eof = %llu", (unsigned long long)eof, (unsigned long long)sblock->base_addr, (unsigned long long)stored_eof)

    /*
     * Tell the file driver how much address space has already been
     * allocated so that it knows how to allocate additional memory.
     *
     * (Account for the stored EOF being absolute offset -NAF)
     *
     * (We use the EOF value as in most cases this is the same as the EOA value
     *  at this point in time. In the 'avoid truncate' situation, we will
     *  later set the EOA value to the value loaded from the superblock extension,
     *  but we need to set the EOA to something significant prior to this so
     *  we can read in the superblock extension. -MAM)
     */
    if(H5FD_set_eoa(lf, H5FD_MEM_SUPER, stored_eof - sblock->base_addr) < 0)
        HGOTO_ERROR(H5E_FILE, H5E_CANTOPENFILE, NULL, "unable to set end-of-address marker for file")

    /* Read the file's superblock extension, if there is one. */
    if(H5F_addr_defined(sblock->ext_addr)) {
        H5O_loc_t ext_loc;      /* "Object location" for superblock extension */
        H5O_btreek_t btreek;    /* v1 B-tree 'K' value message from superblock extension */
        H5O_drvinfo_t drvinfo;  /* Driver info message from superblock extension */
	size_t u; 		/* Local index variable */
        htri_t status;          /* Status for message existing */

        /* Sanity check - superblock extension should only be defined for
         *      superblock version >= 2.
         */
        HDassert(super_vers >= HDF5_SUPERBLOCK_VERSION_2);

        /* Check for superblock extension being located "outside" the stored
         *      'eoa' value, which can occur with the split/multi VFD.
         */
        if(H5F_addr_gt(sblock->ext_addr, stored_eof)) {
            /* Set the 'eoa' for the object header memory type large enough
             *  to give some room for a reasonably sized superblock extension.
             *  (This is _rather_ a kludge -QAK)
             */
            if(H5FD_set_eoa(lf, H5FD_MEM_OHDR, (haddr_t)(sblock->ext_addr + 1024)) < 0)
                HGOTO_ERROR(H5E_FILE, H5E_CANTOPENFILE, NULL, "unable to set end-of-address marker for file")
        } /* end if */

        /* Open the superblock extension */
	if(H5F_super_ext_open(f, sblock->ext_addr, &ext_loc) < 0)
            HGOTO_ERROR(H5E_FILE, H5E_CANTOPENOBJ, NULL, "unable to open file's superblock extension")

        /* Check for the extension having an 'EOA' message */
        if((status = H5O_msg_exists(&ext_loc, H5O_EOA_ID, dxpl_id)) < 0)
            HGOTO_ERROR(H5E_FILE, H5E_CANTGET, NULL, "unable to read object header")
        if(status) {
            H5O_eoa_t eoa_msg;
            unsigned mesg_flags;

            /* Retrieve 'EOA' message */
            if(NULL == H5O_msg_read(&ext_loc, H5O_EOA_ID, &eoa_msg, dxpl_id))
                HGOTO_ERROR(H5E_FILE, H5E_CANTGET, NULL, "'EOA' message not present")

            /* Set 'Avoid Truncate' mode in shared file & creation properties */
            f->shared->avoid_truncate = eoa_msg.avoid_truncate;
            if(H5P_set(c_plist, H5F_CRT_AVOID_TRUNCATE_NAME, &f->shared->avoid_truncate) < 0)
                HGOTO_ERROR(H5E_PLIST, H5E_CANTSET, NULL, "unable to set avoid truncate feature")

            /* Get the 'EOA' messages flags */
            if (H5O_msg_flags(&ext_loc, H5O_EOA_ID, &mesg_flags, dxpl_id) < 0)
                HGOTO_ERROR(H5E_FILE, H5E_CANTGET, NULL, "Cannot retrieve object header message flags")

            /* If this message was previously accessed and unknown, then don't modify the 'EOA', as
             * that means a version of the library that didn't understand the 'EOA' message modified 
             * the file, re-synchronizig the EOA/EOF values. There's no need to set the EOA here at all
             * since we set it up above to the EOF value read from the file. Instead, re-write the 'EOA'
             * message with the EOF value. (not actually sure we want to do this ... :? )*/
            if (mesg_flags & H5O_MSG_FLAG_WAS_UNKNOWN) {
                /* Re-write EOA message with EOF value */
                /* 
                eoa = stored_eof - sblock->base_addr;
                if(H5O_msg_write(&ext_loc, H5O_EOA_ID, H5O_MSG_FLAG_MARK_IF_UNKNOWN, H5O_UPDATE_TIME, &eoa, dxpl_id) < 0)
                    HGOTO_ERROR(H5E_FILE, H5E_WRITEERROR, FAIL, "unable to update driver info header message") */
            } /* end if */
            else {
                /* Set 'EOA' value in file driver */
                if(H5FD_set_eoa(lf, H5FD_MEM_SUPER, eoa_msg.eoa - sblock->base_addr) < 0)
                    HGOTO_ERROR(H5E_FILE, H5E_CANTOPENFILE, NULL, "unable to set end-of-address marker for file")

            } /* end else */
        } /* end if */ 

        /* Check for the extension having a 'driver info' message */
        if((status = H5O_msg_exists(&ext_loc, H5O_DRVINFO_ID, dxpl_id)) < 0)
            HGOTO_ERROR(H5E_FILE, H5E_CANTGET, NULL, "unable to read object header")
        if(status) {
            /* Check for ignoring the driver info for this file */
            if(H5F_HAS_FEATURE(f, H5FD_FEAT_IGNORE_DRVRINFO)) {
                /* Indicate that the superblock should be marked dirty */
                *dirtied = TRUE;
            } /* end if */
            else {
                /* Retrieve the 'driver info' structure */
                if(NULL == H5O_msg_read(&ext_loc, H5O_DRVINFO_ID, &drvinfo, dxpl_id))
                    HGOTO_ERROR(H5E_FILE, H5E_CANTGET, NULL, "driver info message not present")

                /* Check if driver matches driver information saved. Unfortunately, we can't push this
                 * function to each specific driver because we're checking if the driver is correct.
                 */
                if(!HDstrncmp(drvinfo.name, "NCSAfami", (size_t)8) && HDstrcmp(lf->cls->name, "family"))
                    HGOTO_ERROR(H5E_FILE, H5E_CANTOPENFILE, NULL, "family driver should be used")
                if(!HDstrncmp(drvinfo.name, "NCSAmult", (size_t)8) && HDstrcmp(lf->cls->name, "multi"))
                    HGOTO_ERROR(H5E_FILE, H5E_CANTOPENFILE, NULL, "multi driver should be used")

                /* Decode driver information */
                if(H5FD_sb_decode(lf, drvinfo.name, drvinfo.buf) < 0)
                    HGOTO_ERROR(H5E_FILE, H5E_CANTOPENFILE, NULL, "unable to decode driver information")

                /* Reset driver info message */
                H5O_msg_reset(H5O_DRVINFO_ID, &drvinfo);
            } /* end else */
        } /* end if */

        /* Read in the shared OH message information if there is any */
        if(H5SM_get_info(&ext_loc, c_plist, dxpl_id) < 0)
            HGOTO_ERROR(H5E_FILE, H5E_CANTOPENFILE, NULL, "unable to read SOHM table information")

        /* Check for the extension having a 'v1 B-tree "K"' message */
        if((status = H5O_msg_exists(&ext_loc, H5O_BTREEK_ID, dxpl_id)) < 0)
            HGOTO_ERROR(H5E_FILE, H5E_CANTGET, NULL, "unable to read object header")
        if(status) {
            /* Retrieve the 'v1 B-tree "K"' structure */
            if(NULL == H5O_msg_read(&ext_loc, H5O_BTREEK_ID, &btreek, dxpl_id))
                HGOTO_ERROR(H5E_FILE, H5E_CANTGET, NULL, "v1 B-tree 'K' info message not present")

            /* Set non-default v1 B-tree 'K' value info from file */
            sblock->btree_k[H5B_CHUNK_ID] = btreek.btree_k[H5B_CHUNK_ID];
            sblock->btree_k[H5B_SNODE_ID] = btreek.btree_k[H5B_SNODE_ID];
            sblock->sym_leaf_k = btreek.sym_leaf_k;

            /* Set non-default v1 B-tree 'K' values in the property list */
            if(H5P_set(c_plist, H5F_CRT_BTREE_RANK_NAME, btreek.btree_k) < 0)
                HGOTO_ERROR(H5E_PLIST, H5E_CANTSET, NULL, "unable to set rank for btree internal nodes")
            if(H5P_set(c_plist, H5F_CRT_SYM_LEAF_NAME, &btreek.sym_leaf_k) < 0)
                HGOTO_ERROR(H5E_PLIST, H5E_CANTSET, NULL, "unable to set rank for symbol table leaf nodes")
        } /* end if */

        /* Check for the extension having a 'free-space manager info' message */
        if((status = H5O_msg_exists(&ext_loc, H5O_FSINFO_ID, dxpl_id)) < 0)
            HGOTO_ERROR(H5E_FILE, H5E_CANTGET, NULL, "unable to check object header")
        if(status) {
            H5O_fsinfo_t fsinfo;    /* Free-space manager info message from superblock extension */

            /* Retrieve the 'free-space manager info' structure */
	    if(NULL == H5O_msg_read(&ext_loc, H5O_FSINFO_ID, &fsinfo, dxpl_id))
                HGOTO_ERROR(H5E_OHDR, H5E_CANTGET, NULL, "unable to get free-space manager info message")

	    if(shared->fs_strategy != fsinfo.strategy) {
		shared->fs_strategy = fsinfo.strategy;

		/* Set non-default strategy in the property list */
		if(H5P_set(c_plist, H5F_CRT_FILE_SPACE_STRATEGY_NAME, &fsinfo.strategy) < 0)
		    HGOTO_ERROR(H5E_FILE, H5E_CANTSET, NULL, "unable to set file space strategy")
	    } /* end if */
	    if(shared->fs_threshold != fsinfo.threshold) {
		shared->fs_threshold = fsinfo.threshold;

		/* Set non-default threshold in the property list */
		if(H5P_set(c_plist, H5F_CRT_FREE_SPACE_THRESHOLD_NAME, &fsinfo.threshold) < 0)
		    HGOTO_ERROR(H5E_FILE, H5E_CANTSET, NULL, "unable to set file space strategy")
	    } /* end if */

	    /* set free-space manager addresses */
	    shared->fs_addr[0] = HADDR_UNDEF;
	    for(u = 1; u < NELMTS(f->shared->fs_addr); u++)
		shared->fs_addr[u] = fsinfo.fs_addr[u-1];
        } /* end if */

        /* Close superblock extension */
        if(H5F_super_ext_close(f, &ext_loc, dxpl_id, FALSE) < 0)
	    HGOTO_ERROR(H5E_FILE, H5E_CANTRELEASE, NULL, "unable to close file's superblock extension")
    } /* end if */

    /* Set return value */
    ret_value = sblock;

done:
    /* Release the [possibly partially initialized] superblock on errors */
    if(!ret_value && sblock)
        if(H5F_super_free(sblock) < 0)
            HDONE_ERROR(H5E_FILE, H5E_CANTFREE, NULL, "unable to destroy superblock data")

    FUNC_LEAVE_NOAPI(ret_value)
} /* end H5F_sblock_load() */


/*-------------------------------------------------------------------------
 * Function:    H5F_sblock_flush
 *
 * Purpose:     Flushes the superblock.
 *
 * Return:      Success:        SUCCEED
 *              Failure:        NULL
 *
 * Programmer:  Mike McGreevy
 *              mamcgree@hdfgroup.org
 *              April 8, 2009
 *
 *-------------------------------------------------------------------------
 */
static herr_t
H5F_sblock_flush(H5F_t *f, hid_t dxpl_id, hbool_t destroy, haddr_t UNUSED addr,
    H5F_super_t *sblock)
{
    herr_t          ret_value = SUCCEED;

    FUNC_ENTER_NOAPI_NOINIT

    /* check arguments */
    HDassert(f);
    HDassert(H5F_addr_eq(addr, 0));
    HDassert(sblock);
    
    /* Assert that the superblock is marked as being flushed last (and 
       collectively in parallel) */
    /* (We'll rely on the cache to make sure it actually *is* flushed
       last (and collectively in parallel), but this check doesn't hurt) */
    HDassert(sblock->cache_info.flush_me_last);    
#ifdef H5_HAVE_PARALLEL
    HDassert(sblock->cache_info.flush_me_collectively);
#endif

    if(sblock->cache_info.is_dirty) {
        uint8_t         buf[H5F_MAX_SUPERBLOCK_SIZE + H5F_MAX_DRVINFOBLOCK_SIZE];  /* Superblock & driver info blockencoding buffer */
        uint8_t        *p;                          /* Ptr into encoding buffer */
        haddr_t         rel_eof;                    /* Relative EOF for file */
        size_t          superblock_size;            /* Size of superblock, in bytes */
        size_t          driver_size;                /* Size of driver info block (bytes)*/

        /* Encode the common portion of the file superblock for all versions */
        p = buf;
        HDmemcpy(p, H5F_SIGNATURE, (size_t)H5F_SIGNATURE_LEN);
        p += H5F_SIGNATURE_LEN;
        *p++ = (uint8_t)sblock->super_vers;

        /* Check for older version of superblock format */
        if(sblock->super_vers < HDF5_SUPERBLOCK_VERSION_2) {
            *p++ = (uint8_t)HDF5_FREESPACE_VERSION;     /* (hard-wired) */
            *p++ = (uint8_t)HDF5_OBJECTDIR_VERSION;     /* (hard-wired) */
            *p++ = 0;   /* reserved*/

            *p++ = (uint8_t)HDF5_SHAREDHEADER_VERSION;  /* (hard-wired) */
            *p++ = (uint8_t)H5F_SIZEOF_ADDR(f);
            *p++ = (uint8_t)H5F_SIZEOF_SIZE(f);
            *p++ = 0;   /* reserved */

            UINT16ENCODE(p, sblock->sym_leaf_k);
            UINT16ENCODE(p, sblock->btree_k[H5B_SNODE_ID]);
            UINT32ENCODE(p, (uint32_t)sblock->status_flags);

            /*
             * Versions of the superblock >0 have the indexed storage B-tree
             * internal 'K' value stored
             */
            if(sblock->super_vers > HDF5_SUPERBLOCK_VERSION_DEF) {
                UINT16ENCODE(p, sblock->btree_k[H5B_CHUNK_ID]);
                *p++ = 0;   /*reserved */
                *p++ = 0;   /*reserved */
            } /* end if */

            /* Encode the base address */
            H5F_addr_encode(f, &p, sblock->base_addr);

            /* Encode the address of global free-space index */
            H5F_addr_encode(f, &p, sblock->ext_addr);
<<<<<<< HEAD

            /* Encode the end-of-file address. Note that at this point in time,
            the EOF value itself may not be reflective of the file's size, as
            we will eventually truncate the file to match the EOA value. As
            such, use the EOA value in its place, knowing that the current EOF
            value will ultimately match it. */
            if ((rel_eof = H5FD_get_eoa(f->shared->lf, H5FD_MEM_SUPER)) == HADDR_UNDEF)
                HGOTO_ERROR(H5E_RESOURCE, H5E_CANTGET, FAIL, "driver get_eoa request failed")
            H5F_addr_encode(f, &p, (rel_eof + sblock->base_addr));
=======
            rel_eoa = H5FD_get_eoa(f->shared->lf, H5FD_MEM_SUPER);
            H5F_addr_encode(f, &p, (rel_eoa + sblock->base_addr));
>>>>>>> b9d042d2

            /* Encode the driver informaton block address */
            H5F_addr_encode(f, &p, sblock->driver_addr);

            /* Encode the root group object entry, including the cached stab info */
            if(H5G_ent_encode(f, &p, sblock->root_ent) < 0)
                HGOTO_ERROR(H5E_FILE, H5E_CANTENCODE, FAIL, "can't encode root group symbol table entry")

            /* Encode the driver information block. */
            H5_ASSIGN_OVERFLOW(driver_size, H5FD_sb_size(f->shared->lf), hsize_t, size_t);

            /* Checking whether driver block address is defined here is to handle backward
             * compatibility.  If the file was created with v1.6 library or earlier and no
             * driver info block was written in the superblock, we don't write it either even
             * though there's some driver info.  Otherwise, the driver block extended will
             * overwrite the (meta)data right after the superblock. This situation happens to
             * the family driver particularly.  SLU - 2009/3/24
             */
            if(driver_size > 0 && H5F_addr_defined(sblock->driver_addr)) {
                char driver_name[9];    /* Name of driver, for driver info block */
                uint8_t *dbuf = p;      /* Pointer to beginning of driver info */

                /* Encode the driver information block */
                *p++ = HDF5_DRIVERINFO_VERSION_0; /* Version */
                *p++ = 0; /* reserved */
                *p++ = 0; /* reserved */
                *p++ = 0; /* reserved */

                /* Driver info size, excluding header */
                UINT32ENCODE(p, driver_size);

                /* Encode driver-specific data */
                if(H5FD_sb_encode(f->shared->lf, driver_name, dbuf + H5F_DRVINFOBLOCK_HDR_SIZE) < 0)
                    HGOTO_ERROR(H5E_FILE, H5E_CANTINIT, FAIL, "unable to encode driver information")

                /* Store driver name (set in 'H5FD_sb_encode' call above) */
                HDmemcpy(p, driver_name, (size_t)8);

                /* Advance buffer pointer past name & variable-sized portion of driver info */
                /* (for later use in computing the superblock size) */
                p += 8 + driver_size;
            } /* end if */
        } /* end if */
        else {
            uint32_t        chksum;                 /* Checksum temporary variable      */
            H5O_loc_t       *root_oloc;             /* Pointer to root group's object location */

            /* Size of file addresses & offsets, and status flags */
            *p++ = (uint8_t)H5F_SIZEOF_ADDR(f);
            *p++ = (uint8_t)H5F_SIZEOF_SIZE(f);
            *p++ = sblock->status_flags;

            /* Encode the base address */
            H5F_addr_encode(f, &p, sblock->base_addr);

            /* Encode the address of the superblock extension */
            H5F_addr_encode(f, &p, sblock->ext_addr);

<<<<<<< HEAD
            /* Encode the end-of-file address if the file will not be truncated
               at file close */
            if(((H5F_AVOID_TRUNCATE(f)==H5F_AVOID_TRUNCATE_ALL)) ||
               ((H5F_AVOID_TRUNCATE(f)==H5F_AVOID_TRUNCATE_EXTEND) &&
                (H5FD_get_eof(f->shared->lf)<H5FD_get_eoa(f->shared->lf, H5FD_MEM_SUPER)))) {
                /* If we're avoiding truncating the file, then we need to
                 * store the file's size in the superblock. We will only be
                 * in this routine in this case when all other metadata
                 * has been flushed. Therefore, we first flush all buffers
                 * to make sure everything is to disk. Then we can query the
                 * file driver layer for the EOF value, which we use to store
                 * the file's size. Note that in parallel, we need to
                 * coordinate the EOF value amongst all processes before
                 * querying it. We will be flushing collectively. */
                if(H5F_accum_flush(f, dxpl_id) < 0)
                    HGOTO_ERROR(H5E_IO, H5E_CANTFLUSH, FAIL, "unable to flush metadata accumulator")
                if (H5FD_flush(f->shared->lf, dxpl_id, FALSE) <0)
                    HGOTO_ERROR(H5E_IO, H5E_WRITEERROR, FAIL, "low level flush failed")
#ifdef H5_HAVE_PARALLEL
                if(H5FD_coordinate(f->shared->lf, dxpl_id, H5FD_COORD_EOF) < 0)
                    HGOTO_ERROR(H5E_IO, H5E_WRITEERROR, FAIL, "low level coordinate failed")
#endif
                if (HADDR_UNDEF == (rel_eof = H5FD_get_eof(f->shared->lf)))
                    HGOTO_ERROR(H5E_FILE, H5E_CANTGET, FAIL, "unable to determine file size")
                if ( rel_eof == 0 )
                    HGOTO_ERROR(H5E_FILE, H5E_CANTGET, FAIL, "flushing a superblock to an empty file?!?!")
                H5F_addr_encode(f, &p, (rel_eof + sblock->base_addr));
            } else {
                /* Otherwise, at this point in time, the EOF value itself may
                not be reflective of the file's size, since we'll eventually
                truncate it to match the EOA value. As such, use the EOA value
                in its place, knowing that the current EOF value will
                ultimately match it. */
                if ((rel_eof = H5FD_get_eoa(f->shared->lf, H5FD_MEM_SUPER)) == HADDR_UNDEF)
                    HGOTO_ERROR(H5E_RESOURCE, H5E_CANTGET, FAIL, "driver get_eoa request failed")
                H5F_addr_encode(f, &p, (rel_eof + sblock->base_addr));
            } /* end if */
=======
            rel_eoa = H5FD_get_eoa(f->shared->lf, H5FD_MEM_SUPER);
            H5F_addr_encode(f, &p, (rel_eoa + sblock->base_addr));
>>>>>>> b9d042d2

            /* Retrieve information for root group */
            if(NULL == (root_oloc = H5G_oloc(f->shared->root_grp)))
                HGOTO_ERROR(H5E_FILE, H5E_CANTINIT, FAIL, "unable to retrieve root group information")

            /* Encode address of root group's object header */
            H5F_addr_encode(f, &p, root_oloc->addr);

            /* Compute superblock checksum */
            chksum = H5_checksum_metadata(buf, ((size_t)H5F_SUPERBLOCK_SIZE(sblock->super_vers, f) - H5F_SIZEOF_CHKSUM), 0);

            /* Superblock checksum */
            UINT32ENCODE(p, chksum);

            /* Sanity check */
            HDassert((size_t)(p - buf) == (size_t)H5F_SUPERBLOCK_SIZE(sblock->super_vers, f));
        } /* end else */

        /* Retrieve the total size of the superblock info */
        H5_ASSIGN_OVERFLOW(superblock_size, (p - buf), ptrdiff_t, size_t);

        /* Double check we didn't overrun the block (unlikely) */
        HDassert(superblock_size <= sizeof(buf));

        /* Write superblock */
        /* (always at relative address 0) */
        if(H5FD_write(f->shared->lf, dxpl_id, H5FD_MEM_SUPER, (haddr_t)0, superblock_size, buf) < 0)
            HGOTO_ERROR(H5E_IO, H5E_WRITEERROR, FAIL, "unable to write superblock")

        /* Check for newer version of superblock format & superblock extension */
        if(sblock->super_vers >= HDF5_SUPERBLOCK_VERSION_2 && H5F_addr_defined(sblock->ext_addr)) {
            H5O_loc_t 	ext_loc;        /* "Object location" for superblock extension */
<<<<<<< HEAD
            htri_t      status;         /* Status for message existing */
=======
>>>>>>> b9d042d2

            /* Open the superblock extension's object header */
            if(H5F_super_ext_open(f, sblock->ext_addr, &ext_loc) < 0)
                HGOTO_ERROR(H5E_FILE, H5E_CANTOPENOBJ, FAIL, "unable to open file's superblock extension")

<<<<<<< HEAD
            /* Check for the 'EOA' message */
            if((status = H5O_msg_exists(&ext_loc, H5O_EOA_ID, dxpl_id)) < 0)
                HGOTO_ERROR(H5E_FILE, H5E_CANTGET, FAIL, "unable to read object header")
            if(status) {
                H5O_eoa_t eoa_msg;

                if ((eoa_msg.eoa = H5FD_get_eoa(f->shared->lf, H5FD_MEM_SUPER)) == HADDR_UNDEF)
                    HGOTO_ERROR(H5E_RESOURCE, H5E_CANTGET, FAIL, "driver get_eoa request failed")
        
                eoa_msg.avoid_truncate = f->shared->avoid_truncate;

                /* If the 'EOA' message is the same as the 'EOF' message, then
                older versions of HDF5 can read the file provided they just
                ignore this EOA message, so we write it with the 'mark if 
                unknown' flag. However, if the two values differ, then
                older versions will be unable to correctly predict if the file
                has been truncated, so we write this message with a 'fail if 
                unknown' flag'. */
                if (eoa_msg.eoa == rel_eof) {
                    if(H5O_msg_write(&ext_loc, H5O_EOA_ID, H5O_MSG_FLAG_MARK_IF_UNKNOWN, H5O_UPDATE_TIME, &eoa_msg, dxpl_id) < 0)
                        HGOTO_ERROR(H5E_FILE, H5E_WRITEERROR, FAIL, "unable to update driver info header message")
                } /* end if */
                else {
                    if(H5O_msg_write(&ext_loc, H5O_EOA_ID, H5O_MSG_FLAG_FAIL_IF_UNKNOWN, H5O_UPDATE_TIME, &eoa_msg, dxpl_id) < 0)
                        HGOTO_ERROR(H5E_FILE, H5E_WRITEERROR, FAIL, "unable to update driver info header message")
                } /* end else */
            } /* end if */ 

=======
>>>>>>> b9d042d2
            /* Check for ignoring the driver info for this file */
            if(!H5F_HAS_FEATURE(f, H5FD_FEAT_IGNORE_DRVRINFO)) {
                /* Check for driver info message */
                H5_ASSIGN_OVERFLOW(driver_size, H5FD_sb_size(f->shared->lf), hsize_t, size_t);
                if(driver_size > 0) {
                    H5O_drvinfo_t drvinfo;      /* Driver info */
                    uint8_t dbuf[H5F_MAX_DRVINFOBLOCK_SIZE];  /* Driver info block encoding buffer */

                    /* Sanity check */
                    HDassert(driver_size <= H5F_MAX_DRVINFOBLOCK_SIZE);

                    /* Encode driver-specific data */
                    if(H5FD_sb_encode(f->shared->lf, drvinfo.name, dbuf) < 0)
                        HGOTO_ERROR(H5E_FILE, H5E_CANTINIT, FAIL, "unable to encode driver information")

                    /* Write driver info information to the superblock extension */
                    drvinfo.len = driver_size;
                    drvinfo.buf = dbuf;
                    if(H5O_msg_write(&ext_loc, H5O_DRVINFO_ID, H5O_MSG_FLAG_DONTSHARE, H5O_UPDATE_TIME, &drvinfo, dxpl_id) < 0)
                        HGOTO_ERROR(H5E_FILE, H5E_WRITEERROR, FAIL, "unable to update driver info header message")

                } /* end if */

            } /* end if */

            /* Close the superblock extension object header */
            if(H5F_super_ext_close(f, &ext_loc, dxpl_id, FALSE) < 0)
                HGOTO_ERROR(H5E_FILE, H5E_CANTCLOSEOBJ, FAIL, "unable to close file's superblock extension")
        } /* end if */

        /* Reset the dirty flag.  */
        sblock->cache_info.is_dirty = FALSE;
    } /* end if */

    if(destroy)
        if(H5F_sblock_dest(f, sblock) < 0)
            HGOTO_ERROR(H5E_FSPACE, H5E_CLOSEERROR, FAIL, "can't close superblock")

done:
    FUNC_LEAVE_NOAPI(ret_value)
} /* end H5F_sblock_flush() */


/*-------------------------------------------------------------------------
 * Function:    H5F_sblock_dest
 *
 * Purpose:     Frees memory used by the superblock.
 *
 * Return:      Non-negative on success/Negative on failure
 *
 * Programmer:  Mike McGreevy
 *              April 8, 2009
 *
 *-------------------------------------------------------------------------
 */
static herr_t
H5F_sblock_dest(H5F_t UNUSED *f, H5F_super_t* sblock)
{
    herr_t ret_value = SUCCEED;         /* Return value */

    FUNC_ENTER_NOAPI_NOINIT

    /* Sanity check */
    HDassert(sblock);

    /* Free superblock */
    if(H5F_super_free(sblock) < 0)
        HGOTO_ERROR(H5E_FILE, H5E_CANTFREE, FAIL, "unable to destroy superblock")

done:
    FUNC_LEAVE_NOAPI(ret_value)
} /* end H5F_sblock_dest() */


/*-------------------------------------------------------------------------
 * Function:    H5F_sblock_clear
 *
 * Purpose:     Mark the superblock as no longer being dirty.
 *
 * Return:      Non-negative on success/Negative on failure
 *
 * Programmer:  Mike McGreevy
 *              April 8, 2009
 *
 *-------------------------------------------------------------------------
 */
static herr_t
H5F_sblock_clear(H5F_t *f, H5F_super_t *sblock, hbool_t destroy)
{
    herr_t ret_value = SUCCEED;         /* Return value */

    FUNC_ENTER_NOAPI_NOINIT

    /*
     * Check arguments.
     */
    HDassert(sblock);

    /* Reset the dirty flag.  */
    sblock->cache_info.is_dirty = FALSE;

    if(destroy)
        if(H5F_sblock_dest(f, sblock) < 0)
            HGOTO_ERROR(H5E_FILE, H5E_CANTFREE, FAIL, "unable to delete superblock")

done:
    FUNC_LEAVE_NOAPI(ret_value)
} /* end H5F_sblock_clear() */


/*-------------------------------------------------------------------------
 * Function:    H5F_sblock_size
 *
 * Purpose:     Returns the size of the superblock encoded on disk.
 *
 * Return:      Non-negative on success/Negative on failure
 *
 * Programmer:  Mike McGreevy
 *              April 8, 2009
 *
 *-------------------------------------------------------------------------
 */
static herr_t
H5F_sblock_size(const H5F_t *f, const H5F_super_t *sblock, size_t *size_ptr)
{
    FUNC_ENTER_NOAPI_NOINIT_NOERR

    /* check arguments */
    HDassert(f);
    HDassert(sblock);
    HDassert(size_ptr);

    /* Set size value */
    *size_ptr = (size_t)H5F_SUPERBLOCK_SIZE(sblock->super_vers, f);

    FUNC_LEAVE_NOAPI(SUCCEED)
} /* end H5F_sblock_size() */
<|MERGE_RESOLUTION|>--- conflicted
+++ resolved
@@ -746,20 +746,17 @@
 
             /* Encode the address of global free-space index */
             H5F_addr_encode(f, &p, sblock->ext_addr);
-<<<<<<< HEAD
 
             /* Encode the end-of-file address. Note that at this point in time,
-            the EOF value itself may not be reflective of the file's size, as
-            we will eventually truncate the file to match the EOA value. As
-            such, use the EOA value in its place, knowing that the current EOF
-            value will ultimately match it. */
+             * the EOF value itself may not be reflective of the file's size, as
+             * we will eventually truncate the file to match the EOA value. As
+             * such, use the EOA value in its place, knowing that the current EOF
+             * value will ultimately match it. */
             if ((rel_eof = H5FD_get_eoa(f->shared->lf, H5FD_MEM_SUPER)) == HADDR_UNDEF)
                 HGOTO_ERROR(H5E_RESOURCE, H5E_CANTGET, FAIL, "driver get_eoa request failed")
             H5F_addr_encode(f, &p, (rel_eof + sblock->base_addr));
-=======
-            rel_eoa = H5FD_get_eoa(f->shared->lf, H5FD_MEM_SUPER);
-            H5F_addr_encode(f, &p, (rel_eoa + sblock->base_addr));
->>>>>>> b9d042d2
+
+            /* Encode the driver informaton block address */
 
             /* Encode the driver informaton block address */
             H5F_addr_encode(f, &p, sblock->driver_addr);
@@ -818,12 +815,11 @@
             /* Encode the address of the superblock extension */
             H5F_addr_encode(f, &p, sblock->ext_addr);
 
-<<<<<<< HEAD
             /* Encode the end-of-file address if the file will not be truncated
                at file close */
-            if(((H5F_AVOID_TRUNCATE(f)==H5F_AVOID_TRUNCATE_ALL)) ||
-               ((H5F_AVOID_TRUNCATE(f)==H5F_AVOID_TRUNCATE_EXTEND) &&
-                (H5FD_get_eof(f->shared->lf)<H5FD_get_eoa(f->shared->lf, H5FD_MEM_SUPER)))) {
+            if(((H5F_AVOID_TRUNCATE(f) == H5F_AVOID_TRUNCATE_ALL)) ||
+                    ((H5F_AVOID_TRUNCATE(f) == H5F_AVOID_TRUNCATE_EXTEND) &&
+                    (H5FD_get_eof(f->shared->lf) < H5FD_get_eoa(f->shared->lf, H5FD_MEM_SUPER)))) {
                 /* If we're avoiding truncating the file, then we need to
                  * store the file's size in the superblock. We will only be
                  * in this routine in this case when all other metadata
@@ -835,31 +831,28 @@
                  * querying it. We will be flushing collectively. */
                 if(H5F_accum_flush(f, dxpl_id) < 0)
                     HGOTO_ERROR(H5E_IO, H5E_CANTFLUSH, FAIL, "unable to flush metadata accumulator")
-                if (H5FD_flush(f->shared->lf, dxpl_id, FALSE) <0)
+                if(H5FD_flush(f->shared->lf, dxpl_id, FALSE) < 0)
                     HGOTO_ERROR(H5E_IO, H5E_WRITEERROR, FAIL, "low level flush failed")
 #ifdef H5_HAVE_PARALLEL
                 if(H5FD_coordinate(f->shared->lf, dxpl_id, H5FD_COORD_EOF) < 0)
                     HGOTO_ERROR(H5E_IO, H5E_WRITEERROR, FAIL, "low level coordinate failed")
 #endif
-                if (HADDR_UNDEF == (rel_eof = H5FD_get_eof(f->shared->lf)))
+                if(HADDR_UNDEF == (rel_eof = H5FD_get_eof(f->shared->lf)))
                     HGOTO_ERROR(H5E_FILE, H5E_CANTGET, FAIL, "unable to determine file size")
-                if ( rel_eof == 0 )
+                if(rel_eof == 0)
                     HGOTO_ERROR(H5E_FILE, H5E_CANTGET, FAIL, "flushing a superblock to an empty file?!?!")
                 H5F_addr_encode(f, &p, (rel_eof + sblock->base_addr));
-            } else {
+            } /* end if */
+            else {
                 /* Otherwise, at this point in time, the EOF value itself may
-                not be reflective of the file's size, since we'll eventually
-                truncate it to match the EOA value. As such, use the EOA value
-                in its place, knowing that the current EOF value will
-                ultimately match it. */
-                if ((rel_eof = H5FD_get_eoa(f->shared->lf, H5FD_MEM_SUPER)) == HADDR_UNDEF)
+                 * not be reflective of the file's size, since we'll eventually
+                 * truncate it to match the EOA value. As such, use the EOA value
+                 * in its place, knowing that the current EOF value will
+                 * ultimately match it. */
+                if((rel_eof = H5FD_get_eoa(f->shared->lf, H5FD_MEM_SUPER)) == HADDR_UNDEF)
                     HGOTO_ERROR(H5E_RESOURCE, H5E_CANTGET, FAIL, "driver get_eoa request failed")
                 H5F_addr_encode(f, &p, (rel_eof + sblock->base_addr));
-            } /* end if */
-=======
-            rel_eoa = H5FD_get_eoa(f->shared->lf, H5FD_MEM_SUPER);
-            H5F_addr_encode(f, &p, (rel_eoa + sblock->base_addr));
->>>>>>> b9d042d2
+            } /* end else */
 
             /* Retrieve information for root group */
             if(NULL == (root_oloc = H5G_oloc(f->shared->root_grp)))
@@ -892,35 +885,34 @@
         /* Check for newer version of superblock format & superblock extension */
         if(sblock->super_vers >= HDF5_SUPERBLOCK_VERSION_2 && H5F_addr_defined(sblock->ext_addr)) {
             H5O_loc_t 	ext_loc;        /* "Object location" for superblock extension */
-<<<<<<< HEAD
-            htri_t      status;         /* Status for message existing */
-=======
->>>>>>> b9d042d2
+            htri_t      exists;         /* Status for message existing */
 
             /* Open the superblock extension's object header */
             if(H5F_super_ext_open(f, sblock->ext_addr, &ext_loc) < 0)
                 HGOTO_ERROR(H5E_FILE, H5E_CANTOPENOBJ, FAIL, "unable to open file's superblock extension")
 
-<<<<<<< HEAD
             /* Check for the 'EOA' message */
-            if((status = H5O_msg_exists(&ext_loc, H5O_EOA_ID, dxpl_id)) < 0)
+            if((exists = H5O_msg_exists(&ext_loc, H5O_EOA_ID, dxpl_id)) < 0)
                 HGOTO_ERROR(H5E_FILE, H5E_CANTGET, FAIL, "unable to read object header")
-            if(status) {
+            if(exists) {
                 H5O_eoa_t eoa_msg;
 
-                if ((eoa_msg.eoa = H5FD_get_eoa(f->shared->lf, H5FD_MEM_SUPER)) == HADDR_UNDEF)
+                /* Get the current EOA */
+                if((eoa_msg.eoa = H5FD_get_eoa(f->shared->lf, H5FD_MEM_SUPER)) == HADDR_UNDEF)
                     HGOTO_ERROR(H5E_RESOURCE, H5E_CANTGET, FAIL, "driver get_eoa request failed")
         
+                /* Set the message flag */
                 eoa_msg.avoid_truncate = f->shared->avoid_truncate;
 
                 /* If the 'EOA' message is the same as the 'EOF' message, then
-                older versions of HDF5 can read the file provided they just
-                ignore this EOA message, so we write it with the 'mark if 
-                unknown' flag. However, if the two values differ, then
-                older versions will be unable to correctly predict if the file
-                has been truncated, so we write this message with a 'fail if 
-                unknown' flag'. */
-                if (eoa_msg.eoa == rel_eof) {
+                 * older versions of HDF5 can read the file provided they just
+                 * ignore this EOA message, so we write it with the 'mark if 
+                 * unknown' flag. However, if the two values differ, then
+                 * older versions will be unable to correctly predict if the file
+                 * has been truncated, so we write this message with a 'fail if 
+                 * unknown' flag'.
+                 */
+                if(eoa_msg.eoa == rel_eof) {
                     if(H5O_msg_write(&ext_loc, H5O_EOA_ID, H5O_MSG_FLAG_MARK_IF_UNKNOWN, H5O_UPDATE_TIME, &eoa_msg, dxpl_id) < 0)
                         HGOTO_ERROR(H5E_FILE, H5E_WRITEERROR, FAIL, "unable to update driver info header message")
                 } /* end if */
@@ -930,8 +922,6 @@
                 } /* end else */
             } /* end if */ 
 
-=======
->>>>>>> b9d042d2
             /* Check for ignoring the driver info for this file */
             if(!H5F_HAS_FEATURE(f, H5FD_FEAT_IGNORE_DRVRINFO)) {
                 /* Check for driver info message */
