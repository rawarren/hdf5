--- conflicted
+++ resolved
@@ -232,14 +232,9 @@
 /*-------------------------------------------------------------------------
  * Function:    H5VL_register
  *
-<<<<<<< HEAD
- * Purpose:    Wrapper to register an object ID with a VOL aux struct 
- *             and increment ref count on VOL plugin ID
-=======
  * Purpose:     VOL-aware version of H5I_register. Constructs an H5VL_object_t
  *              from the passed-in object and registers that. Does the right
  *              thing with datatypes, which are complicated under the VOL.
->>>>>>> 47f30b47
  *
  * Return:      Success:    A valid HDF5 ID
  *              Failure:    H5I_INVALID_HID
@@ -247,11 +242,7 @@
  *-------------------------------------------------------------------------
  */
 hid_t
-<<<<<<< HEAD
-H5VL_register_id(H5I_type_t type, void *object, H5VL_t *vol_plugin, hbool_t app_ref)
-=======
-H5VL_register(H5I_type_t type, const void *object, H5VL_t *vol_driver, hbool_t app_ref)
->>>>>>> 47f30b47
+H5VL_register(H5I_type_t type, const void *object, H5VL_t *vol_plugin, hbool_t app_ref)
 {
     H5VL_object_t  *vol_obj     = NULL;
     hid_t           ret_value   = H5I_INVALID_HID;
@@ -262,58 +253,31 @@
     HDassert(object);
     HDassert(vol_plugin);
 
-<<<<<<< HEAD
-    /* Setup VOL object */
-    if (NULL == (new_obj = H5FL_CALLOC(H5VL_object_t)))
-        HGOTO_ERROR(H5E_VOL, H5E_CANTALLOC, H5I_INVALID_HID, "can't allocate top object structure")
-    new_obj->plugin = vol_plugin;
-    new_obj->data = object;
-=======
     /* Set up VOL object to wrap the passed-in data */
     if (NULL == (vol_obj = H5FL_CALLOC(H5VL_object_t)))
-        HGOTO_ERROR(H5E_VOL, H5E_CANTALLOC, H5I_INVALID_HID, "can't allocate top object structure");
-    vol_obj->driver = vol_driver;
+        HGOTO_ERROR(H5E_VOL, H5E_CANTALLOC, H5I_INVALID_HID, "can't allocate top object structure")
+    vol_obj->plugin = vol_plugin;
     vol_obj->data = object;
->>>>>>> 47f30b47
 
     /* Increment ref count, for new object */
     vol_plugin->nrefs++;
 
-<<<<<<< HEAD
-    /* Special wrapper for named datatypes */
-=======
     /* Datatypes need special handling under the VOL, since they have a non-VOL aspect */
->>>>>>> 47f30b47
     if (H5I_DATATYPE == type) {
         H5T_t *dt;
 
-<<<<<<< HEAD
         /* Wrap "real" (non-named) datatype around VOL object, so it's compatible with H5T interface */
-        if (NULL == (dt = H5T_construct_datatype(new_obj)))
-            HGOTO_ERROR(H5E_DATATYPE, H5E_CANTINIT, H5I_INVALID_HID, "can't construct datatype object")
+        if (NULL == (dt = H5T_construct_datatype(vol_obj)))
+            HGOTO_ERROR(H5E_VOL, H5E_CANTINIT, H5I_INVALID_HID, "can't construct datatype object")
 
         /* New object is _actually_ the datatype */
-        new_obj = (H5VL_object_t *)dt;
+        vol_obj = (H5VL_object_t *)dt;
     } /* end if */
     
     /* Register VOL object as _object_ type, for future object API calls */
     /* (Except for named datatypes, as above) */
-    if ((ret_value = H5I_register(type, new_obj, app_ref)) < 0)
-        HGOTO_ERROR(H5E_ATOM, H5E_CANTREGISTER, H5I_INVALID_HID, "unable to atomize handle")
-=======
-        H5T_t *dt = NULL;
-
-        if (NULL == (dt = H5T_construct_datatype(vol_obj)))
-            HGOTO_ERROR(H5E_DATATYPE, H5E_CANTINIT, H5I_INVALID_HID, "can't construct datatype object");
-
-        if ((ret_value = H5I_register(type, dt, app_ref)) < 0)
-            HGOTO_ERROR(H5E_ATOM, H5E_CANTREGISTER, H5I_INVALID_HID, "unable to atomize handle");
-    }
-    else {
-        if ((ret_value = H5I_register(type, vol_obj, app_ref)) < 0)
-            HGOTO_ERROR(H5E_ATOM, H5E_CANTREGISTER, H5I_INVALID_HID, "unable to atomize handle");
-    }
->>>>>>> 47f30b47
+    if ((ret_value = H5I_register(type, vol_obj, app_ref)) < 0)
+        HGOTO_ERROR(H5E_VOL, H5E_CANTREGISTER, H5I_INVALID_HID, "unable to atomize handle")
 
 done:
     FUNC_LEAVE_NOAPI(ret_value)
@@ -387,8 +351,8 @@
  * Function:	H5VL_register_using_vol_id
  *
  * Purpose:     Utility function to create a user ID for an object created
- *              or opened through the VOL. Uses the VOL driver's ID to
- *              get the driver information instead of it being passed in.
+ *              or opened through the VOL. Uses the VOL plugin's ID to
+ *              get the plugin information instead of it being passed in.
  *
  * Return:      Success:    A valid HDF5 ID
  *              Failure:    H5I_INVALID_HID 
@@ -396,28 +360,29 @@
  *-------------------------------------------------------------------------
  */
 hid_t
-H5VL_register_using_vol_id(H5I_type_t type, const void *obj, hid_t driver_id, hbool_t app_ref)
+H5VL_register_using_vol_id(H5I_type_t type, const void *obj, hid_t plugin_id, hbool_t app_ref)
 {
     H5VL_class_t    *cls = NULL;
-    H5VL_t          *driver = NULL;       /* VOL driver struct */
+    H5VL_t          *plugin = NULL;       /* VOL plugin struct */
     hid_t           ret_value = H5I_INVALID_HID;
 
     FUNC_ENTER_NOAPI(FAIL)
 
-    if (NULL == (cls = (H5VL_class_t *)H5I_object_verify(driver_id, H5I_VOL)))
-        HGOTO_ERROR(H5E_ARGS, H5E_BADTYPE, H5I_INVALID_HID, "not a VOL driver ID");
+    /* Get the VOL class object from the plugin's ID */
+    if (NULL == (cls = (H5VL_class_t *)H5I_object_verify(plugin_id, H5I_VOL)))
+        HGOTO_ERROR(H5E_VOL, H5E_BADTYPE, H5I_INVALID_HID, "not a VOL plugin ID")
 
     /* Setup VOL info struct */
-    if (NULL == (driver = H5FL_CALLOC(H5VL_t)))
-        HGOTO_ERROR(H5E_FILE, H5E_NOSPACE, H5I_INVALID_HID, "can't allocate VOL info struct");
-    driver->cls = cls;
-    driver->id = driver_id;
-    if (H5I_inc_ref(driver->id, FALSE) < 0)
-        HGOTO_ERROR(H5E_ATOM, H5E_CANTINC, H5I_INVALID_HID, "unable to increment ref count on VOL driver");
+    if (NULL == (plugin = H5FL_CALLOC(H5VL_t)))
+        HGOTO_ERROR(H5E_VOL, H5E_CANTALLOC, H5I_INVALID_HID, "can't allocate VOL info struct")
+    plugin->cls = cls;
+    plugin->id = plugin_id;
+    if (H5I_inc_ref(plugin->id, FALSE) < 0)
+        HGOTO_ERROR(H5E_VOL, H5E_CANTINC, H5I_INVALID_HID, "unable to increment ref count on VOL plugin")
 
     /* Get an ID for the VOL object */
-    if ((ret_value = H5VL_register(type, obj, driver, app_ref)) < 0)
-        HGOTO_ERROR(H5E_ATOM, H5E_CANTREGISTER, H5I_INVALID_HID, "unable to register object handle");
+    if ((ret_value = H5VL_register(type, obj, plugin, app_ref)) < 0)
+        HGOTO_ERROR(H5E_VOL, H5E_CANTREGISTER, H5I_INVALID_HID, "unable to register object handle")
 
 done:
     FUNC_LEAVE_NOAPI(ret_value)
@@ -462,7 +427,7 @@
  
 /*-------------------------------------------------------------------------
- * Function:    H5VL_register_driver
+ * Function:    H5VL_register_plugin
  *
  * Purpose:     Registers a new VOL plugin as a member of the virtual object
  *              layer class.
@@ -475,11 +440,7 @@
  *-------------------------------------------------------------------------
  */
 hid_t
-<<<<<<< HEAD
-H5VL_register(const void *_cls, hbool_t app_ref, hid_t vipl_id)
-=======
-H5VL_register_driver(const void *_cls, size_t size, hbool_t app_ref)
->>>>>>> 47f30b47
+H5VL_register_plugin(const void *_cls, hbool_t app_ref, hid_t vipl_id)
 {
     const H5VL_class_t	*cls = (const H5VL_class_t *)_cls;
     H5VL_class_t	*saved = NULL;
@@ -492,16 +453,16 @@
 
     /* Copy the class structure so the caller can reuse or free it */
     if (NULL == (saved = H5FL_CALLOC(H5VL_class_t)))
-        HGOTO_ERROR(H5E_RESOURCE, H5E_NOSPACE, H5I_INVALID_HID, "memory allocation failed for VOL plugin class struct")
+        HGOTO_ERROR(H5E_VOL, H5E_NOSPACE, H5I_INVALID_HID, "memory allocation failed for VOL plugin class struct")
     HDmemcpy(saved, cls, sizeof(H5VL_class_t));
 
     /* Initialize the VOL plugin */
     if(cls->initialize && cls->initialize(vipl_id) < 0)
-        HGOTO_ERROR(H5E_ATOM, H5E_CANTINIT, H5I_INVALID_HID, "unable to init VOL plugin")
+        HGOTO_ERROR(H5E_VOL, H5E_CANTINIT, H5I_INVALID_HID, "unable to init VOL plugin")
 
     /* Create the new class ID */
     if ((ret_value = H5I_register(H5I_VOL, saved, app_ref)) < 0)
-        HGOTO_ERROR(H5E_ATOM, H5E_CANTREGISTER, H5I_INVALID_HID, "unable to register VOL plugin ID")
+        HGOTO_ERROR(H5E_VOL, H5E_CANTREGISTER, H5I_INVALID_HID, "unable to register VOL plugin ID")
 
 done:
     if (ret_value < 0)
@@ -509,52 +470,7 @@
             H5FL_FREE(H5VL_class_t, saved);
 
     FUNC_LEAVE_NOAPI(ret_value)
-<<<<<<< HEAD
-} /* end H5VL_register() */
-
--
-/*-------------------------------------------------------------------------
- * Function:	H5VL_object_register
- *
- * Purpose:     Utility function to create a user ID for an object created
- *              or opened through the VOL
- *
- * Return:      Success:    A valid HDF5 ID
- *              Failure:    H5I_INVALID_HID 
- *
- *-------------------------------------------------------------------------
- */
-hid_t
-H5VL_object_register(void *obj, H5I_type_t obj_type, hid_t plugin_id, hbool_t app_ref)
-{
-    H5VL_class_t    *cls = NULL;
-    H5VL_t          *plugin = NULL;       /* VOL plugin struct */
-    hid_t           ret_value = H5I_INVALID_HID;
-
-    FUNC_ENTER_NOAPI(FAIL)
-
-    if (NULL == (cls = (H5VL_class_t *)H5I_object_verify(plugin_id, H5I_VOL)))
-        HGOTO_ERROR(H5E_ARGS, H5E_BADTYPE, H5I_INVALID_HID, "not a VOL plugin ID")
-
-    /* Setup VOL info struct */
-    if (NULL == (plugin = H5FL_CALLOC(H5VL_t)))
-        HGOTO_ERROR(H5E_FILE, H5E_NOSPACE, H5I_INVALID_HID, "can't allocate VOL info struct")
-    plugin->cls = cls;
-    plugin->id = plugin_id;
-    if (H5I_inc_ref(plugin->id, FALSE) < 0)
-        HGOTO_ERROR(H5E_ATOM, H5E_CANTINC, H5I_INVALID_HID, "unable to increment ref count on VOL plugin")
-
-    /* Get an ID for the VOL object */
-    if ((ret_value = H5VL_register_id(obj_type, obj, plugin, app_ref)) < 0)
-        HGOTO_ERROR(H5E_ATOM, H5E_CANTREGISTER, H5I_INVALID_HID, "unable to register object handle")
-
-done:
-    FUNC_LEAVE_NOAPI(ret_value)
-} /* end H5VL_object_register() */
-=======
-} /* end H5VL_register_driver() */
->>>>>>> 47f30b47
+} /* end H5VL_register_plugin() */
 
  
@@ -571,21 +487,16 @@
 ssize_t
 H5VL_get_plugin_name(hid_t id, char *name /*out*/, size_t size)
 {
-    H5VL_object_t       *vol_obj = NULL;
-    const H5VL_class_t  *cls = NULL;
+    H5VL_object_t       *vol_obj;
+    const H5VL_class_t  *cls;
     size_t              len;
-    ssize_t             ret_value = -1;
+    ssize_t             ret_value;
 
     FUNC_ENTER_NOAPI(FAIL)
 
     /* get the object pointer */
-<<<<<<< HEAD
-    if (NULL == (vol_obj = H5VL_get_object(id)))
-        HGOTO_ERROR(H5E_ARGS, H5E_BADTYPE, FAIL, "invalid file identifier")
-=======
     if (NULL == (vol_obj = H5VL_vol_object(id)))
-        HGOTO_ERROR(H5E_ARGS, H5E_BADTYPE, FAIL, "invalid file identifier");
->>>>>>> 47f30b47
+        HGOTO_ERROR(H5E_VOL, H5E_BADTYPE, FAIL, "invalid VOL identifier")
 
     cls = vol_obj->plugin->cls;
 
@@ -737,7 +648,6 @@
         case H5I_NTYPES:
         default:
             HGOTO_ERROR(H5E_ARGS, H5E_BADTYPE, NULL, "unknown data object type")
-<<<<<<< HEAD
     } /* end switch */
 
     /* Set the return value */
@@ -746,35 +656,6 @@
 done:
     FUNC_LEAVE_NOAPI(ret_value)
 } /* end H5VL__object() */
-=======
-    }
-done:
-    FUNC_LEAVE_NOAPI(ret_value)
-} /* end H5VL_object_verify() */
-
--
-/*-------------------------------------------------------------------------
- * Function:    H5VL_driver_data
- *
- * Purpose:     Get the VOL-specific data stored in a VOL object
- *
- * Return:      Success:    Pointer to the data
- *
- *              Failure:    NULL (technically can't fail)
- *
- *-------------------------------------------------------------------------
- */
-void *
-H5VL_driver_data(H5VL_object_t *vol_obj)
-{
-    FUNC_ENTER_NOAPI_NOINIT_NOERR
-
-    HDassert(vol_obj);
-
-    FUNC_LEAVE_NOAPI(vol_obj->data)
-} /* end H5VL_driver_data() */
->>>>>>> 47f30b47
 
  
@@ -835,16 +716,6 @@
 done:
     FUNC_LEAVE_NOAPI(ret_value)
 } /* end H5VL_object_verify() */
-
-
-/* XXX (VOL MERGE): This could be a macro like in H5F */
-void *
-H5VL_plugin_object(H5VL_object_t *vol_obj)
-{
-    FUNC_ENTER_NOAPI_NOINIT_NOERR
-
-    FUNC_LEAVE_NOAPI(vol_obj->data)
-} /* end H5VL_plugin_object() */
 
  
