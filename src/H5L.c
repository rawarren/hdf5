--- conflicted
+++ resolved
@@ -2193,51 +2193,7 @@
  *
  * Purpose:     Creates a soft link from LINK_NAME to TARGET_PATH.
  *
-<<<<<<< HEAD
- * Note:        This routine is needed so that there's a non-API routine
- *              that can set up VOL / SWMR info (which need a DXPL).
- *
- * Return:	Success:	Non-negative
- *		Failure:	Negative
- *
- * Programmer:	Quincey Koziol
- *		December 25, 2017
- *
- *-------------------------------------------------------------------------
- */
-static herr_t
-H5L__create_hard(H5G_loc_t *cur_loc, const char *cur_name,
-    const H5G_loc_t *link_loc, const char *link_name, hid_t lcpl_id)
-{
-    herr_t ret_value = SUCCEED;         /* Return value */
-
-    FUNC_ENTER_STATIC
-
-    /* Check arguments */
-    HDassert(cur_loc);
-    HDassert(cur_name);
-    HDassert(link_loc);
-    HDassert(link_name);
-
-    /* Create the link */
-    if(H5L_create_hard(cur_loc, cur_name, link_loc, link_name, lcpl_id) < 0)
-	HGOTO_ERROR(H5E_LINK, H5E_CANTCREATE, FAIL, "unable to create link")
-
-done:
-    FUNC_LEAVE_NOAPI(ret_value)
-} /* end H5L__create_hard() */
-
--
-/*-------------------------------------------------------------------------
- * Function:	H5L_create_soft
- *
- * Purpose:	Creates a soft link from LINK_NAME to TARGET_PATH.
- *
- * Return:	Non-negative on success/Negative on failure
-=======
  * Return:      SUCCEED/FAIL
->>>>>>> 2f605eaa
  *
  * Programmer:	Robb Matzke
  *              Monday, April  6, 1998
@@ -2282,48 +2238,6 @@
  
 /*-------------------------------------------------------------------------
-<<<<<<< HEAD
- * Function:    H5L__create_soft
- *
- * Purpose:     Internal routine to create a soft link
- *
- * Note:        This routine is needed so that there's a non-API routine
- *              that can set up VOL / SWMR info (which need a DXPL).
- *
- * Return:	Success:	Non-negative
- *		Failure:	Negative
- *
- * Programmer:	Quincey Koziol
- *		December 25, 2017
- *
- *-------------------------------------------------------------------------
- */
-static herr_t
-H5L__create_soft(const char *target_path, const H5G_loc_t *link_loc,
-    const char *link_name, hid_t lcpl_id)
-{
-    herr_t ret_value = SUCCEED;         /* Return value */
-
-    FUNC_ENTER_STATIC
-
-    /* Check arguments */
-    HDassert(target_path);
-    HDassert(link_loc);
-    HDassert(link_name);
-
-    /* Create the link */
-    if(H5L_create_soft(target_path, link_loc, link_name, lcpl_id) < 0)
-	HGOTO_ERROR(H5E_LINK, H5E_CANTCREATE, FAIL, "unable to create link")
-
-done:
-    FUNC_LEAVE_NOAPI(ret_value)
-} /* end H5L__create_soft() */
-
--
-/*-------------------------------------------------------------------------
-=======
->>>>>>> 2f605eaa
  * Function:	H5L__create_ud
  *
  * Purpose:	Creates a user-defined link. See H5Lcreate_ud for
@@ -2524,46 +2438,6 @@
  
 /*-------------------------------------------------------------------------
-<<<<<<< HEAD
- * Function:    H5L__get_val
- *
- * Purpose:     Internal routine to query a link value
- *
- * Note:        This routine is needed so that there's a non-API routine
- *              that can set up VOL / SWMR info (which need a DXPL).
- *
- * Return:	Success:	Non-negative
- *		Failure:	Negative
- *
- * Programmer:	Quincey Koziol
- *		December 27, 2017
- *
- *-------------------------------------------------------------------------
- */
-static herr_t
-H5L__get_val(const H5G_loc_t *loc, const char *name, void *buf/*out*/, size_t size)
-{
-    herr_t ret_value = SUCCEED;         /* Return value */
-
-    FUNC_ENTER_STATIC
-
-    /* Check arguments */
-    HDassert(loc);
-    HDassert(name && *name);
-
-    /* Get the link value */
-    if(H5L_get_val(loc, name, buf, size) < 0)
-	HGOTO_ERROR(H5E_LINK, H5E_CANTGET, FAIL, "unable to get link value for '%s'", name)
-
-done:
-    FUNC_LEAVE_NOAPI(ret_value)
-} /* end H5L__get_val() */
-
--
-/*-------------------------------------------------------------------------
-=======
->>>>>>> 2f605eaa
  * Function:	H5L__get_val_by_idx_cb
  *
  * Purpose:	Callback for retrieving a link's value according to an
@@ -2635,11 +2509,7 @@
     H5L_trav_gvbi_t udata;              /* User data for callback */
     herr_t ret_value = SUCCEED;         /* Return value */
 
-<<<<<<< HEAD
-    FUNC_ENTER_STATIC
-=======
     FUNC_ENTER_NOAPI(FAIL)
->>>>>>> 2f605eaa
 
     /* Check arguments */
     HDassert(loc);
@@ -2658,11 +2528,7 @@
 
 done:
     FUNC_LEAVE_NOAPI(ret_value)
-<<<<<<< HEAD
-} /* end H5L__get_val_by_idx() */
-=======
 } /* end H5L_get_val_by_idx() */
->>>>>>> 2f605eaa
 
  
@@ -2759,46 +2625,6 @@
  
 /*-------------------------------------------------------------------------
-<<<<<<< HEAD
- * Function:    H5L__delete
- *
- * Purpose:     Internal routine to delete a link
- *
- * Note:        This routine is needed so that there's a non-API routine
- *              that can set up VOL / SWMR info (which need a DXPL).
- *
- * Return:	Success:	Non-negative
- *		Failure:	Negative
- *
- * Programmer:	Quincey Koziol
- *		December 27, 2017
- *
- *-------------------------------------------------------------------------
- */
-static herr_t
-H5L__delete(const H5G_loc_t *loc, const char *name)
-{
-    herr_t ret_value = SUCCEED;         /* Return value */
-
-    FUNC_ENTER_STATIC
-
-    /* Check arguments */
-    HDassert(loc);
-    HDassert(name && *name);
-
-    /* Delete the link */
-    if(H5L_delete(loc, name) < 0)
-	HGOTO_ERROR(H5E_LINK, H5E_CANTDELETE, FAIL, "unable to delete link: %s", name)
-
-done:
-    FUNC_LEAVE_NOAPI(ret_value)
-} /* end H5L__delete() */
-
--
-/*-------------------------------------------------------------------------
-=======
->>>>>>> 2f605eaa
  * Function:	H5L__delete_by_idx_cb
  *
  * Purpose:	Callback for removing a link according to an index's order.
@@ -2858,11 +2684,7 @@
     H5L_trav_rmbi_t udata;              /* User data for callback */
     herr_t ret_value = SUCCEED;         /* Return value */
 
-<<<<<<< HEAD
-    FUNC_ENTER_STATIC
-=======
     FUNC_ENTER_NOAPI(FAIL)
->>>>>>> 2f605eaa
 
     /* Sanity check */
     HDassert(loc);
@@ -2879,11 +2701,7 @@
 
 done:
     FUNC_LEAVE_NOAPI(ret_value)
-<<<<<<< HEAD
-} /* end H5L__delete() */
-=======
 } /* end H5L_delete_by_idx() */
->>>>>>> 2f605eaa
 
  
@@ -3197,49 +3015,6 @@
  
 /*-------------------------------------------------------------------------
-<<<<<<< HEAD
- * Function:    H5L__move
- *
- * Purpose:     Internal routine to move / copy a link
- *
- * Note:        This routine is needed so that there's a non-API routine
- *              that can set up VOL / SWMR info (which need a DXPL).
- *
- * Return:	Success:	Non-negative
- *		Failure:	Negative
- *
- * Programmer:	Quincey Koziol
- *		December 25, 2017
- *
- *-------------------------------------------------------------------------
- */
-static herr_t
-H5L__move(const H5G_loc_t *src_loc, const char *src_name, H5G_loc_t *dst_loc,
-    const char *dst_name, hbool_t copy_flag, hid_t lcpl_id)
-{
-    herr_t ret_value = SUCCEED;         /* Return value */
-
-    FUNC_ENTER_STATIC
-
-    /* Check arguments */
-    HDassert(src_loc);
-    HDassert(src_name);
-    HDassert(dst_loc);
-    HDassert(dst_name);
-
-    /* Move the link */
-    if(H5L_move(src_loc, src_name, dst_loc, dst_name, copy_flag, lcpl_id) < 0)
-	HGOTO_ERROR(H5E_LINK, H5E_CANTMOVE, FAIL, "unable to move link")
-
-done:
-    FUNC_LEAVE_NOAPI(ret_value)
-} /* end H5L__move() */
-
--
-/*-------------------------------------------------------------------------
-=======
->>>>>>> 2f605eaa
  * Function:	H5L__exists_final_cb
  *
  * Purpose:	Callback for checking whether a link exists, as the final
@@ -3423,11 +3198,7 @@
     H5L_trav_le_t udata;        /* User data for traversal */
     htri_t ret_value = FAIL;    /* Return value */
 
-<<<<<<< HEAD
-    FUNC_ENTER_STATIC
-=======
     FUNC_ENTER_NOAPI(FAIL)
->>>>>>> 2f605eaa
 
     /* A path of "/" will always exist in a file */
     if(0 == HDstrcmp(name, "/"))
@@ -3443,11 +3214,7 @@
 
 done:
     FUNC_LEAVE_NOAPI(ret_value)
-<<<<<<< HEAD
-} /* H5L__exists() */
-=======
 } /* H5L_exists() */
->>>>>>> 2f605eaa
 
  
@@ -3524,46 +3291,6 @@
  
 /*-------------------------------------------------------------------------
-<<<<<<< HEAD
- * Function:    H5L__get_info
- *
- * Purpose:     Internal routine to retrieve link info
- *
- * Note:        This routine is needed so that there's a non-API routine
- *              that can set up VOL / SWMR info (which need a DXPL).
- *
- * Return:	Success:	Non-negative
- *		Failure:	Negative
- *
- * Programmer:	Quincey Koziol
- *		December 27, 2017
- *
- *-------------------------------------------------------------------------
- */
-static herr_t
-H5L__get_info(const H5G_loc_t *loc, const char *name, H5L_info_t *linfo/*out*/)
-{
-    herr_t ret_value = SUCCEED;         /* Return value */
-
-    FUNC_ENTER_STATIC
-
-    /* Check arguments */
-    HDassert(loc);
-    HDassert(name && *name);
-
-    /* Get the link information */
-    if(H5L_get_info(loc, name, linfo) < 0)
-	HGOTO_ERROR(H5E_LINK, H5E_CANTGET, FAIL, "unable to get link info for: '%s'", name)
-
-done:
-    FUNC_LEAVE_NOAPI(ret_value)
-} /* end H5L__get_info() */
-
--
-/*-------------------------------------------------------------------------
-=======
->>>>>>> 2f605eaa
  * Function:	H5L__get_info_by_idx_cb
  *
  * Purpose:	Callback for retrieving a link's metadata according to an
@@ -3632,11 +3359,7 @@
     H5L_trav_gibi_t udata;              /* User data for callback */
     herr_t ret_value = SUCCEED;         /* Return value */
 
-<<<<<<< HEAD
-    FUNC_ENTER_STATIC
-=======
     FUNC_ENTER_NOAPI(FAIL)
->>>>>>> 2f605eaa
 
     /* Check arguments */
     HDassert(loc);
@@ -3655,11 +3378,7 @@
 
 done:
     FUNC_LEAVE_NOAPI(ret_value)
-<<<<<<< HEAD
-} /* end H5L__get_info_by_idx() */
-=======
 } /* end H5L_get_info_by_idx() */
->>>>>>> 2f605eaa
 
  
@@ -3722,11 +3441,7 @@
     H5L_trav_gnbi_t udata;      /* User data for callback */
     ssize_t ret_value = FAIL;   /* Return value */
 
-<<<<<<< HEAD
-    FUNC_ENTER_STATIC
-=======
     FUNC_ENTER_NOAPI(FAIL)
->>>>>>> 2f605eaa
 
     /* Check arguments */
     HDassert(loc);
@@ -3749,102 +3464,7 @@
 
 done:
     FUNC_LEAVE_NOAPI(ret_value)
-<<<<<<< HEAD
-} /* end H5L__get_name_by_idx() */
-
--
-/*-------------------------------------------------------------------------
- * Function:    H5L__iterate
- *
- * Purpose:     Internal routine to iterate over links
- *
- * Note:        This routine is needed so that there's a non-API routine
- *              that can set up VOL / SWMR info (which need a DXPL).
- *
- * Return:	Success:	Non-negative
- *		Failure:	Negative
- *
- * Programmer:	Quincey Koziol
- *		December 27, 2017
- *
- *-------------------------------------------------------------------------
- */
-static herr_t
-H5L__iterate(hid_t grp_id, const char *group_name, H5_index_t idx_type,
-    H5_iter_order_t order, hsize_t *idx_p, H5L_iterate_t op, void *op_data)
-{
-    H5G_link_iterate_t  lnk_op;         /* Link operator                    */
-    hsize_t             last_lnk;       /* Index of last object looked at   */
-    hsize_t	        idx;            /* Internal location to hold index  */
-    herr_t              ret_value = FAIL; /* Return value                     */
-
-    FUNC_ENTER_STATIC
-
-    /* Check arguments */
-    HDassert(group_name);
-    HDassert(op);
-
-    /* Set up iteration beginning/end info */
-    idx = (idx_p == NULL ? 0 : *idx_p);
-    last_lnk = 0;
-
-    /* Build link operator info */
-    lnk_op.op_type = H5G_LINK_OP_NEW;
-    lnk_op.op_func.op_new = op;
-
-    /* Iterate over the links */
-    if((ret_value = H5G_iterate(grp_id, group_name, idx_type, order, idx, &last_lnk, &lnk_op, op_data)) < 0)
-        HGOTO_ERROR(H5E_LINK, H5E_BADITER, FAIL, "link iteration failed")
-
-    /* Set the index we stopped at */
-    if(idx_p)
-        *idx_p = last_lnk;
-
-done:
-    FUNC_LEAVE_NOAPI(ret_value)
-} /* end H5L__iterate() */
-
--
-/*-------------------------------------------------------------------------
- * Function:    H5L__visit
- *
- * Purpose:     Internal routine to visit links
- *
- * Note:        This routine is needed so that there's a non-API routine
- *              that can set up VOL / SWMR info (which need a DXPL).
- *
- * Return:	Success:	Non-negative
- *		Failure:	Negative
- *
- * Programmer:	Quincey Koziol
- *		December 28, 2017
- *
- *-------------------------------------------------------------------------
- */
-static herr_t
-H5L__visit(hid_t grp_id, const char *group_name, H5_index_t idx_type,
-    H5_iter_order_t order, H5L_iterate_t op, void *op_data)
-{
-    herr_t ret_value = FAIL;    /* Return value */
-
-    FUNC_ENTER_STATIC
-
-    /* Check arguments */
-    HDassert(group_name);
-    HDassert(op);
-
-    /* Call internal group visitation routine */
-    if((ret_value = H5G_visit(grp_id, group_name, idx_type, order, op, op_data)) < 0)
-	HGOTO_ERROR(H5E_LINK, H5E_BADITER, FAIL, "link visitation failed")
-
-done:
-    FUNC_LEAVE_NOAPI(ret_value)
-} /* end H5L__visit() */
-=======
 } /* end H5L_get_name_by_idx() */
->>>>>>> 2f605eaa
 
  
