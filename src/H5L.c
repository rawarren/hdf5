--- conflicted
+++ resolved
@@ -886,11 +886,7 @@
         HGOTO_ERROR(H5E_PLIST, H5E_CANTSET, FAIL, "can't set access and transfer property lists")
 
     /* Check for the existence of the link */
-<<<<<<< HEAD
-    if((ret_value = H5L_exists(&loc, name, lapl_id, dxpl_id)) < 0)
-=======
-    if((ret_value = H5L__exists(&loc, name, lapl_id, H5AC_ind_dxpl_id)) < 0)
->>>>>>> 887cf130
+    if((ret_value = H5L__exists(&loc, name, lapl_id, dxpl_id)) < 0)
 	HGOTO_ERROR(H5E_SYM, H5E_NOTFOUND, FAIL, "unable to get link info")
 
 done:
