/* * * * * * * * * * * * * * * * * * * * * * * * * * * * * * * * * * * * * * *
 * Copyright by The HDF Group.                                               *
 * Copyright by the Board of Trustees of the University of Illinois.         *
 * All rights reserved.                                                      *
 *                                                                           *
 * This file is part of HDF5.  The full HDF5 copyright notice, including     *
 * terms governing use, modification, and redistribution, is contained in    *
 * the COPYING file, which can be found at the root of the source code       *
 * distribution tree, or in https://support.hdfgroup.org/ftp/HDF5/releases.  *
 * If you do not have access to either file, you may request a copy from     *
 * help@hdfgroup.org.                                                        *
 * * * * * * * * * * * * * * * * * * * * * * * * * * * * * * * * * * * * * * */

/* Programmer:  Robb Matzke <matzke@llnl.gov>
 *    Friday, October 30, 1998
 *
 * Purpose:  This file is included by all HDF5 library source files to
 *    define common things which are not defined in the HDF5 API.
 *    The configuration constants like H5_HAVE_UNISTD_H etc. are
 *    defined in H5config.h which is included by H5public.h.
 *
 */

#ifndef _H5private_H
#define _H5private_H

#include "H5public.h"    /* Include Public Definitions    */

/* include the pthread header */
#ifdef H5_HAVE_THREADSAFE
 #ifdef H5_HAVE_WIN32_API
  #ifndef H5_HAVE_WIN_THREADS
   #ifdef H5_HAVE_PTHREAD_H
    #include <pthread.h>
   #endif /* H5_HAVE_PTHREAD_H */
  #endif /* H5_HAVE_WIN_THREADS */
 #else /* H5_HAVE_WIN32_API */
  #ifdef H5_HAVE_PTHREAD_H
   #include <pthread.h>
  #endif /* H5_HAVE_PTHREAD_H */
 #endif /* H5_HAVE_WIN32_API */
#endif /* H5_HAVE_THREADSAFE */

/*
 * Include ANSI-C header files.
 */
#ifdef H5_STDC_HEADERS
#   include <assert.h>
#   include <ctype.h>
#   include <errno.h>
#   include <fcntl.h>
#   include <float.h>
#   include <limits.h>
#   include <math.h>
#   include <signal.h>
#   include <stdio.h>
#   include <stdlib.h>
#   include <string.h>
#endif

/*
 * If _POSIX_VERSION is defined in unistd.h then this system is Posix.1
 * compliant. Otherwise all bets are off.
 */
#ifdef H5_HAVE_UNISTD_H
#   include <sys/types.h>
#   include <unistd.h>
#endif
#ifdef _POSIX_VERSION
#   include <sys/wait.h>
#   include <pwd.h>
#endif

/*
 * C9x integer types
 */
#ifndef __cplusplus
#ifdef H5_HAVE_STDINT_H
#   include <stdint.h>
#endif
#endif

/*
 * The `struct stat' data type for stat() and fstat(). This is a Posix file
 * but often apears on non-Posix systems also.  The `struct stat' is required
 * for hdf5 to compile, although only a few fields are actually used.
 */
#ifdef H5_HAVE_SYS_STAT_H
#   include <sys/stat.h>
#endif

/*
 * If a program may include both `time.h' and `sys/time.h' then
 * TIME_WITH_SYS_TIME is defined (see AC_HEADER_TIME in configure.ac).
 * On some older systems, `sys/time.h' includes `time.h' but `time.h' is not
 * protected against multiple inclusion, so programs should not explicitly
 * include both files. This macro is useful in programs that use, for example,
 * `struct timeval' or `struct timezone' as well as `struct tm'.  It is best
 * used in conjunction with `HAVE_SYS_TIME_H', whose existence is checked
 * by `AC_CHECK_HEADERS(sys/time.h)' in configure.ac.
 */
#if defined(H5_TIME_WITH_SYS_TIME)
#   include <sys/time.h>
#   include <time.h>
#elif defined(H5_HAVE_SYS_TIME_H)
#   include <sys/time.h>
#else
#   include <time.h>
#endif

/*
 * Longjumps are used to detect alignment constrants
 */
#ifdef H5_HAVE_SETJMP_H
#   include <setjmp.h>
#endif

/*
 * flock() in sys/file.h is used for the implementation of file locking.
 */
#if defined(H5_HAVE_FLOCK) && defined(H5_HAVE_SYS_FILE_H)
#   include <sys/file.h>
#endif

/*
 * Resource usage is not Posix.1 but HDF5 uses it anyway for some performance
 * and debugging code if available.
 */
#ifdef H5_HAVE_SYS_RESOURCE_H
#   include <sys/resource.h>
#endif

/*
 * Unix ioctls.   These are used by h5ls (and perhaps others) to determine a
 * reasonable output width.
 */
#ifdef H5_HAVE_SYS_IOCTL_H
#   include <sys/ioctl.h>
#endif

/*
 * System information. These are needed on the DEC Alpha to turn off fixing
 * of unaligned accesses by the operating system during detection of
 * alignment constraints in H5detect.c:main().
 */
#ifdef H5_HAVE_SYS_SYSINFO_H
#   include <sys/sysinfo.h>
#endif
#ifdef H5_HAVE_SYS_PROC_H
#   include <sys/proc.h>
#endif
#ifdef H5_HAVE_IO_H
#   include <io.h>
#endif

/*
 * Dynamic library handling.  These are needed for dynamically loading I/O
 * filters and VFDs.
 */
#ifdef H5_HAVE_DLFCN_H
#include <dlfcn.h>
#endif
#ifdef H5_HAVE_DIRENT_H
#include <dirent.h>
#endif

/* Define the default VFD for this platform.
 * Since the removal of the Windows VFD, this is sec2 for all platforms.
 */
#define H5_DEFAULT_VFD      H5FD_SEC2

/* Define the default VOL driver */
#define H5_DEFAULT_VOL      H5VL_NATIVE

#ifdef H5_HAVE_WIN32_API
/* The following two defines must be before any windows headers are included */
#define WIN32_LEAN_AND_MEAN    /* Exclude rarely-used stuff from Windows headers */
#define NOGDI                  /* Exclude Graphic Display Interface macros */

#ifdef H5_HAVE_WINSOCK2_H
#include <winsock2.h>
#endif

#ifdef H5_HAVE_THREADSAFE
#include <process.h>        /* For _beginthread() */
#endif

#include <windows.h>
#include <direct.h>         /* For _getcwd() */

#endif /*H5_HAVE_WIN32_API*/

/* Various ways that inline functions can be declared */
#if defined(H5_HAVE___INLINE__)
    /* GNU (alternative form) */
    #define H5_INLINE __inline__
#elif defined(H5_HAVE___INLINE)
    /* Visual Studio */
    #define H5_INLINE __inline
#elif defined(H5_HAVE_INLINE)
    /* GNU, C++
     * Use "inline" as a last resort on the off-chance that there will
     * be C++ problems.
     */
    #define H5_INLINE inline
#else
    #define H5_INLINE
#endif /* inline choices */

#ifndef F_OK
#   define F_OK  00
#   define W_OK 02
#   define R_OK 04
#endif

/*
 * MPE Instrumentation support
 */
#ifdef H5_HAVE_MPE
/*------------------------------------------------------------------------
 * Purpose:    Begin to collect MPE log information for a function. It should
 *             be ahead of the actual function's process.
 *
 * Programmer: Long Wang
 *
 *------------------------------------------------------------------------
 */
#include "mpe.h"
/*
 * #define eventa(func_name)   h5_mpe_ ## func_name ## _a
 * #define eventb(func_name)   h5_mpe_ ## func_name ## _b
 */
#define eventa(func_name)   h5_mpe_eventa
#define eventb(func_name)   h5_mpe_eventb
#define MPE_LOG_VARS                                                    \
    static int eventa(FUNC) = -1;                                       \
    static int eventb(FUNC) = -1;                                       \
    char p_event_start[128];

/* Hardwire the color to "red", since that's what all the routines are using
 * now.  In the future, if we want to change that color for a given routine,
 * we should define a "FUNC_ENTER_API_COLOR" macro which takes an extra 'color'
 * parameter and then make additional FUNC_ENTER_<foo>_COLOR macros to get that
 * color information down to the BEGIN_MPE_LOG macro (which should have a new
 * BEGIN_MPE_LOG_COLOR variant). -QAK
 */
#define BEGIN_MPE_LOG                                                   \
    if (H5_MPEinit_g){                                                  \
        sprintf(p_event_start, "start %s", FUNC);                       \
        if (eventa(FUNC) == -1 && eventb(FUNC) == -1) {                 \
            const char* p_color = "red";                                \
            eventa(FUNC)=MPE_Log_get_event_number();                    \
            eventb(FUNC)=MPE_Log_get_event_number();                    \
            MPE_Describe_state(eventa(FUNC), eventb(FUNC), FUNC, p_color); \
        }                                                               \
        MPE_Log_event(eventa(FUNC), 0, p_event_start);                  \
    }


/*------------------------------------------------------------------------
 * Purpose:   Finish the collection of MPE log information for a function.
 *            It should be after the actual function's process.
 *
 * Programmer: Long Wang
 */
#define FINISH_MPE_LOG                                                  \
    if (H5_MPEinit_g) {                                                 \
        MPE_Log_event(eventb(FUNC), 0, FUNC);                           \
    }

#else /* H5_HAVE_MPE */
#define MPE_LOG_VARS /* void */
#define BEGIN_MPE_LOG /* void */
#define FINISH_MPE_LOG   /* void */

#endif /* H5_HAVE_MPE */

/*
 * dmalloc (debugging malloc) support
 */
#ifdef H5_HAVE_DMALLOC_H
#include "dmalloc.h"
#endif /* H5_HAVE_DMALLOC_H */

/*
 * NT doesn't define SIGBUS, but since NT only runs on processors
 * that do not have alignment constraints a SIGBUS would never be
 * raised, so we just replace it with SIGILL (which also should
 * never be raised by the hdf5 library).
 */
#ifndef SIGBUS
#  define SIGBUS SIGILL
#endif

/*
 * Does the compiler support the __attribute__(()) syntax?  It's no
 * big deal if we don't.
 *
 * Note that Solaris Studio supports attribute, but does not support the
 * attributes we use.
 *
 * H5_ATTR_CONST is redefined in tools/h5repack/dynlib_rpk.c to quiet
 * gcc warnings (it has to use the public API and can't include this
 * file). Be sure to update that file if the #ifdefs change here.
 */
#ifdef __cplusplus
#   define H5_ATTR_FORMAT(X,Y,Z)  /*void*/
#   define H5_ATTR_UNUSED         /*void*/
#   define H5_ATTR_NDEBUG_UNUSED  /*void*/
#   define H5_ATTR_NORETURN       /*void*/
#   define H5_ATTR_CONST          /*void*/
#   define H5_ATTR_PURE           /*void*/
#   define H5_ATTR_FALLTHROUGH    /*void*/
#else /* __cplusplus */
#if defined(H5_HAVE_ATTRIBUTE) && !defined(__SUNPRO_C)
#   define H5_ATTR_FORMAT(X,Y,Z)  __attribute__((format(X, Y, Z)))
#   define H5_ATTR_UNUSED       __attribute__((unused))
#ifndef NDEBUG
#define H5_ATTR_NDEBUG_UNUSED     /*void*/
#else /* NDEBUG */
#define H5_ATTR_NDEBUG_UNUSED     H5_ATTR_UNUSED
#endif /* NDEBUG */
#   define H5_ATTR_NORETURN     __attribute__((noreturn))
#   define H5_ATTR_CONST        __attribute__((const))
#   define H5_ATTR_PURE         __attribute__((pure))
#if defined(__GNUC__) && __GNUC__ >= 7 && !defined(__INTEL_COMPILER)
#   define H5_ATTR_FALLTHROUGH  __attribute__((fallthrough));
#else
#   define H5_ATTR_FALLTHROUGH  /*void*/
#endif
#else
#   define H5_ATTR_FORMAT(X,Y,Z)  /*void*/
#   define H5_ATTR_UNUSED         /*void*/
#   define H5_ATTR_NDEBUG_UNUSED  /*void*/
#   define H5_ATTR_NORETURN       /*void*/
#   define H5_ATTR_CONST          /*void*/
#   define H5_ATTR_PURE           /*void*/
#   define H5_ATTR_FALLTHROUGH    /*void*/
#endif
#endif /* __cplusplus */

/*
 * Status return values for the `herr_t' type.
 * Since some unix/c routines use 0 and -1 (or more precisely, non-negative
 * vs. negative) as their return code, and some assumption had been made in
 * the code about that, it is important to keep these constants the same
 * values.  When checking the success or failure of an integer-valued
 * function, remember to compare against zero and not one of these two
 * values.
 */
#define SUCCEED    0
#define FAIL    (-1)
#define UFAIL    (unsigned)(-1)

/* The HDF5 library uses the symbol `ERR` frequently.  So do
 * header files for libraries such as curses(3), terminfo(3), etc.
 * Remove its definition here to avoid clashes with HDF5.
 */
#ifdef ERR
#undef ERR
#endif

/* number of members in an array */
#ifndef NELMTS
#    define NELMTS(X)    (sizeof(X)/sizeof(X[0]))
#endif

/* minimum of two, three, or four values */
#undef MIN
#define MIN(a,b)    (((a)<(b)) ? (a) : (b))
#define MIN2(a,b)    MIN(a,b)
#define MIN3(a,b,c)    MIN(a,MIN(b,c))
#define MIN4(a,b,c,d)    MIN(MIN(a,b),MIN(c,d))

/* maximum of two, three, or four values */
#undef MAX
#define MAX(a,b)    (((a)>(b)) ? (a) : (b))
#define MAX2(a,b)    MAX(a,b)
#define MAX3(a,b,c)    MAX(a,MAX(b,c))
#define MAX4(a,b,c,d)    MAX(MAX(a,b),MAX(c,d))

/* limit the middle value to be within a range (inclusive) */
#define RANGE(LO,X,HI)    MAX(LO,MIN(X,HI))

/* absolute value */
#ifndef ABS
#   define ABS(a)    (((a)>=0) ? (a) : -(a))
#endif

/* sign of argument */
#ifndef SIGN
#   define SIGN(a)    ((a)>0 ? 1 : (a)<0 ? -1 : 0)
#endif

/* test for number that is a power of 2 */
/* (from: http://graphics.stanford.edu/~seander/bithacks.html#DetermineIfPowerOf2) */
#  define POWER_OF_TWO(n)  (!(n & (n - 1)) && n)

/* Raise an integer to a power of 2 */
#  define H5_EXP2(n)    (1 << (n))

/*
 * HDF Boolean type.
 */
#ifndef FALSE
  #define FALSE false
#endif
#ifndef TRUE
  #define TRUE true
#endif

/*
 * Numeric data types.  Some of these might be defined in Posix.1g, otherwise
 * we define them with the closest available type which is at least as large
 * as the number of bits indicated in the type name.  The `int8' types *must*
 * be exactly one byte wide because we use it for pointer calculations to
 * void* memory.
 */
#if H5_SIZEOF_INT8_T==0
    typedef signed char int8_t;
#   undef H5_SIZEOF_INT8_T
#   define H5_SIZEOF_INT8_T H5_SIZEOF_CHAR
#elif H5_SIZEOF_INT8_T==1
#else
#   error "the int8_t type must be 1 byte wide"
#endif

#if H5_SIZEOF_UINT8_T==0
    typedef unsigned char uint8_t;
#   undef H5_SIZEOF_UINT8_T
#   define H5_SIZEOF_UINT8_T H5_SIZEOF_CHAR
#elif H5_SIZEOF_UINT8_T==1
#else
#   error "the uint8_t type must be 1 byte wide"
#endif

#if H5_SIZEOF_INT16_T>=2
#elif H5_SIZEOF_SHORT>=2
    typedef short int16_t;
#   undef H5_SIZEOF_INT16_T
#   define H5_SIZEOF_INT16_T H5_SIZEOF_SHORT
#elif H5_SIZEOF_INT>=2
    typedef int int16_t;
#   undef H5_SIZEOF_INT16_T
#   define H5_SIZEOF_INT16_T H5_SIZEOF_INT
#else
#   error "nothing appropriate for int16_t"
#endif

#if H5_SIZEOF_UINT16_T>=2
#elif H5_SIZEOF_SHORT>=2
    typedef unsigned short uint16_t;
#   undef H5_SIZEOF_UINT16_T
#   define H5_SIZEOF_UINT16_T H5_SIZEOF_SHORT
#elif H5_SIZEOF_INT>=2
    typedef unsigned uint16_t;
#   undef H5_SIZEOF_UINT16_T
#   define H5_SIZEOF_UINT16_T H5_SIZEOF_INT
#else
#   error "nothing appropriate for uint16_t"
#endif

#if H5_SIZEOF_INT32_T>=4
#elif H5_SIZEOF_SHORT>=4
    typedef short int32_t;
#   undef H5_SIZEOF_INT32_T
#   define H5_SIZEOF_INT32_T H5_SIZEOF_SHORT
#elif H5_SIZEOF_INT>=4
    typedef int int32_t;
#   undef H5_SIZEOF_INT32_T
#   define H5_SIZEOF_INT32_T H5_SIZEOF_INT
#elif H5_SIZEOF_LONG>=4
    typedef long int32_t;
#   undef H5_SIZEOF_INT32_T
#   define H5_SIZEOF_INT32_T H5_SIZEOF_LONG
#else
#   error "nothing appropriate for int32_t"
#endif

/*
 * Maximum and minimum values.  These should be defined in <limits.h> for the
 * most part.
 */
#ifndef LLONG_MAX
#   define LLONG_MAX  ((long long)(((unsigned long long)1          \
              <<(8*sizeof(long long)-1))-1))
#   define LLONG_MIN    ((long long)(-LLONG_MAX)-1)
#endif
#ifndef ULLONG_MAX
#   define ULLONG_MAX  ((unsigned long long)((long long)(-1)))
#endif
#ifndef SIZET_MAX
#   define SIZET_MAX  ((size_t)(ssize_t)(-1))
#   define SSIZET_MAX  ((ssize_t)(((size_t)1<<(8*sizeof(ssize_t)-1))-1))
#endif

/*
 * Maximum & minimum values for our typedefs.
 */
#define HSIZET_MAX   ((hsize_t)ULLONG_MAX)
#define HSSIZET_MAX  ((hssize_t)LLONG_MAX)
#define HSSIZET_MIN  (~(HSSIZET_MAX))

/*
 * Types and max sizes for POSIX I/O.
 * OS X (Darwin) is odd since the max I/O size does not match the types.
 */
#if defined(H5_HAVE_WIN32_API)
#   define h5_posix_io_t                unsigned int
#   define h5_posix_io_ret_t            int
#   define H5_POSIX_MAX_IO_BYTES        INT_MAX
#elif defined(H5_HAVE_DARWIN)
#   define h5_posix_io_t                size_t
#   define h5_posix_io_ret_t            ssize_t
#   define H5_POSIX_MAX_IO_BYTES        INT_MAX
#else
#   define h5_posix_io_t                size_t
#   define h5_posix_io_ret_t            ssize_t
#   define H5_POSIX_MAX_IO_BYTES        SSIZET_MAX
#endif

/* POSIX I/O mode used as the third parameter to open/_open
 * when creating a new file (O_CREAT is set).
 */
#if defined(H5_HAVE_WIN32_API)
#   define H5_POSIX_CREATE_MODE_RW      (_S_IREAD | _S_IWRITE)
#else
#   define H5_POSIX_CREATE_MODE_RW      0666
#endif

/* Represents an empty asynchronous request handle.
 * Used in the VOL code.
 */
#define H5_REQUEST_NULL                 NULL

/*
 * Methods to compare the equality of floating-point values:
 *
 *    1. H5_XXX_ABS_EQUAL - check if the difference is smaller than the
 *       Epsilon value.  The Epsilon values, FLT_EPSILON, DBL_EPSILON,
 *       and LDBL_EPSILON, are defined by compiler in float.h.
 *
 *    2. H5_XXX_REL_EQUAL - check if the relative difference is smaller than a
 *       predefined value M.  See if two values are relatively equal.
 *       It's the developer's responsibility not to pass in the value 0, which
 *       may cause the equation to fail.
 */
#define H5_FLT_ABS_EQUAL(X,Y)       (HDfabsf((X)-(Y)) < FLT_EPSILON)
#define H5_DBL_ABS_EQUAL(X,Y)       (HDfabs ((X)-(Y)) < DBL_EPSILON)
#define H5_LDBL_ABS_EQUAL(X,Y)      (HDfabsl((X)-(Y)) < LDBL_EPSILON)

#define H5_FLT_REL_EQUAL(X,Y,M)     (HDfabsf(((Y)-(X)) / (X)) < (M))
#define H5_DBL_REL_EQUAL(X,Y,M)     (HDfabs (((Y)-(X)) / (X)) < (M))
#define H5_LDBL_REL_EQUAL(X,Y,M)    (HDfabsl(((Y)-(X)) / (X)) < (M))

/* KiB, MiB, GiB, TiB, PiB, EiB - Used in profiling and timing code */
#define H5_KB (1024.0F)
#define H5_MB (1024.0F * 1024.0F)
#define H5_GB (1024.0F * 1024.0F * 1024.0F)
#define H5_TB (1024.0F * 1024.0F * 1024.0F * 1024.0F)
#define H5_PB (1024.0F * 1024.0F * 1024.0F * 1024.0F * 1024.0F)
#define H5_EB (1024.0F * 1024.0F * 1024.0F * 1024.0F * 1024.0F * 1024.0F)

#ifndef H5_HAVE_FLOCK
/* flock() operations. Used in the source so we have to define them when
 * the call is not available (e.g.: Windows). These should NOT be used
 * with system-provided flock() calls since the values will come from the
 * header file.
 */
#define LOCK_SH     0x01
#define LOCK_EX     0x02
#define LOCK_NB     0x04
#define LOCK_UN     0x08
#endif /* H5_HAVE_FLOCK */

/*
 * Data types and functions for timing certain parts of the library.
 */
typedef struct {
    double  utime;    /*user time      */
    double  stime;    /*system time      */
    double  etime;    /*elapsed wall-clock time  */
} H5_timer_t;

H5_DLL void H5_timer_reset (H5_timer_t *timer);
H5_DLL void H5_timer_begin (H5_timer_t *timer);
H5_DLL void H5_timer_end (H5_timer_t *sum/*in,out*/,
         H5_timer_t *timer/*in,out*/);
H5_DLL void H5_bandwidth(char *buf/*out*/, double nbytes, double nseconds);
H5_DLL time_t H5_now(void);

/* Depth of object copy */
typedef enum {
    H5_COPY_SHALLOW,    /* Shallow copy from source to destination, just copy field pointers */
    H5_COPY_DEEP        /* Deep copy from source to destination, including duplicating fields pointed to */
} H5_copy_depth_t;

/* Common object copying udata (right now only used for groups and datasets) */
typedef struct H5O_copy_file_ud_common_t {
    struct H5O_pline_t *src_pline;      /* Copy of filter pipeline for object */
} H5O_copy_file_ud_common_t;

/* Unique object "position" */
typedef struct {
    unsigned long fileno;       /* The unique identifier for the file of the object */
    haddr_t addr;               /* The unique address of the object's header in that file */
} H5_obj_t;

/*
 * Redefine all the POSIX functions.  We should never see a POSIX
 * function (or any other non-HDF5 function) in the source!
 */

/* Put all platform-specific definitions in the following file */
/* so that the following definitions are platform free. */
#include "H5win32defs.h"  /* For Windows-specific definitions */

#ifndef HDabort
    #define HDabort()    abort()
#endif /* HDabort */
#ifndef HDabs
    #define HDabs(X)    abs(X)
#endif /* HDabs */
#ifndef HDaccess
    #define HDaccess(F,M)    access(F, M)
#endif /* HDaccess */
#ifndef HDacos
    #define HDacos(X)    acos(X)
#endif /* HDacos */
#ifndef HDalarm
    #ifdef H5_HAVE_ALARM
        #define HDalarm(N)              alarm(N)
    #else /* H5_HAVE_ALARM */
        #define HDalarm(N)              (0)
    #endif /* H5_HAVE_ALARM */
#endif /* HDalarm */
#ifndef HDasctime
    #define HDasctime(T)    asctime(T)
#endif /* HDasctime */
#ifndef HDasin
    #define HDasin(X)    asin(X)
#endif /* HDasin */
#ifndef HDasprintf
    #define HDasprintf    asprintf /*varargs*/
#endif /* HDasprintf */
#ifndef HDassert
    #define HDassert(X)    assert(X)
#endif /* HDassert */
#ifndef HDatan
    #define HDatan(X)    atan(X)
#endif /* HDatan */
#ifndef HDatan2
    #define HDatan2(X,Y)    atan2(X,Y)
#endif /* HDatan2 */
#ifndef HDatexit
    #define HDatexit(F)    atexit(F)
#endif /* HDatexit */
#ifndef HDatof
    #define HDatof(S)    atof(S)
#endif /* HDatof */
#ifndef HDatoi
    #define HDatoi(S)    atoi(S)
#endif /* HDatoi */
#ifndef HDatol
    #define HDatol(S)    atol(S)
#endif /* HDatol */
#ifndef HDatoll
    #define HDatoll(S)   atoll(S)
#endif /* HDatol */
#ifndef HDbsearch
    #define HDbsearch(K,B,N,Z,F)  bsearch(K,B,N,Z,F)
#endif /* HDbsearch */
#ifndef HDcalloc
    #define HDcalloc(N,Z)    calloc(N,Z)
#endif /* HDcalloc */
#ifndef HDceil
    #define HDceil(X)    ceil(X)
#endif /* HDceil */
#ifndef HDcfgetispeed
    #define HDcfgetispeed(T)  cfgetispeed(T)
#endif /* HDcfgetispeed */
#ifndef HDcfgetospeed
    #define HDcfgetospeed(T)  cfgetospeed(T)
#endif /* HDcfgetospeed */
#ifndef HDcfsetispeed
    #define HDcfsetispeed(T,S)  cfsetispeed(T,S)
#endif /* HDcfsetispeed */
#ifndef HDcfsetospeed
    #define HDcfsetospeed(T,S)  cfsetospeed(T,S)
#endif /* HDcfsetospeed */
#ifndef HDchdir
    #define HDchdir(S)    chdir(S)
#endif /* HDchdir */
#ifndef HDchmod
    #define HDchmod(S,M)    chmod(S,M)
#endif /* HDchmod */
#ifndef HDchown
    #define HDchown(S,O,G)    chown(S,O,G)
#endif /* HDchown */
#ifndef HDclearerr
    #define HDclearerr(F)    clearerr(F)
#endif /* HDclearerr */
#ifndef HDclock
    #define HDclock()    clock()
#endif /* HDclock */
#ifndef HDclose
    #define HDclose(F)    close(F)
#endif /* HDclose */
#ifndef HDclosedir
    #define HDclosedir(D)    closedir(D)
#endif /* HDclosedir */
#ifndef HDcos
    #define HDcos(X)    cos(X)
#endif /* HDcos */
#ifndef HDcosh
    #define HDcosh(X)    cosh(X)
#endif /* HDcosh */
#ifndef HDcreat
    #define HDcreat(S,M)    creat(S,M)
#endif /* HDcreat */
#ifndef HDctermid
    #define HDctermid(S)    ctermid(S)
#endif /* HDctermid */
#ifndef HDctime
    #define HDctime(T)    ctime(T)
#endif /* HDctime */
#ifndef HDcuserid
    #define HDcuserid(S)    cuserid(S)
#endif /* HDcuserid */
#ifndef HDdifftime
    #ifdef H5_HAVE_DIFFTIME
        #define HDdifftime(X,Y)    difftime(X,Y)
    #else /* H5_HAVE_DIFFTIME */
        #define HDdifftime(X,Y)    ((double)(X)-(double)(Y))
    #endif /* H5_HAVE_DIFFTIME */
#endif /* HDdifftime */
#ifndef HDdiv
    #define HDdiv(X,Y)    div(X,Y)
#endif /* HDdiv */
#ifndef HDdup
    #define HDdup(F)    dup(F)
#endif /* HDdup */
#ifndef HDdup2
    #define HDdup2(F,I)    dup2(F,I)
#endif /* HDdup2 */
/* execl() variable arguments */
/* execle() variable arguments */
/* execlp() variable arguments */
#ifndef HDexecv
    #define HDexecv(S,AV)    execv(S,AV)
#endif /* HDexecv */
#ifndef HDexecve
    #define HDexecve(S,AV,E)  execve(S,AV,E)
#endif /* HDexecve */
#ifndef HDexecvp
    #define HDexecvp(S,AV)    execvp(S,AV)
#endif /* HDexecvp */
#ifndef HDexit
    #define HDexit(N)    exit(N)
#endif /* HDexit */
#ifndef HD_exit
    #define HD_exit(N)    _exit(N)
#endif /* HD_exit */
#ifndef HDexp
    #define HDexp(X)    exp(X)
#endif /* HDexp */
#ifndef HDexp2
    #define HDexp2(X)    exp2(X)
#endif /* HDexp2 */
#ifndef HDfabs
    #define HDfabs(X)    fabs(X)
#endif /* HDfabs */
/* use ABS() because fabsf() fabsl() are not common yet. */
#ifndef HDfabsf
    #define HDfabsf(X)    ABS(X)
#endif /* HDfabsf */
#ifndef HDfabsl
    #define HDfabsl(X)    ABS(X)
#endif /* HDfabsl */
#ifndef HDfclose
    #define HDfclose(F)    fclose(F)
#endif /* HDfclose */
#ifdef H5_HAVE_FCNTL
    #ifndef HDfcntl
        #define HDfcntl(F,C,...)    fcntl(F,C,__VA_ARGS__)
    #endif /* HDfcntl */
#endif /* H5_HAVE_FCNTL */
#ifndef HDfdopen
    #define HDfdopen(N,S)    fdopen(N,S)
#endif /* HDfdopen */
#ifndef HDfeof
    #define HDfeof(F)    feof(F)
#endif /* HDfeof */
#ifndef HDferror
    #define HDferror(F)    ferror(F)
#endif /* HDferror */
#ifndef HDfflush
    #define HDfflush(F)    fflush(F)
#endif /* HDfflush */
#ifndef HDfgetc
    #define HDfgetc(F)    fgetc(F)
#endif /* HDfgetc */
#ifndef HDfgetpos
    #define HDfgetpos(F,P)    fgetpos(F,P)
#endif /* HDfgetpos */
#ifndef HDfgets
    #define HDfgets(S,N,F)    fgets(S,N,F)
#endif /* HDfgets */
#ifndef HDfileno
    #define HDfileno(F)    fileno(F)
#endif /* HDfileno */
/* Since flock is so prevalent, always build these functions
 * when possible to avoid them becoming dead code.
 */
#ifdef H5_HAVE_FCNTL
H5_DLL int Pflock(int fd, int operation);
#endif /* H5_HAVE_FCNTL */
H5_DLL H5_ATTR_CONST int Nflock(int fd, int operation);
#ifndef HDflock
    /* NOTE: flock(2) is not present on all POSIX systems.
     * If it is not present, we try a flock() equivalent based on
     * fcntl(2), then fall back to a function that always fails if
     * it is not present at all (Windows uses a separate Wflock()
     * function).
     */
    #if defined(H5_HAVE_FLOCK)
        #define HDflock(F,L)    flock(F,L)
    #elif defined(H5_HAVE_FCNTL)
        #define HDflock(F,L)    Pflock(F,L)
    #else
        #define HDflock(F,L)    Nflock(F,L)
    #endif /* H5_HAVE_FLOCK */
#endif /* HDflock */
#ifndef HDfloor
    #define HDfloor(X)    floor(X)
#endif /* HDfloor */
#ifndef HDfmod
    #define HDfmod(X,Y)    fmod(X,Y)
#endif /* HDfmod */
#ifndef HDfopen
    #define HDfopen(S,M)    fopen(S,M)
#endif /* HDfopen */
#ifndef HDfork
    #define HDfork()    fork()
#endif /* HDfork */
#ifndef HDfpathconf
    #define HDfpathconf(F,N)  fpathconf(F,N)
#endif /* HDfpathconf */
H5_DLL int HDfprintf (FILE *stream, const char *fmt, ...);
#ifndef HDfputc
    #define HDfputc(C,F)    fputc(C,F)
#endif /* HDfputc */
#ifndef HDfputs
    #define HDfputs(S,F)    fputs(S,F)
#endif /* HDfputs */
#ifndef HDfread
    #define HDfread(M,Z,N,F)  fread(M,Z,N,F)
#endif /* HDfread */
#ifndef HDfree
    #define HDfree(M)    free(M)
#endif /* HDfree */
#ifndef HDfreopen
    #define HDfreopen(S,M,F)  freopen(S,M,F)
#endif /* HDfreopen */
#ifndef HDfrexp
    #define HDfrexp(X,N)    frexp(X,N)
#endif /* HDfrexp */
/* Check for Cray-specific 'frexpf()' and 'frexpl()' routines */
#ifndef HDfrexpf
    #ifdef H5_HAVE_FREXPF
        #define HDfrexpf(X,N)    frexpf(X,N)
    #else /* H5_HAVE_FREXPF */
        #define HDfrexpf(X,N)    frexp(X,N)
    #endif /* H5_HAVE_FREXPF */
#endif /* HDfrexpf */
#ifndef HDfrexpl
    #ifdef H5_HAVE_FREXPL
        #define HDfrexpl(X,N)    frexpl(X,N)
    #else /* H5_HAVE_FREXPL */
        #define HDfrexpl(X,N)    frexp(X,N)
    #endif /* H5_HAVE_FREXPL */
#endif /* HDfrexpl */
/* fscanf() variable arguments */
#ifndef HDfseek
    #define HDfseek(F,O,W)  fseeko(F,O,W)
#endif /* HDfseek */
#ifndef HDfsetpos
    #define HDfsetpos(F,P)    fsetpos(F,P)
#endif /* HDfsetpos */
#ifndef HDfstat
    #define HDfstat(F,B)        fstat(F,B)
#endif /* HDfstat */
#ifndef HDlstat
    #define HDlstat(S,B)    lstat(S,B)
#endif /* HDlstat */
#ifndef HDstat
    #define HDstat(S,B)    stat(S,B)
#endif /* HDstat */

#ifndef H5_HAVE_WIN32_API
/* These definitions differ in Windows and are defined in
 * H5win32defs for that platform.
 */
typedef struct stat         h5_stat_t;
typedef off_t               h5_stat_size_t;
#define HDoff_t             off_t
#endif /* H5_HAVE_WIN32_API */

#define H5_SIZEOF_H5_STAT_SIZE_T H5_SIZEOF_OFF_T

#ifndef HDftell
    #define HDftell(F)    ftello(F)
#endif /* HDftell */
#ifndef HDftruncate
    #define HDftruncate(F,L)        ftruncate(F,L)
#endif /* HDftruncate */
#ifndef HDfwrite
    #define HDfwrite(M,Z,N,F)  fwrite(M,Z,N,F)
#endif /* HDfwrite */
#ifndef HDgetc
    #define HDgetc(F)    getc(F)
#endif /* HDgetc */
#ifndef HDgetchar
    #define HDgetchar()    getchar()
#endif /* HDgetchar */
#ifndef HDgetcwd
    #define HDgetcwd(S,Z)    getcwd(S,Z)
#endif /* HDgetcwd */
#ifndef HDgetdcwd
    #define HDgetdcwd(D,S,Z)  getcwd(S,Z)
#endif /* HDgetdcwd */
#ifndef HDgetdrive
    #define HDgetdrive()    0
#endif /* HDgetdrive */
#ifndef HDgetegid
    #define HDgetegid()    getegid()
#endif /* HDgetegid() */
#ifndef HDgetenv
    #define HDgetenv(S)    getenv(S)
#endif /* HDgetenv */
#ifndef HDgeteuid
    #define HDgeteuid()    geteuid()
#endif /* HDgeteuid */
#ifndef HDgetgid
    #define HDgetgid()    getgid()
#endif /* HDgetgid */
#ifndef HDgetgrgid
    #define HDgetgrgid(G)    getgrgid(G)
#endif /* HDgetgrgid */
#ifndef HDgetgrnam
    #define HDgetgrnam(S)    getgrnam(S)
#endif /* HDgetgrnam */
#ifndef HDgetgroups
    #define HDgetgroups(Z,G)  getgroups(Z,G)
#endif /* HDgetgroups */
#ifndef HDgethostname
    #define HDgethostname(N,L)    gethostname(N,L)
#endif /* HDgetlogin */
#ifndef HDgetlogin
    #define HDgetlogin()    getlogin()
#endif /* HDgetlogin */
#ifndef HDgetpgrp
    #define HDgetpgrp()    getpgrp()
#endif /* HDgetpgrp */
#ifndef HDgetpid
    #define HDgetpid()    getpid()
#endif /* HDgetpid */
#ifndef HDgetppid
    #define HDgetppid()    getppid()
#endif /* HDgetppid */
#ifndef HDgetpwnam
    #define HDgetpwnam(S)    getpwnam(S)
#endif /* HDgetpwnam */
#ifndef HDgetpwuid
    #define HDgetpwuid(U)    getpwuid(U)
#endif /* HDgetpwuid */
#ifndef HDgetrusage
    #define HDgetrusage(X,S)  getrusage(X,S)
#endif /* HDgetrusage */
#ifndef HDgets
    #define HDgets(S)    gets(S)
#endif /* HDgets */
#ifndef HDgettimeofday
    #define HDgettimeofday(S,P)  gettimeofday(S,P)
#endif /* HDgettimeofday */
#ifndef HDgetuid
    #define HDgetuid()    getuid()
#endif /* HDgetuid */
#ifndef HDgmtime
    #define HDgmtime(T)    gmtime(T)
#endif /* HDgmtime */
#ifndef HDisalnum
    #define HDisalnum(C)    isalnum((int)(C)) /*cast for solaris warning*/
#endif /* HDisalnum */
#ifndef HDisalpha
    #define HDisalpha(C)    isalpha((int)(C)) /*cast for solaris warning*/
#endif /* HDisalpha */
#ifndef HDisatty
    #define HDisatty(F)    isatty(F)
#endif /* HDisatty */
#ifndef HDiscntrl
    #define HDiscntrl(C)    iscntrl((int)(C)) /*cast for solaris warning*/
#endif /* HDiscntrl */
#ifndef HDisdigit
    #define HDisdigit(C)    isdigit((int)(C)) /*cast for solaris warning*/
#endif /* HDisdigit */
#ifndef HDisgraph
    #define HDisgraph(C)    isgraph((int)(C)) /*cast for solaris warning*/
#endif /* HDisgraph */
#ifndef HDislower
    #define HDislower(C)    islower((int)(C)) /*cast for solaris warning*/
#endif /* HDislower */
#ifndef HDisnan
    #define HDisnan(X)      isnan(X)
#endif /* HDisnan */
#ifndef HDisprint
    #define HDisprint(C)    isprint((int)(C)) /*cast for solaris warning*/
#endif /* HDisprint */
#ifndef HDispunct
    #define HDispunct(C)    ispunct((int)(C)) /*cast for solaris warning*/
#endif /* HDispunct */
#ifndef HDisspace
    #define HDisspace(C)    isspace((int)(C)) /*cast for solaris warning*/
#endif /* HDisspace */
#ifndef HDisupper
    #define HDisupper(C)    isupper((int)(C)) /*cast for solaris warning*/
#endif /* HDisupper */
#ifndef HDisxdigit
    #define HDisxdigit(C)    isxdigit((int)(C)) /*cast for solaris warning*/
#endif /* HDisxdigit */
#ifndef HDkill
    #define HDkill(P,S)    kill(P,S)
#endif /* HDkill */
#ifndef HDlabs
    #define HDlabs(X)    labs(X)
#endif /* HDlabs */
#ifndef HDldexp
    #define HDldexp(X,N)    ldexp(X,N)
#endif /* HDldexp */
#ifndef HDldiv
    #define HDldiv(X,Y)    ldiv(X,Y)
#endif /* HDldiv */
#ifndef HDlink
    #define HDlink(OLD,NEW)    link(OLD,NEW)
#endif /* HDlink */
#ifndef HDllround
    #define HDllround(V)     llround(V)
#endif /* HDround */
#ifndef HDllroundf
    #define HDllroundf(V)    llroundf(V)
#endif /* HDllroundf */
#ifndef HDllroundl
    #define HDllroundl(V)    llroundl(V)
#endif /* HDllroundl */
#ifndef HDlocaleconv
    #define HDlocaleconv()    localeconv()
#endif /* HDlocaleconv */
#ifndef HDlocaltime
    #define HDlocaltime(T)    localtime(T)
#endif /* HDlocaltime */
#ifndef HDlog
    #define HDlog(X)    log(X)
#endif /* HDlog */
#ifndef HDlog10
    #define HDlog10(X)    log10(X)
#endif /* HDlog10 */
#ifndef HDlongjmp
    #define HDlongjmp(J,N)    longjmp(J,N)
#endif /* HDlongjmp */
#ifndef HDlround
    #define HDlround(V)     lround(V)
#endif /* HDround */
#ifndef HDlroundf
    #define HDlroundf(V)    lroundf(V)
#endif /* HDlroundf */
#ifndef HDlroundl
    #define HDlroundl(V)    lroundl(V)
#endif /* HDroundl */
#ifndef HDlseek
    #define HDlseek(F,O,W)  lseek(F,O,W)
#endif /* HDlseek */
#ifndef HDmalloc
    #define HDmalloc(Z)    malloc(Z)
#endif /* HDmalloc */
#ifndef HDposix_memalign
    #define HDposix_memalign(P,A,Z) posix_memalign(P,A,Z)
#endif /* HDposix_memalign */
#ifndef HDmblen
    #define HDmblen(S,N)    mblen(S,N)
#endif /* HDmblen */
#ifndef HDmbstowcs
    #define HDmbstowcs(P,S,Z)  mbstowcs(P,S,Z)
#endif /* HDmbstowcs */
#ifndef HDmbtowc
    #define HDmbtowc(P,S,Z)    mbtowc(P,S,Z)
#endif /* HDmbtowc */
#ifndef HDmemchr
    #define HDmemchr(S,C,Z)    memchr(S,C,Z)
#endif /* HDmemchr */
#ifndef HDmemcmp
    #define HDmemcmp(X,Y,Z)    memcmp(X,Y,Z)
#endif /* HDmemcmp */
#ifndef HDmemcpy
    #define HDmemcpy(X,Y,Z)    memcpy(X,Y,Z)
#endif /* HDmemcpy */
#ifndef HDmemmove
    #define HDmemmove(X,Y,Z)  memmove((char*)(X),(const char*)(Y),Z)
#endif /* HDmemmove */
#ifndef HDmemset
    #define HDmemset(X,C,Z)    memset(X,C,Z)
#endif /* HDmemset */
#ifndef HDmkdir
    #define HDmkdir(S,M)    mkdir(S,M)
#endif /* HDmkdir */
#ifndef HDmkfifo
    #define HDmkfifo(S,M)    mkfifo(S,M)
#endif /* HDmkfifo */
#ifndef HDmktime
    #define HDmktime(T)    mktime(T)
#endif /* HDmktime */
#ifndef HDmodf
    #define HDmodf(X,Y)    modf(X,Y)
#endif /* HDmodf */
#ifndef HDnanosleep
    #define HDnanosleep(N, O)    nanosleep(N, O)
#endif /* HDnanosleep */
#ifndef HDopen
    #define HDopen(F,...)    open(F,__VA_ARGS__)
#endif /* HDopen */
#ifndef HDopendir
    #define HDopendir(S)    opendir(S)
#endif /* HDopendir */
#ifndef HDpathconf
    #define HDpathconf(S,N)    pathconf(S,N)
#endif /* HDpathconf */
#ifndef HDpause
    #define HDpause()    pause()
#endif /* HDpause */
#ifndef HDperror
    #define HDperror(S)    perror(S)
#endif /* HDperror */
#ifndef HDpipe
    #define HDpipe(F)    pipe(F)
#endif /* HDpipe */
#ifndef HDpow
    #define HDpow(X,Y)    pow(X,Y)
#endif /* HDpow */
#ifndef HDpowf
    #define HDpowf(X,Y)   powf(X,Y)
#endif /* HDpowf */
#ifndef HDpread
    #define HDpread(F,B,C,O)    pread(F,B,C,O)
#endif /* HDpread */
#ifndef HDprintf
    #define HDprintf(...)   HDfprintf(stdout, __VA_ARGS__)
#endif /* HDprintf */
#ifndef HDpthread_attr_destroy
    #define HDpthread_attr_destroy(A)    pthread_attr_destroy(A)
#endif /* HDpthread_attr_destroy */
#ifndef HDpthread_attr_init
    #define HDpthread_attr_init(A)    pthread_attr_init(A)
#endif /* HDpthread_attr_init */
#ifndef HDpthread_attr_setscope
    #define HDpthread_attr_setscope(A,S)    pthread_attr_setscope(A,S)
#endif /* HDpthread_attr_setscope */
#ifndef HDpthread_cond_init
    #define HDpthread_cond_init(C,A)    pthread_cond_init(C,A)
#endif /* HDpthread_cond_init */
#ifndef HDpthread_cond_signal
    #define HDpthread_cond_signal(C)    pthread_cond_signal(C)
#endif /* HDpthread_cond_signal */
#ifndef HDpthread_cond_wait
    #define HDpthread_cond_wait(C,M)    pthread_cond_wait(C,M)
#endif /* HDpthread_cond_wait */
#ifndef HDpthread_create
    #define HDpthread_create(R,A,F,U)    pthread_create(R,A,F,U)
#endif /* HDpthread_create */
#ifndef HDpthread_equal
    #define HDpthread_equal(T1,T2)    pthread_equal(T1,T2)
#endif /* HDpthread_equal */
#ifndef HDpthread_getspecific
    #define HDpthread_getspecific(K)    pthread_getspecific(K)
#endif /* HDpthread_getspecific */
#ifndef HDpthread_join
    #define HDpthread_join(T,V)    pthread_join(T,V)
#endif /* HDpthread_join */
#ifndef HDpthread_key_create
    #define HDpthread_key_create(K,D)    pthread_key_create(K,D)
#endif /* HDpthread_key_create */
#ifndef HDpthread_mutex_init
    #define HDpthread_mutex_init(M,A)    pthread_mutex_init(M,A)
#endif /* HDpthread_mutex_init */
#ifndef HDpthread_mutex_lock
    #define HDpthread_mutex_lock(M)    pthread_mutex_lock(M)
#endif /* HDpthread_mutex_lock */
#ifndef HDpthread_mutex_unlock
    #define HDpthread_mutex_unlock(M)    pthread_mutex_unlock(M)
#endif /* HDpthread_mutex_unlock */
#ifndef HDpthread_self
    #define HDpthread_self()    pthread_self()
#endif /* HDpthread_self */
#ifndef HDpthread_setcancelstate
    #define HDpthread_setcancelstate(N,O)    pthread_setcancelstate(N,O)
#endif /* HDpthread_setcancelstate */
#ifndef HDpthread_setspecific
    #define HDpthread_setspecific(K,V)    pthread_setspecific(K,V)
#endif /* HDpthread_setspecific */
#ifndef HDputc
    #define HDputc(C,F)    putc(C,F)
#endif /* HDputc*/
#ifndef HDputchar
    #define HDputchar(C)    putchar(C)
#endif /* HDputchar */
#ifndef HDputs
    #define HDputs(S)    puts(S)
#endif /* HDputs */
#ifndef HDpwrite
    #define HDpwrite(F,B,C,O)    pwrite(F,B,C,O)
#endif /* HDpwrite */
#ifndef HDqsort
    #define HDqsort(M,N,Z,F)  qsort(M,N,Z,F)
#endif /* HDqsort*/
#ifndef HDraise
    #define HDraise(N)    raise(N)
#endif /* HDraise */

#ifdef H5_HAVE_RAND_R
    #ifndef HDrandom
        #define HDrandom()    HDrand()
    #endif /* HDrandom */
    H5_DLL int HDrand(void);
    #ifndef HDsrandom
        #define HDsrandom(S)    HDsrand(S)
    #endif /* HDsrandom */
    H5_DLL void HDsrand(unsigned int seed);
#elif defined(H5_HAVE_RANDOM)
    #ifndef HDrand
        #define HDrand()    random()
    #endif /* HDrand */
    #ifndef HDrandom
        #define HDrandom()    random()
    #endif /* HDrandom */
    #ifndef HDsrand
        #define HDsrand(S)    srandom(S)
    #endif /* HDsrand */
    #ifndef HDsrandom
        #define HDsrandom(S)    srandom(S)
    #endif /* HDsrandom */
#else /* H5_HAVE_RANDOM */
    #ifndef HDrand
        #define HDrand()    rand()
    #endif /* HDrand */
    #ifndef HDrandom
        #define HDrandom()    rand()
    #endif /* HDrandom */
    #ifndef HDsrand
        #define HDsrand(S)    srand(S)
    #endif /* HDsrand */
    #ifndef HDsrandom
        #define HDsrandom(S)    srand(S)
    #endif /* HDsrandom */
#endif /* H5_HAVE_RANDOM */

#ifndef HDread
    #define HDread(F,M,Z)    read(F,M,Z)
#endif /* HDread */
#ifndef HDreaddir
    #define HDreaddir(D)    readdir(D)
#endif /* HDreaddir */
#ifndef HDrealloc
    #define HDrealloc(M,Z)    realloc(M,Z)
#endif /* HDrealloc */
#ifndef HDrealpath
    #define HDrealpath(F1,F2)    realpath(F1,F2)
#endif /* HDrealloc */
#ifndef HDremove
    #define HDremove(S)    remove(S)
#endif /* HDremove */
#ifndef HDrename
    #define HDrename(OLD,NEW)  rename(OLD,NEW)
#endif /* HDrename */
#ifndef HDrewind
    #define HDrewind(F)    rewind(F)
#endif /* HDrewind */
#ifndef HDrewinddir
    #define HDrewinddir(D)    rewinddir(D)
#endif /* HDrewinddir */
#ifndef HDround
    #define HDround(V)    round(V)
#endif /* HDround */
#ifndef HDroundf
    #define HDroundf(V)    roundf(V)
#endif /* HDroundf */
#ifndef HDroundl
    #define HDroundl(V)    roundl(V)
#endif /* HDroundl */
#ifndef HDrmdir
    #define HDrmdir(S)    rmdir(S)
#endif /* HDrmdir */
/* scanf() variable arguments */
#ifndef HDselect
    #define HDselect(N,RD,WR,ER,T)    select(N,RD,WR,ER,T)
#endif /* HDsetbuf */
#ifndef HDsetbuf
    #define HDsetbuf(F,S)    setbuf(F,S)
#endif /* HDsetbuf */
#ifndef HDsetenv
    #define HDsetenv(N,V,O)    setenv(N,V,O)
#endif /* HDsetenv */
#ifndef HDsetgid
    #define HDsetgid(G)    setgid(G)
#endif /* HDsetgid */
#ifndef HDsetjmp
    #define HDsetjmp(J)    setjmp(J)
#endif /* HDsetjmp */
#ifndef HDsetlocale
    #define HDsetlocale(N,S)  setlocale(N,S)
#endif /* HDsetlocale */
#ifndef HDsetpgid
    #define HDsetpgid(P,PG)    setpgid(P,PG)
#endif /* HDsetpgid */
#ifndef HDsetsid
    #define HDsetsid()    setsid()
#endif /* HDsetsid */
#ifndef HDsetuid
    #define HDsetuid(U)    setuid(U)
#endif /* HDsetuid */
#ifndef HDsetvbuf
    #define HDsetvbuf(F,S,M,Z)  setvbuf(F,S,M,Z)
#endif /* HDsetvbuf */
#ifndef HDsigaddset
    #define HDsigaddset(S,N)  sigaddset(S,N)
#endif /* HDsigaddset */
#ifndef HDsigdelset
    #define HDsigdelset(S,N)  sigdelset(S,N)
#endif /* HDsigdelset */
#ifndef HDsigemptyset
    #define HDsigemptyset(S)  sigemptyset(S)
#endif /* HDsigemptyset */
#ifndef HDsigfillset
    #define HDsigfillset(S)    sigfillset(S)
#endif /* HDsigfillset */
#ifndef HDsigismember
    #define HDsigismember(S,N)  sigismember(S,N)
#endif /* HDsigismember */
#ifndef HDsiglongjmp
    #define HDsiglongjmp(J,N)  siglongjmp(J,N)
#endif /* HDsiglongjmp */
#ifndef HDsignal
    #define HDsignal(N,F)    signal(N,F)
#endif /* HDsignal */
#ifndef HDsigpending
    #define HDsigpending(S)    sigpending(S)
#endif /* HDsigpending */
#ifndef HDsigprocmask
    #define HDsigprocmask(H,S,O)  sigprocmask(H,S,O)
#endif /* HDsigprocmask */
#ifndef HDsigsetjmp
    #define HDsigsetjmp(J,N)  sigsetjmp(J,N)
#endif /* HDsigsetjmp */
#ifndef HDsigsuspend
    #define HDsigsuspend(S)    sigsuspend(S)
#endif /* HDsigsuspend */
#ifndef HDsin
    #define HDsin(X)    sin(X)
#endif /* HDsin */
#ifndef HDsinh
    #define HDsinh(X)    sinh(X)
#endif /* HDsinh */
#ifndef HDsleep
    #define HDsleep(N)    sleep(N)
#endif /* HDsleep */
#ifndef HDsnprintf
    #define HDsnprintf    snprintf /*varargs*/
#endif /* HDsnprintf */
#ifndef HDsprintf
    #define HDsprintf    sprintf /*varargs*/
#endif /* HDsprintf */
#ifndef HDsqrt
    #define HDsqrt(X)    sqrt(X)
#endif /* HDsqrt */
#ifndef HDsscanf
    #define HDsscanf(S,FMT,...)   sscanf(S,FMT,__VA_ARGS__)
#endif /* HDsscanf */
#ifndef HDstrcat
    #define HDstrcat(X,Y)    strcat(X,Y)
#endif /* HDstrcat */
#ifndef HDstrchr
    #define HDstrchr(S,C)    strchr(S,C)
#endif /* HDstrchr */
#ifndef HDstrcmp
    #define HDstrcmp(X,Y)       strcmp(X,Y)
#endif /* HDstrcmp */
#ifndef HDstrcasecmp
    #define HDstrcasecmp(X,Y)       strcasecmp(X,Y)
#endif /* HDstrcasecmp */
#ifndef HDstrcoll
    #define HDstrcoll(X,Y)    strcoll(X,Y)
#endif /* HDstrcoll */
#ifndef HDstrcpy
    #define HDstrcpy(X,Y)    strcpy(X,Y)
#endif /* HDstrcpy */
#ifndef HDstrcspn
    #define HDstrcspn(X,Y)    strcspn(X,Y)
#endif /* HDstrcspn */
#ifndef HDstrerror
    #define HDstrerror(N)    strerror(N)
#endif /* HDstrerror */
#ifndef HDstrftime
    #define HDstrftime(S,Z,F,T)  strftime(S,Z,F,T)
#endif /* HDstrftime */
#ifndef HDstrlen
    #define HDstrlen(S)    strlen(S)
#endif /* HDstrlen */
#ifndef HDstrncat
    #define HDstrncat(X,Y,Z)  strncat(X,Y,Z)
#endif /* HDstrncat */
#ifndef HDstrncmp
    #define HDstrncmp(X,Y,Z)  strncmp(X,Y,Z)
#endif /* HDstrncmp */
#ifndef HDstrncpy
    #define HDstrncpy(X,Y,Z)  strncpy(X,Y,Z)
#endif /* HDstrncpy */
#ifndef HDstrpbrk
    #define HDstrpbrk(X,Y)    strpbrk(X,Y)
#endif /* HDstrpbrk */
#ifndef HDstrrchr
    #define HDstrrchr(S,C)    strrchr(S,C)
#endif /* HDstrrchr */
#ifndef HDstrspn
    #define HDstrspn(X,Y)    strspn(X,Y)
#endif /* HDstrspn */
#ifndef HDstrstr
    #define HDstrstr(X,Y)    strstr(X,Y)
#endif /* HDstrstr */
#ifndef HDstrtod
    #define HDstrtod(S,R)    strtod(S,R)
#endif /* HDstrtod */
#ifndef HDstrtok
    #define HDstrtok(X,Y)    strtok(X,Y)
#endif /* HDstrtok */
#ifndef HDstrtok_r
    #define HDstrtok_r(X,Y,Z) strtok_r(X,Y,Z)
#endif /* HDstrtok */
#ifndef HDstrtol
    #define HDstrtol(S,R,N)    strtol(S,R,N)
#endif /* HDstrtol */
#ifndef HDstrtoll
    #ifdef H5_HAVE_STRTOLL
        #define HDstrtoll(S,R,N)  strtoll(S,R,N)
    #else
        H5_DLL int64_t HDstrtoll (const char *s, const char **rest, int base);
    #endif /* H5_HAVE_STRTOLL */
#endif /* HDstrtoll */
#ifndef HDstrtoul
    #define HDstrtoul(S,R,N)  strtoul(S,R,N)
#endif /* HDstrtoul */
#ifndef HDstrtoull
    #define HDstrtoull(S,R,N)  strtoull(S,R,N)
#endif /* HDstrtoul */
#ifndef HDstrxfrm
    #define HDstrxfrm(X,Y,Z)  strxfrm(X,Y,Z)
#endif /* HDstrxfrm */
#ifdef H5_HAVE_SYMLINK
    #ifndef HDsymlink
        #define HDsymlink(F1,F2)  symlink(F1,F2)
    #endif /* HDsymlink */
#endif /* H5_HAVE_SYMLINK */
#ifndef HDsysconf
    #define HDsysconf(N)    sysconf(N)
#endif /* HDsysconf */
#ifndef HDsystem
    #define HDsystem(S)    system(S)
#endif /* HDsystem */
#ifndef HDtan
    #define HDtan(X)    tan(X)
#endif /* HDtan */
#ifndef HDtanh
    #define HDtanh(X)    tanh(X)
#endif /* HDtanh */
#ifndef HDtcdrain
    #define HDtcdrain(F)    tcdrain(F)
#endif /* HDtcdrain */
#ifndef HDtcflow
    #define HDtcflow(F,A)    tcflow(F,A)
#endif /* HDtcflow */
#ifndef HDtcflush
    #define HDtcflush(F,N)    tcflush(F,N)
#endif /* HDtcflush */
#ifndef HDtcgetattr
    #define HDtcgetattr(F,T)  tcgetattr(F,T)
#endif /* HDtcgetattr */
#ifndef HDtcgetpgrp
    #define HDtcgetpgrp(F)    tcgetpgrp(F)
#endif /* HDtcgetpgrp */
#ifndef HDtcsendbreak
    #define HDtcsendbreak(F,N)  tcsendbreak(F,N)
#endif /* HDtcsendbreak */
#ifndef HDtcsetattr
    #define HDtcsetattr(F,O,T)  tcsetattr(F,O,T)
#endif /* HDtcsetattr */
#ifndef HDtcsetpgrp
    #define HDtcsetpgrp(F,N)  tcsetpgrp(F,N)
#endif /* HDtcsetpgrp */
#ifndef HDtime
    #define HDtime(T)    time(T)
#endif /* HDtime */
#ifndef HDtimes
    #define HDtimes(T)    times(T)
#endif /* HDtimes*/
#ifndef HDtmpfile
    #define HDtmpfile()    tmpfile()
#endif /* HDtmpfile */
#ifndef HDtmpnam
    #define HDtmpnam(S)    tmpnam(S)
#endif /* HDtmpnam */
#ifndef HDtolower
    #define HDtolower(C)    tolower(C)
#endif /* HDtolower */
#ifndef HDtoupper
    #define HDtoupper(C)    toupper(C)
#endif /* HDtoupper */
#ifndef HDttyname
    #define HDttyname(F)    ttyname(F)
#endif /* HDttyname */
#ifndef HDtzset
    #define HDtzset()    tzset()
#endif /* HDtzset */
#ifndef HDumask
    #define HDumask(N)    umask(N)
#endif /* HDumask */
#ifndef HDuname
    #define HDuname(S)    uname(S)
#endif /* HDuname */
#ifndef HDungetc
    #define HDungetc(C,F)    ungetc(C,F)
#endif /* HDungetc */
#ifndef HDunlink
    #define HDunlink(S)    unlink(S)
#endif /* HDunlink */
#ifndef HDutime
    #define HDutime(S,T)    utime(S,T)
#endif /* HDutime */
#ifndef HDva_arg
    #define HDva_arg(A,T)    va_arg(A,T)
#endif /* HDva_arg */
#ifndef HDva_copy
#define HDva_copy(D,S)    va_copy(D,S)
#endif /* HDva_copy */
#ifndef HDva_end
    #define HDva_end(A)    va_end(A)
#endif /* HDva_end */
#ifndef HDva_start
    #define HDva_start(A,P)    va_start(A,P)
#endif /* HDva_start */
#ifndef HDvasprintf
    #define HDvasprintf(RET,FMT,A)  vasprintf(RET,FMT,A)
#endif /* HDvasprintf */
#ifndef HDvfprintf
    #define HDvfprintf(F,FMT,A)  vfprintf(F,FMT,A)
#endif /* HDvfprintf */
#ifndef HDvprintf
    #define HDvprintf(FMT,A)  vprintf(FMT,A)
#endif /* HDvprintf */
#ifndef HDvsprintf
    #define HDvsprintf(S,FMT,A)  vsprintf(S,FMT,A)
#endif /* HDvsprintf */
#ifndef HDvsnprintf
    #define HDvsnprintf(S,N,FMT,A) vsnprintf(S,N,FMT,A)
#endif /* HDvsnprintf */
#ifndef HDwait
    #define HDwait(W)    wait(W)
#endif /* HDwait */
#ifndef HDwaitpid
    #define HDwaitpid(P,W,O)  waitpid(P,W,O)
#endif /* HDwaitpid */
#ifndef HDwcstombs
    #define HDwcstombs(S,P,Z)  wcstombs(S,P,Z)
#endif /* HDwcstombs */
#ifndef HDwctomb
    #define HDwctomb(S,C)    wctomb(S,C)
#endif /* HDwctomb */
#ifndef HDwrite
    #define HDwrite(F,M,Z)    write(F,M,Z)
#endif /* HDwrite */

/*
 * And now for a couple non-Posix functions...  Watch out for systems that
 * define these in terms of macros.
 */
#if !defined strdup && !defined H5_HAVE_STRDUP
extern char *strdup(const char *s);
#endif

#ifndef HDstrdup
    #define HDstrdup(S)     strdup(S)
#endif /* HDstrdup */

<<<<<<< HEAD
/* Use this version of pthread_self for printing the thread ID */
#ifndef HDpthread_self_ulong
    #define HDpthread_self_ulong()    ((unsigned long)pthread_self())
#endif /* HDpthread_self_ulong */
=======
#ifndef HDpthread_self
    #define HDpthread_self()    pthread_self()
#endif /* HDpthread_self */
>>>>>>> 444a666f

/* Macro for "stringizing" an integer in the C preprocessor (use H5_TOSTRING) */
/* (use H5_TOSTRING, H5_STRINGIZE is just part of the implementation) */
#define H5_STRINGIZE(x) #x
#define H5_TOSTRING(x) H5_STRINGIZE(x)

/* Macro for "glueing" together items, for re-scanning macros */
#define H5_GLUE(x,y)       x##y
#define H5_GLUE3(x,y,z)    x##y##z
#define H5_GLUE4(w,x,y,z)  w##x##y##z

/*
 * A macro for detecting over/under-flow when casting between types
 */
#ifndef NDEBUG
#define H5_CHECK_OVERFLOW(var, vartype, casttype) \
{                                                 \
    casttype _tmp_overflow = (casttype)(var);     \
    HDassert((var) == (vartype)_tmp_overflow);      \
}
#else /* NDEBUG */
#define H5_CHECK_OVERFLOW(var, vartype, casttype)
#endif /* NDEBUG */

/*
 * A macro for detecting over/under-flow when assigning between types
 */
#ifndef NDEBUG
#define ASSIGN_TO_SMALLER_SIZE(dst, dsttype, src, srctype)       \
{                                                       \
    srctype _tmp_src = (srctype)(src);  \
    dsttype _tmp_dst = (dsttype)(_tmp_src);  \
    HDassert(_tmp_src == (srctype)_tmp_dst);   \
    (dst) = _tmp_dst;                             \
}

#define ASSIGN_TO_LARGER_SIZE_SAME_SIGNED(dst, dsttype, src, srctype)       \
    (dst) = (dsttype)(src);

#define ASSIGN_TO_LARGER_SIZE_SIGNED_TO_UNSIGNED(dst, dsttype, src, srctype)       \
{                                                       \
    srctype _tmp_src = (srctype)(src);  \
    dsttype _tmp_dst = (dsttype)(_tmp_src);  \
    HDassert(_tmp_src >= 0);   \
    HDassert(_tmp_src == (srctype)_tmp_dst);   \
    (dst) = _tmp_dst;                             \
}

#define ASSIGN_TO_LARGER_SIZE_UNSIGNED_TO_SIGNED(dst, dsttype, src, srctype)       \
    (dst) = (dsttype)(src);

#define ASSIGN_TO_SAME_SIZE_UNSIGNED_TO_SIGNED(dst, dsttype, src, srctype)       \
{                                                       \
    srctype _tmp_src = (srctype)(src);  \
    dsttype _tmp_dst = (dsttype)(_tmp_src);  \
    HDassert(_tmp_dst >= 0);   \
    HDassert(_tmp_src == (srctype)_tmp_dst);   \
    (dst) = _tmp_dst;                             \
}

#define ASSIGN_TO_SAME_SIZE_SIGNED_TO_UNSIGNED(dst, dsttype, src, srctype)       \
{                                                       \
    srctype _tmp_src = (srctype)(src);  \
    dsttype _tmp_dst = (dsttype)(_tmp_src);  \
    HDassert(_tmp_src >= 0);   \
    HDassert(_tmp_src == (srctype)_tmp_dst);   \
    (dst) = _tmp_dst;                             \
}

#define ASSIGN_TO_SAME_SIZE_SAME_SIGNED(dst, dsttype, src, srctype)       \
    (dst) = (dsttype)(src);

/* Include the generated overflow header file */
#include "H5overflow.h"

/* Assign a variable to one of a different size (think safer dst = (dsttype)src").
 * The code generated by the macro checks for overflows.
 *
 * Use w##x##y##z instead of H5_GLUE4(w, x, y, z) because srctype
 * or dsttype on some systems (e.g., NetBSD 8 and earlier) may
 * supply some standard types using a macro---e.g.,
 * #define uint8_t __uint8_t.  The preprocessor will expand the
 * macros before it evaluates H5_GLUE4(), and that will generate
 * an unexpected name such as ASSIGN___uint8_t_TO___uint16_t.
 * The preprocessor does not expand macros in w##x##y##z, so
 * that will always generate the expected name.
 */
#define H5_CHECKED_ASSIGN(dst, dsttype, src, srctype)  \
    ASSIGN_##srctype##_TO_##dsttype(dst,dsttype,src,srctype)\

#else /* NDEBUG */
#define H5_CHECKED_ASSIGN(dst, dsttype, src, srctype)  \
    (dst) = (dsttype)(src);
#endif /* NDEBUG */

#if defined(H5_HAVE_WINDOW_PATH)

/* directory delimiter for Windows: slash and backslash are acceptable on Windows */
#define H5_DIR_SLASH_SEPC       '/'
#define H5_DIR_SEPC             '\\'
#define H5_DIR_SEPS             "\\"
#define H5_CHECK_DELIMITER(SS)     ((SS == H5_DIR_SEPC) || (SS == H5_DIR_SLASH_SEPC))
#define H5_CHECK_ABSOLUTE(NAME)    ((HDisalpha(NAME[0])) && (NAME[1] == ':') && (H5_CHECK_DELIMITER(NAME[2])))
#define H5_CHECK_ABS_DRIVE(NAME)   ((HDisalpha(NAME[0])) && (NAME[1] == ':'))
#define H5_CHECK_ABS_PATH(NAME)    (H5_CHECK_DELIMITER(NAME[0]))

#define H5_GET_LAST_DELIMITER(NAME, ptr) {                 \
    char        *slash, *backslash;                     \
                                                        \
    slash = HDstrrchr(NAME, H5_DIR_SLASH_SEPC);         \
    backslash = HDstrrchr(NAME, H5_DIR_SEPC);           \
    if(backslash > slash)                               \
        (ptr = backslash);                              \
    else                                                \
        (ptr = slash);                                  \
}

#else /* H5_HAVE_WINDOW_PATH */

#define H5_DIR_SEPC             '/'
#define H5_DIR_SEPS             "/"
#define H5_CHECK_DELIMITER(SS)     (SS == H5_DIR_SEPC)
#define H5_CHECK_ABSOLUTE(NAME)    (H5_CHECK_DELIMITER(*NAME))
#define H5_CHECK_ABS_DRIVE(NAME)   (0)
#define H5_CHECK_ABS_PATH(NAME)    (0)
#define H5_GET_LAST_DELIMITER(NAME, ptr)   ptr = HDstrrchr(NAME, H5_DIR_SEPC);

#endif /* H5_HAVE_WINDOW_PATH */

#define   H5_COLON_SEPC  ':'


/* Use FUNC to safely handle variations of C99 __func__ keyword handling */
#ifdef H5_HAVE_C99_FUNC
#define FUNC __func__
#elif defined(H5_HAVE_FUNCTION)
#define FUNC __FUNCTION__
#else
#error "We need __func__ or __FUNCTION__ to test function names!"
#endif

/*
 * These macros check whether debugging has been requested for a certain
 * package at run-time.   Code for debugging is conditionally compiled by
 * defining constants like `H5X_DEBUG'.   In order to see the output though
 * the code must be enabled at run-time with an environment variable
 * HDF5_DEBUG which is a list of packages to debug.
 *
 * Note:  If you add/remove items from this enum then be sure to update the
 *    information about the package in H5_init_library().
 */
typedef enum {
    H5_PKG_A,       /* Attributes               */
    H5_PKG_AC,      /* Metadata cache           */
    H5_PKG_B,       /* B-trees                  */
    H5_PKG_D,       /* Datasets                 */
    H5_PKG_E,       /* Error handling           */
    H5_PKG_F,       /* Files                    */
    H5_PKG_G,       /* Groups                   */
    H5_PKG_HG,      /* Global heaps             */
    H5_PKG_HL,      /* Local heaps              */
    H5_PKG_I,       /* IDs                      */
    H5_PKG_M,       /* Maps                     */
    H5_PKG_MF,      /* File memory management   */
    H5_PKG_MM,      /* Core memory management   */
    H5_PKG_O,       /* Object headers           */
    H5_PKG_P,       /* Property lists           */
    H5_PKG_S,       /* Dataspaces               */
    H5_PKG_T,       /* Datatypes                */
    H5_PKG_V,       /* Vector functions         */
    H5_PKG_VL,      /* VOL functions            */
    H5_PKG_Z,       /* Raw data filters         */
    H5_NPKGS        /* Must be last             */
} H5_pkg_t;

typedef struct H5_debug_open_stream_t {
    FILE        *stream;                /* Open output stream */
    struct H5_debug_open_stream_t *next; /* Next open output stream */
} H5_debug_open_stream_t;

typedef struct H5_debug_t {
    FILE    *trace;    /*API trace output stream  */
    hbool_t             ttop;           /*Show only top-level calls?    */
    hbool_t             ttimes;         /*Show trace event times?       */
    struct {
  const char  *name;    /*package name      */
  FILE    *stream;  /*output stream  or NULL    */
    } pkg[H5_NPKGS];
    H5_debug_open_stream_t *open_stream; /* Stack of open output streams */
} H5_debug_t;

#ifdef H5_HAVE_PARALLEL
extern hbool_t H5_coll_api_sanity_check_g;
#endif /* H5_HAVE_PARALLEL */

extern H5_debug_t    H5_debug_g;
#define H5DEBUG(X)    (H5_debug_g.pkg[H5_PKG_##X].stream)
/* Do not use const else AIX strings does not show it. */
extern char H5libhdf5_settings[]; /* embedded library information */

/*-------------------------------------------------------------------------
 * Purpose: These macros are inserted automatically just after the
 *          FUNC_ENTER() macro of API functions and are used to trace
 *          application program execution. Unless H5_DEBUG_API has been
 *          defined they are no-ops.
 *
 * Arguments:   R  - Return type encoded as a string
 *              T  - Argument types encoded as a string
 *              A0-An  - Arguments.  The number at the end of the macro name
 *                                   indicates the number of arguments.
 *
 *-------------------------------------------------------------------------
 */
#ifdef H5_DEBUG_API

#define H5TRACE_DECL                                                                                    \
            const char *RTYPE = NULL;                                                                   \
            double CALLTIME;

#define H5TRACE0(R,T)                                                                                   \
            RTYPE=R;                                                                                    \
            CALLTIME=H5_trace(NULL,FUNC,T)
#define H5TRACE1(R,T,A0)                                                                                \
            RTYPE=R;                                                                                    \
            CALLTIME=H5_trace(NULL,FUNC,T,#A0,A0)
#define H5TRACE2(R,T,A0,A1)                                                                             \
            RTYPE=R;                                                                                    \
            CALLTIME=H5_trace(NULL,FUNC,T,#A0,A0,#A1,A1)
#define H5TRACE3(R,T,A0,A1,A2)                                                                          \
            RTYPE=R;                                                                                    \
            CALLTIME=H5_trace(NULL,FUNC,T,#A0,A0,#A1,A1,#A2,A2)
#define H5TRACE4(R,T,A0,A1,A2,A3)                                                                       \
            RTYPE=R;                                                                                    \
            CALLTIME=H5_trace(NULL,FUNC,T,#A0,A0,#A1,A1,#A2,A2,#A3,A3)
#define H5TRACE5(R,T,A0,A1,A2,A3,A4)                                                                    \
            RTYPE=R;                                                                                    \
            CALLTIME=H5_trace(NULL,FUNC,T,#A0,A0,#A1,A1,#A2,A2,#A3,A3,#A4,A4)
#define H5TRACE6(R,T,A0,A1,A2,A3,A4,A5)                                                                 \
            RTYPE=R;                                                                                    \
            CALLTIME=H5_trace(NULL,FUNC,T,#A0,A0,#A1,A1,#A2,A2,#A3,A3,#A4,A4,#A5,A5)
#define H5TRACE7(R,T,A0,A1,A2,A3,A4,A5,A6)                                                              \
            RTYPE=R;                                                                                    \
            CALLTIME=H5_trace(NULL,FUNC,T,#A0,A0,#A1,A1,#A2,A2,#A3,A3,#A4,A4,#A5,A5,#A6,A6)
#define H5TRACE8(R,T,A0,A1,A2,A3,A4,A5,A6,A7)                                                           \
            RTYPE=R;                                                                                    \
            CALLTIME=H5_trace(NULL,FUNC,T,#A0,A0,#A1,A1,#A2,A2,#A3,A3,#A4,A4,#A5,A5,#A6,A6,#A7,A7)
#define H5TRACE9(R,T,A0,A1,A2,A3,A4,A5,A6,A7,A8)                                                        \
            RTYPE=R;                                                                                    \
            CALLTIME=H5_trace(NULL,FUNC,T,#A0,A0,#A1,A1,#A2,A2,#A3,A3,#A4,A4,#A5,A5,#A6,A6,#A7,A7,      \
                                          #A8,A8)
#define H5TRACE10(R,T,A0,A1,A2,A3,A4,A5,A6,A7,A8,A9)                                                    \
            RTYPE=R;                                                                                    \
            CALLTIME=H5_trace(NULL,FUNC,T,#A0,A0,#A1,A1,#A2,A2,#A3,A3,#A4,A4,#A5,A5,#A6,A6,#A7,A7,      \
                                          #A8,A8,#A9,A9)
#define H5TRACE11(R,T,A0,A1,A2,A3,A4,A5,A6,A7,A8,A9,A10)                                                \
            RTYPE=R;                                                                                    \
            CALLTIME=H5_trace(NULL,FUNC,T,#A0,A0,#A1,A1,#A2,A2,#A3,A3,#A4,A4,#A5,A5,#A6,A6,#A7,A7,      \
                                          #A8,A8,#A9,A9,#A10,A10)
#define H5TRACE12(R,T,A0,A1,A2,A3,A4,A5,A6,A7,A8,A9,A10,A11)                                            \
            RTYPE=R;                                                                                    \
            CALLTIME=H5_trace(NULL,FUNC,T,#A0,A0,#A1,A1,#A2,A2,#A3,A3,#A4,A4,#A5,A5,#A6,A6,#A7,A7,      \
                                          #A8,A8,#A9,A9,#A10,A10,#A11,A11)

#define H5TRACE_RETURN(V)                                                                               \
            if (RTYPE) {                                                                                \
                H5_trace(&CALLTIME, FUNC, RTYPE, NULL, V);                                              \
                RTYPE = NULL;                                                                           \
            }
#else
#define H5TRACE_DECL                                            /*void*/
#define H5TRACE0(R,T)                                           /*void*/
#define H5TRACE1(R,T,A0)                                        /*void*/
#define H5TRACE2(R,T,A0,A1)                                     /*void*/
#define H5TRACE3(R,T,A0,A1,A2)                                  /*void*/
#define H5TRACE4(R,T,A0,A1,A2,A3)                               /*void*/
#define H5TRACE5(R,T,A0,A1,A2,A3,A4)                            /*void*/
#define H5TRACE6(R,T,A0,A1,A2,A3,A4,A5)                         /*void*/
#define H5TRACE7(R,T,A0,A1,A2,A3,A4,A5,A6)                      /*void*/
#define H5TRACE8(R,T,A0,A1,A2,A3,A4,A5,A6,A7)                   /*void*/
#define H5TRACE9(R,T,A0,A1,A2,A3,A4,A5,A6,A7,A8)                /*void*/
#define H5TRACE10(R,T,A0,A1,A2,A3,A4,A5,A6,A7,A8,A9)            /*void*/
#define H5TRACE11(R,T,A0,A1,A2,A3,A4,A5,A6,A7,A8,A9,A10)        /*void*/
#define H5TRACE12(R,T,A0,A1,A2,A3,A4,A5,A6,A7,A8,A9,A10,A11)    /*void*/
#define H5TRACE_RETURN(V)                                       /*void*/
#endif /* H5_DEBUG_API */

H5_DLL double H5_trace(const double *calltime, const char *func, const char *type, ...);


/*-------------------------------------------------------------------------
 * Purpose:  Register function entry for library initialization and code
 *    profiling.
 *
 * Notes:  Every file must have a file-scope variable called
 *    `initialize_interface_g' of type hbool_t which is initialized
 *    to FALSE.
 *
 *    Don't use local variable initializers which contain
 *    calls to other library functions since the initializer
 *    would happen before the FUNC_ENTER() gets called.  Don't
 *    use initializers that require special cleanup code to
 *    execute if FUNC_ENTER() fails since a failing FUNC_ENTER()
 *    returns immediately without branching to the `done' label.
 *
 * Programmer:  Quincey Koziol
 *
 *-------------------------------------------------------------------------
 */

/* `S' is the name of a function which is being tested to check if it's
 *  an API function.
 *
 *  BADNESS:
 *      - Underscore at positions 2 or 3 (0-indexed string). Handles
 *        H5_ and H5X_.
 *      - Underscore at position 4 if position 3 is uppercase or a digit.
 *        Handles H5XY_.
 */
#define H5_IS_API(S) (\
    '_'!=((const char *)S)[2]       /* underscore at position 2     */  \
    && '_'!=((const char *)S)[3]    /* underscore at position 3     */  \
    && !(                                       /* NOT              */  \
        ((const char *)S)[4]                    /* pos 4 exists     */  \
        && (HDisupper(S[3]) || HDisdigit(S[3])) /* pos 3 dig | uc   */  \
        && '_'==((const char *)S)[4]            /* pos 4 underscore */  \
    )\
)

/* `S' is the name of a function which is being tested to check if it's */
/*      a public API function */
#define H5_IS_PUB(S) (((HDisdigit(S[1]) || HDisupper(S[1])) && HDislower(S[2])) || \
    ((HDisdigit(S[2]) || HDisupper(S[2])) && HDislower(S[3])) || \
    (!S[4] || ((HDisdigit(S[3]) || HDisupper(S[3])) && HDislower(S[4]))))

/* `S' is the name of a function which is being tested to check if it's */
/*      a private library function */
#define H5_IS_PRIV(S) (((HDisdigit(S[1]) || HDisupper(S[1])) && '_' == S[2] && HDislower(S[3])) || \
    ((HDisdigit(S[2]) || HDisupper(S[2])) && '_' == S[3] && HDislower(S[4])) || \
    ((HDisdigit(S[3]) || HDisupper(S[3])) && '_' == S[4] && HDislower(S[5])))

/* `S' is the name of a function which is being tested to check if it's */
/*      a package private function */
#define H5_IS_PKG(S) (((HDisdigit(S[1]) || HDisupper(S[1])) && '_' == S[2] && '_' == S[3] && HDislower(S[4])) || \
    ((HDisdigit(S[2]) || HDisupper(S[2])) && '_' == S[3] && '_' == S[4] && HDislower(S[5])) || \
    ((HDisdigit(S[3]) || HDisupper(S[3])) && '_' == S[4] && '_' == S[5] && HDislower(S[6])))

/* global library version information string */
extern char  H5_lib_vers_info_g[];

/* Lock headers */
#ifdef H5_HAVE_THREADSAFE

/* Include required thread-safety header */
#include "H5TSprivate.h"

/* replacement structure for original global variable */
typedef struct H5_api_struct {
    H5TS_mutex_t init_lock;  /* API entrance mutex */
    hbool_t H5_libinit_g;    /* Has the library been initialized? */
    hbool_t H5_libterm_g;    /* Is the library being shutdown? */
} H5_api_t;

/* Macros for accessing the global variables */
#define H5_INIT_GLOBAL (H5_g.H5_libinit_g)
#define H5_TERM_GLOBAL (H5_g.H5_libterm_g)

/* Macro for first thread initialization */
#ifdef H5_HAVE_WIN_THREADS
#define H5_FIRST_THREAD_INIT InitOnceExecuteOnce(&H5TS_first_init_g, H5TS_win32_process_enter, NULL, NULL);
#else
#define H5_FIRST_THREAD_INIT pthread_once(&H5TS_first_init_g, H5TS_pthread_first_thread_init);
#endif

/* Macros for threadsafe HDF-5 Phase I locks */
#define H5_API_LOCK                                                           \
     H5TS_mutex_lock(&H5_g.init_lock);
#define H5_API_UNLOCK                                                         \
     H5TS_mutex_unlock(&H5_g.init_lock);

/* Macros for thread cancellation-safe mechanism */
#define H5_API_UNSET_CANCEL                                                   \
    H5TS_cancel_count_inc();

#define H5_API_SET_CANCEL                                                     \
    H5TS_cancel_count_dec();

extern H5_api_t H5_g;

#else /* H5_HAVE_THREADSAFE */

/* disable any first thread init mechanism */
#define H5_FIRST_THREAD_INIT

/* disable locks (sequential version) */
#define H5_API_LOCK
#define H5_API_UNLOCK

/* disable cancelability (sequential version) */
#define H5_API_UNSET_CANCEL
#define H5_API_SET_CANCEL

/* extern global variables */
extern hbool_t H5_libinit_g;    /* Has the library been initialized? */
extern hbool_t H5_libterm_g;    /* Is the library being shutdown? */

/* Macros for accessing the global variables */
#define H5_INIT_GLOBAL (H5_libinit_g)
#define H5_TERM_GLOBAL (H5_libterm_g)

#endif /* H5_HAVE_THREADSAFE */

#ifdef H5_HAVE_CODESTACK

/* Include required function stack header */
#include "H5CSprivate.h"

#define H5_PUSH_FUNC            H5CS_push(FUNC);
#define H5_POP_FUNC             H5CS_pop();
#else /* H5_HAVE_CODESTACK */
#define H5_PUSH_FUNC            /* void */
#define H5_POP_FUNC             /* void */
#endif /* H5_HAVE_CODESTACK */

#ifdef H5_HAVE_MPE
extern hbool_t H5_MPEinit_g;   /* Has the MPE Library been initialized? */
#endif

/* Macros for referencing package initialization symbols */
#define H5_PACKAGE_INIT_VAR(x)    H5_GLUE(x, _init_g)
#define H5_PACKAGE_INIT_FUNC(x)   H5_GLUE(x, __init_package)

/* Macros for defining package initialization routines */
#ifdef H5_MY_PKG
#define H5_PKG_INIT_VAR                 H5_PACKAGE_INIT_VAR(H5_MY_PKG)
#define H5_PKG_INIT_FUNC                H5_PACKAGE_INIT_FUNC(H5_MY_PKG)
#define H5_PACKAGE_YES_INIT(err)                                              \
    /* Initialize this interface or bust */                                   \
    if(!H5_PKG_INIT_VAR && !H5_TERM_GLOBAL) {                                 \
        H5_PKG_INIT_VAR = TRUE;                                               \
        if(H5_PKG_INIT_FUNC() < 0) {                                          \
            H5_PKG_INIT_VAR = FALSE;                                          \
            HGOTO_ERROR(H5E_FUNC, H5E_CANTINIT, err, "interface initialization failed") \
        }                                                                     \
    }
#define H5_PACKAGE_NO_INIT(err)                                               \
    /* Initialize this interface or bust */                                   \
    if(!H5_PKG_INIT_VAR && !H5_TERM_GLOBAL)                                   \
        H5_PKG_INIT_VAR = TRUE;
#define H5_PACKAGE_INIT(pkg_init, err)  H5_GLUE3(H5_PACKAGE_, pkg_init, _INIT)(err)
#else /* H5_MY_PKG */
#define H5_PKG_INIT_VAR                 (TRUE)
#define H5_PACKAGE_INIT(pkg_init, err)
#endif /* H5_MY_PKG */

/* Forward declaration of H5CXpush() / H5CXpop() */
/* (Including H5CXprivate.h creates bad circular dependencies - QAK, 3/18/2018) */
H5_DLL herr_t H5CX_push(void);
H5_DLL herr_t H5CX_pop(void);

#ifndef NDEBUG
#define FUNC_ENTER_CHECK_NAME(asrt)                                           \
    {                                                                         \
        static hbool_t func_check = FALSE;                                    \
                                                                              \
        if(!func_check) {                                                     \
            /* Check function naming status */                                \
            HDassert(asrt && "Function naming conventions are incorrect - check H5_IS_API|PUB|PRIV|PKG macros in H5private.h (this is usually due to an incorrect number of underscores)");                                                   \
                                                                              \
            /* Don't check again */                                           \
            func_check = TRUE;                                                \
        } /* end if */                                                        \
    } /* end scope */
#else /* NDEBUG */
#define FUNC_ENTER_CHECK_NAME(asrt)
#endif /* NDEBUG */


#define FUNC_ENTER_COMMON(asrt)                                               \
    hbool_t err_occurred = FALSE;                                             \
                                                                              \
    FUNC_ENTER_CHECK_NAME(asrt);

#define FUNC_ENTER_COMMON_NOERR(asrt)                                         \
    FUNC_ENTER_CHECK_NAME(asrt);

/* Threadsafety initialization code for API routines */
#define FUNC_ENTER_API_THREADSAFE                                             \
   /* Initialize the thread-safe code */                                      \
   H5_FIRST_THREAD_INIT                                                       \
                                                                              \
   /* Grab the mutex for the library */                                       \
   H5_API_UNSET_CANCEL                                                        \
   H5_API_LOCK

/* Local variables for API routines */
#define FUNC_ENTER_API_VARS                                                   \
    MPE_LOG_VARS                                                              \
    H5TRACE_DECL

#define FUNC_ENTER_API_COMMON                                                 \
    FUNC_ENTER_API_VARS                                                       \
    FUNC_ENTER_COMMON(H5_IS_API(FUNC));                                       \
    FUNC_ENTER_API_THREADSAFE;

#define FUNC_ENTER_API_INIT(err)                                              \
    /* Initialize the library */                                              \
    if(!H5_INIT_GLOBAL && !H5_TERM_GLOBAL) {                                  \
        H5_INIT_GLOBAL = TRUE;                                                \
        if(H5_init_library() < 0)                                             \
            HGOTO_ERROR(H5E_FUNC, H5E_CANTINIT, err, "library initialization failed") \
    } /* end if */                                                            \
                                                                              \
    /* Initialize the package, if appropriate */                              \
    H5_PACKAGE_INIT(H5_MY_PKG_INIT, err)                                      \
                                                                              \
    /* Push the name of this function on the function stack */                \
    H5_PUSH_FUNC                                                              \
                                                                              \
    /* Push the API context */                                                \
    if(H5CX_push() < 0)                                                       \
        HGOTO_ERROR(H5E_FUNC, H5E_CANTSET, err, "can't set API context")      \
                                                                              \
    BEGIN_MPE_LOG

/* Use this macro for all "normal" API functions */
#define FUNC_ENTER_API(err) {{                                                \
    FUNC_ENTER_API_COMMON                                                     \
    FUNC_ENTER_API_INIT(err);                                                 \
    /* Clear thread error stack entering public functions */                  \
    H5E_clear_stack(NULL);                                                    \
    {

/*
 * Use this macro for API functions that shouldn't clear the error stack
 *      like H5Eprint and H5Ewalk.
 */
#define FUNC_ENTER_API_NOCLEAR(err) {{                                        \
    FUNC_ENTER_API_COMMON                                                     \
    FUNC_ENTER_API_INIT(err);                                                 \
    {

/*
 * Use this macro for API functions that shouldn't perform _any_ initialization
 *      of the library or an interface, just perform tracing, etc.  Examples
 *      are: H5allocate_memory, H5is_library_threadsafe, public VOL callback
 *      wrappers (e.g. H5VLfile_create, H5VLdataset_read, etc.), etc.
 *
 */
#define FUNC_ENTER_API_NOINIT {{{                                             \
    FUNC_ENTER_API_COMMON                                                     \
    H5_PUSH_FUNC                                                              \
    BEGIN_MPE_LOG                                                             \
    {

/*
 * Use this macro for API functions that shouldn't perform _any_ initialization
 *      of the library or an interface or push themselves on the function
 *      stack, just perform tracing, etc.  Examples
 *      are: H5close, H5check_version, etc.
 *
 */
#define FUNC_ENTER_API_NOINIT_NOERR_NOFS {{{{                                 \
    FUNC_ENTER_API_VARS                                                       \
    FUNC_ENTER_COMMON_NOERR(H5_IS_API(FUNC));                                 \
    FUNC_ENTER_API_THREADSAFE;                                                \
    BEGIN_MPE_LOG                                                             \
    {

/*
 * Use this macro for API functions that shouldn't perform _any_ initialization
 *      of the library or an interface, or push themselves on the function
 *      stack, or perform tracing, etc.  This macro _only_ sanity checks the
 *	API name itself.  Examples are: H5TSmutex_acquire,
 *
 */
#define FUNC_ENTER_API_NAMECHECK_ONLY {{{{{                                   \
    FUNC_ENTER_COMMON_NOERR(H5_IS_API(FUNC));                                 \
    {

/* Note: this macro only works when there's _no_ interface initialization routine for the module */
#define FUNC_ENTER_NOAPI_INIT(err)                                            \
    /* Initialize the package, if appropriate */                              \
    H5_PACKAGE_INIT(H5_MY_PKG_INIT, err)                                      \
                                                                              \
    /* Push the name of this function on the function stack */                \
    H5_PUSH_FUNC

/* Use this macro for all "normal" non-API functions */
#define FUNC_ENTER_NOAPI(err) {                                               \
    FUNC_ENTER_COMMON(!H5_IS_API(FUNC));                                      \
    FUNC_ENTER_NOAPI_INIT(err)                                                \
    if(H5_PKG_INIT_VAR || !H5_TERM_GLOBAL) {

/* Use this macro for all non-API functions, which propagate errors, but don't issue them */
#define FUNC_ENTER_NOAPI_NOERR {                                              \
    FUNC_ENTER_COMMON_NOERR(!H5_IS_API(FUNC));                                \
    FUNC_ENTER_NOAPI_INIT(-)                                                  \
    if(H5_PKG_INIT_VAR || !H5_TERM_GLOBAL) {

/*
 * Use this macro for non-API functions which fall into these categories:
 *      - static functions, since they must be called from a function in the
 *              interface, the library and interface must already be
 *              initialized.
 *      - functions which are called during library shutdown, since we don't
 *              want to re-initialize the library.
 */
#define FUNC_ENTER_NOAPI_NOINIT {                                             \
    FUNC_ENTER_COMMON(!H5_IS_API(FUNC));                                      \
    H5_PUSH_FUNC                                                              \
    if(H5_PKG_INIT_VAR || !H5_TERM_GLOBAL) {

/*
 * Use this macro for non-API functions which fall into these categories:
 *      - static functions, since they must be called from a function in the
 *              interface, the library and interface must already be
 *              initialized.
 *      - functions which are called during library shutdown, since we don't
 *              want to re-initialize the library.
 *      - functions that propagate, but don't issue errors
 */
#define FUNC_ENTER_NOAPI_NOINIT_NOERR {                                       \
    FUNC_ENTER_COMMON_NOERR(!H5_IS_API(FUNC));                                \
    H5_PUSH_FUNC                                                              \
    if(H5_PKG_INIT_VAR || !H5_TERM_GLOBAL) {

/*
 * Use this macro for non-API functions which fall into these categories:
 *      - functions which shouldn't push their name on the function stack
 *              (so far, just the H5CS routines themselves)
 *
 */
#define FUNC_ENTER_NOAPI_NOFS {                                               \
    FUNC_ENTER_COMMON(!H5_IS_API(FUNC));                                      \
                                                                              \
    /* Initialize the package, if appropriate */                              \
    H5_PACKAGE_INIT(H5_MY_PKG_INIT, err)                                      \
    if(H5_PKG_INIT_VAR || !H5_TERM_GLOBAL) {

/*
 * Use this macro for non-API functions which fall into these categories:
 *      - functions which shouldn't push their name on the function stack
 *              (so far, just the H5CS routines themselves)
 *
 * This macro is used for functions which fit the above categories _and_
 * also don't use the 'FUNC' variable (i.e. don't push errors on the error stack)
 *
 */
#define FUNC_ENTER_NOAPI_NOERR_NOFS {                                         \
    FUNC_ENTER_COMMON_NOERR(!H5_IS_API(FUNC));                                \
    if(H5_PKG_INIT_VAR || !H5_TERM_GLOBAL) {

/*
 * Use this macro for non-API functions that shouldn't perform _any_ initialization
 *      of the library or an interface, or push themselves on the function
 *      stack, or perform tracing, etc.  This macro _only_ sanity checks the
 *	API name itself.  Examples are private routines in the H5TS package.
 *
 */
#define FUNC_ENTER_NOAPI_NAMECHECK_ONLY {                                     \
    FUNC_ENTER_COMMON_NOERR(!H5_IS_API(FUNC));

/* Use the following two macros as replacements for the FUNC_ENTER_NOAPI
 * and FUNC_ENTER_NOAPI_NOINIT macros when the function needs to set
 * up a metadata tag. */
#define FUNC_ENTER_NOAPI_TAG(tag, err) {                                      \
    haddr_t prev_tag = HADDR_UNDEF;                                           \
                                                                              \
    FUNC_ENTER_COMMON(!H5_IS_API(FUNC));                                      \
    H5AC_tag(tag, &prev_tag);                                                 \
    FUNC_ENTER_NOAPI_INIT(err)                                                \
    if(H5_PKG_INIT_VAR || !H5_TERM_GLOBAL) {

#define FUNC_ENTER_NOAPI_NOINIT_TAG(tag) {                                    \
    haddr_t prev_tag = HADDR_UNDEF;                                           \
                                                                              \
    FUNC_ENTER_COMMON(!H5_IS_API(FUNC));                                      \
    H5AC_tag(tag, &prev_tag);                                                 \
    H5_PUSH_FUNC                                                              \
    if(H5_PKG_INIT_VAR || !H5_TERM_GLOBAL) {

/* Use this macro for all "normal" package-level functions */
#define FUNC_ENTER_PACKAGE {                                                  \
    FUNC_ENTER_COMMON(H5_IS_PKG(FUNC));                                       \
    H5_PUSH_FUNC                                                              \
    if(H5_PKG_INIT_VAR || !H5_TERM_GLOBAL) {

/* Use this macro for package-level functions which propgate errors, but don't issue them */
#define FUNC_ENTER_PACKAGE_NOERR {                                            \
    FUNC_ENTER_COMMON_NOERR(H5_IS_PKG(FUNC));                                 \
    H5_PUSH_FUNC                                                              \
    if(H5_PKG_INIT_VAR || !H5_TERM_GLOBAL) {

/* Use the following macro as replacement for the FUNC_ENTER_PACKAGE
 * macro when the function needs to set up a metadata tag. */
#define FUNC_ENTER_PACKAGE_TAG(tag) {                                         \
    haddr_t prev_tag = HADDR_UNDEF;                                           \
                                                                              \
    FUNC_ENTER_COMMON(H5_IS_PKG(FUNC));                                       \
    H5AC_tag(tag, &prev_tag);                                                 \
    H5_PUSH_FUNC                                                              \
    if(H5_PKG_INIT_VAR || !H5_TERM_GLOBAL) {

/* Use this macro for all "normal" staticly-scoped functions */
#define FUNC_ENTER_STATIC {                                                   \
    FUNC_ENTER_COMMON(H5_IS_PKG(FUNC));                                       \
    H5_PUSH_FUNC                                                              \
    if(H5_PKG_INIT_VAR || !H5_TERM_GLOBAL) {

/* Use this macro for staticly-scoped functions which propgate errors, but don't issue them */
#define FUNC_ENTER_STATIC_NOERR {                                             \
    FUNC_ENTER_COMMON_NOERR(H5_IS_PKG(FUNC));                                 \
    H5_PUSH_FUNC                                                              \
    if(H5_PKG_INIT_VAR || !H5_TERM_GLOBAL) {

/* Use this macro for staticly-scoped functions which propgate errors, but don't issue them */
/* And that shouldn't push their name on the function stack */
#define FUNC_ENTER_STATIC_NOERR_NOFS {                                        \
    FUNC_ENTER_COMMON_NOERR(H5_IS_PKG(FUNC));                                 \
    if(H5_PKG_INIT_VAR || !H5_TERM_GLOBAL) {

/*
 * Use this macro for non-API functions that shouldn't perform _any_ initialization
 *      of the library or an interface, or push themselves on the function
 *      stack, or perform tracing, etc.  This macro _only_ sanity checks the
 *	API name itself.  Examples are static routines in the H5TS package.
 *
 */
#define FUNC_ENTER_STATIC_NAMECHECK_ONLY {                                    \
    FUNC_ENTER_COMMON_NOERR(H5_IS_PKG(FUNC));

/* Use the following macro as replacement for the FUNC_ENTER_STATIC
 * macro when the function needs to set up a metadata tag. */
#define FUNC_ENTER_STATIC_TAG(tag) {                                          \
    haddr_t prev_tag = HADDR_UNDEF;                                           \
                                                                              \
    FUNC_ENTER_COMMON(H5_IS_PKG(FUNC));                                       \
    H5AC_tag(tag, &prev_tag);                                                 \
    H5_PUSH_FUNC                                                              \
    if(H5_PKG_INIT_VAR || !H5_TERM_GLOBAL) {


/*-------------------------------------------------------------------------
 * Purpose:  Register function exit for code profiling.  This should be
 *    the last statement executed by a function.
 *
 * Programmer:  Quincey Koziol
 *
 *-------------------------------------------------------------------------
 */
/* Threadsafety termination code for API routines */
#define FUNC_LEAVE_API_THREADSAFE                                             \
    H5_API_UNLOCK                                                             \
    H5_API_SET_CANCEL

#define FUNC_LEAVE_API_COMMON(ret_value)                                      \
        ;                                                                     \
    } /*end scope from end of FUNC_ENTER*/                                    \
    FINISH_MPE_LOG                                                            \
    H5TRACE_RETURN(ret_value);

#define FUNC_LEAVE_API(ret_value)                                             \
    FUNC_LEAVE_API_COMMON(ret_value);                                         \
    (void)H5CX_pop();                                                         \
    H5_POP_FUNC                                                               \
    if(err_occurred)                                                          \
       (void)H5E_dump_api_stack(TRUE);                                        \
    FUNC_LEAVE_API_THREADSAFE                                                 \
    return(ret_value);                                                        \
}} /*end scope from beginning of FUNC_ENTER*/

/* Use this macro to match the FUNC_ENTER_API_NOINIT macro */
#define FUNC_LEAVE_API_NOINIT(ret_value)                                      \
    FUNC_LEAVE_API_COMMON(ret_value);                                         \
    H5_POP_FUNC                                                               \
    if(err_occurred)                                                          \
       (void)H5E_dump_api_stack(TRUE);                                        \
    FUNC_LEAVE_API_THREADSAFE                                                 \
    return(ret_value);                                                        \
}}} /*end scope from beginning of FUNC_ENTER*/

/* Use this macro to match the FUNC_ENTER_API_NOINIT_NOERR_NOFS macro */
#define FUNC_LEAVE_API_NOFS(ret_value)                                        \
    FUNC_LEAVE_API_COMMON(ret_value);                                         \
    FUNC_LEAVE_API_THREADSAFE                                                 \
    return(ret_value);                                                        \
}}}} /*end scope from beginning of FUNC_ENTER*/

/* Use this macro to match the FUNC_ENTER_API_NAMECHECK_ONLY macro */
#define FUNC_LEAVE_API_NAMECHECK_ONLY(ret_value)                              \
        ;                                                                     \
    } /*end scope from end of FUNC_ENTER*/                                    \
    return(ret_value);                                                        \
}}}}} /*end scope from beginning of FUNC_ENTER*/

#define FUNC_LEAVE_NOAPI(ret_value)                                           \
        ;                                                                     \
    } /*end scope from end of FUNC_ENTER*/                                    \
    H5_POP_FUNC                                                               \
    return(ret_value);                                                        \
} /*end scope from beginning of FUNC_ENTER*/

#define FUNC_LEAVE_NOAPI_VOID                                                 \
        ;                                                                     \
    } /*end scope from end of FUNC_ENTER*/                                    \
    H5_POP_FUNC                                                               \
    return;                                                                   \
} /*end scope from beginning of FUNC_ENTER*/

/*
 * Use this macro for non-API functions which fall into these categories:
 *      - functions which didn't push their name on the function stack
 *              (so far, just the H5CS routines themselves)
 */
#define FUNC_LEAVE_NOAPI_NOFS(ret_value)                                      \
        ;                                                                     \
    } /*end scope from end of FUNC_ENTER*/                                    \
    return(ret_value);                                                        \
} /*end scope from beginning of FUNC_ENTER*/

/* Use these macros to match the FUNC_ENTER_NOAPI_NAMECHECK_ONLY macro */
#define FUNC_LEAVE_NOAPI_NAMECHECK_ONLY(ret_value)                            \
    return(ret_value);                                                        \
} /*end scope from beginning of FUNC_ENTER*/
#define FUNC_LEAVE_NOAPI_VOID_NAMECHECK_ONLY                                  \
    return;                                                                   \
} /*end scope from beginning of FUNC_ENTER*/

/* Use this macro when exiting a function that set up a metadata tag */
#define FUNC_LEAVE_NOAPI_TAG(ret_value)                                       \
        ;                                                                     \
    } /*end scope from end of FUNC_ENTER*/                                    \
    H5AC_tag(prev_tag, NULL);                                                 \
    H5_POP_FUNC                                                               \
    return(ret_value);                                                        \
} /*end scope from beginning of FUNC_ENTER*/


/****************************************/
/* Revisions to FUNC_ENTER/LEAVE Macros */
/****************************************/

/* Macros to check if a package is initialized */
#define H5_CHECK_PACKAGE_INIT_REG_YES(asrt)   HDassert(H5_PACKAGE_INIT_VAR(pkg));
#define H5_CHECK_PACKAGE_INIT_REG_NO(asrt)
#define H5_CHECK_PACKAGE_INIT_INIT_YES(asrt)
#define H5_CHECK_PACKAGE_INIT_INIT_NO(asrt)
#define H5_CHECK_PACKAGE_INIT(pkg, pkg_init, init)  H5_GLUE4(H5_CHECK_PACKAGE_INIT_, init, _, pkg_init)(pkg)

/* Macros to initialize package, if a package initialization routine is defined */
#define H5_PKG_YES_INIT(pkg)                                                  \
    if(!H5_PACKAGE_INIT_VAR(pkg) && !H5_TERM_GLOBAL) {                        \
        H5_PACKAGE_INIT_VAR(pkg) = TRUE;                                      \
        if(H5_PACKAGE_INIT_FUNC(pkg)() < 0) {                                 \
            H5_PACKAGE_INIT_VAR(pkg) = FALSE;                                 \
            /* (Can't use H5E_THROW here) */                                  \
            H5E_PRINTF(H5E_CANTINIT, "interface initialization failed");      \
            ret_value = fail_value;                                           \
            goto func_init_failed;                                            \
        } /* end if */                                                        \
    } /* end if */
#define H5_PKG_NO_INIT(pkg)                                                   \
    if(!H5_PACKAGE_INIT_VAR(pkg) && !H5_TERM_GLOBAL)                          \
        H5_PACKAGE_INIT_VAR(pkg) = TRUE;
#define H5_PKG_INIT(pkg_init, pkg)      H5_GLUE3(H5_PKG_, pkg_init, _INIT)(pkg)

/* Macros to declare package initialization function, if a package initialization routine is defined */
#ifdef H5_PKG_SINGLE_SOURCE
#define H5_PKG_DECLARE_YES_FUNC(pkg) static herr_t H5_PACKAGE_INIT_FUNC(pkg)(void);
#else  /* H5_PKG_SINGLE_SOURCE */
#define H5_PKG_DECLARE_YES_FUNC(pkg) extern herr_t H5_PACKAGE_INIT_FUNC(pkg)(void);
#endif /* H5_PKG_SINGLE_SOURCE */
#define H5_PKG_DECLARE_NO_FUNC(pkg)

/* Declare package initialization symbols (if in a package) */
#ifdef H5_PKG_SINGLE_SOURCE
#define H5_PKG_DECLARE_VAR(pkg)         static hbool_t H5_PACKAGE_INIT_VAR(pkg);
#else  /* H5_PKG_SINGLE_SOURCE */
#define H5_PKG_DECLARE_VAR(pkg)         extern hbool_t H5_PACKAGE_INIT_VAR(pkg);
#endif  /* H5_PKG_SINGLE_SOURCE */
#define H5_PKG_DECLARE_FUNC(pkg_init, pkg) H5_GLUE3(H5_PKG_DECLARE_, pkg_init, _FUNC)(pkg)
#ifdef H5_MY_PKG
H5_PKG_DECLARE_VAR(H5_MY_PKG)
H5_PKG_DECLARE_FUNC(H5_MY_PKG_INIT, H5_MY_PKG)
#endif /* H5_MY_PKG */

/* API re-entrance variable */
extern hbool_t H5_api_entered_g;    /* Has library already been entered through API? */

/* Macros for entering different scopes of routines */
#define H5_PACKAGE_ENTER(pkg, pkg_init, init)                                 \
    FUNC_ENTER_CHECK_NAME(H5_IS_PKG(FUNC))                                    \
                                                                              \
    /* The library should be initialized already */                           \
    HDassert(H5_INIT_GLOBAL);                                                 \
                                                                              \
    /* This interface should be initialized already */                        \
    /* (except for package initialization routines :-) */                     \
    H5_CHECK_PACKAGE_INIT(pkg, pkg_init, init)                                \
                                                                              \
    /* Push the name of this function on the function stack */                \
    H5_PUSH_FUNC                                                              \
                                                                              \
    /* Enter scope for this type of function */                               \
    {

#define H5_PRIVATE_ENTER(pkg, pkg_init)                                       \
    FUNC_ENTER_CHECK_NAME(H5_IS_PRIV(FUNC))                                   \
                                                                              \
    /* The library should be initialized already */                           \
    HDassert(H5_INIT_GLOBAL);                                                 \
                                                                              \
    /* Initialize this interface if desired */                                \
    H5_PKG_INIT(pkg_init, pkg)                                                \
                                                                              \
    /* Push the name of this function on the function stack */                \
    H5_PUSH_FUNC                                                              \
                                                                              \
    /* Enter scope for this type of function */                               \
    {{

#define H5_PUBLIC_ENTER(pkg, pkg_init)                                        \
    FUNC_ENTER_API_VARS                                                       \
    FUNC_ENTER_API_THREADSAFE;                                                \
    FUNC_ENTER_CHECK_NAME(H5_IS_PUB(FUNC))                                    \
                                                                              \
    /* Clear thread error stack when entering public functions */             \
    H5E_clear_stack(NULL);                                                    \
                                                                              \
    /* Initialize the library or bust */                                      \
    if(!H5_INIT_GLOBAL && !H5_TERM_GLOBAL) {                                  \
        H5_INIT_GLOBAL = TRUE;                                                \
        if(H5_init_library() < 0) {                                           \
            /* (Can't use H5E_THROW here) */                                  \
            H5E_PRINTF(H5E_CANTINIT, "interface initialization failed");      \
            ret_value = fail_value;                                           \
            goto func_init_failed;                                            \
        } /* end if */                                                        \
    } /* end if */                                                            \
                                                                              \
    /* Initialize this interface if desired */                                \
    H5_PKG_INIT(pkg_init, pkg)                                                \
                                                                              \
    /* Check for re-entering API routine */                                   \
    HDassert(!H5_api_entered_g);                                              \
    H5_api_entered_g = TRUE;                                                  \
                                                                              \
    /* Start logging MPI's MPE information */                                 \
    BEGIN_MPE_LOG                                                             \
                                                                              \
    /* Push the name of this function on the function stack */                \
    H5_PUSH_FUNC                                                              \
                                                                              \
    /* Enter scope for this type of function */                               \
    {{{

/* Macros for substituting the package name */
#define FUNC_ENT_STATIC(pkg, pkg_init)  H5_PACKAGE_ENTER(pkg, pkg_init, REG)
#define FUNC_ENT_PKGINIT(pkg, pkg_init)  H5_PACKAGE_ENTER(pkg, pkg_init, INIT)
#define FUNC_ENT_PKG(pkg, pkg_init)    H5_PACKAGE_ENTER(pkg, pkg_init, REG)
#define FUNC_ENT_PRIV(pkg, pkg_init)    H5_PRIVATE_ENTER(pkg, pkg_init)
#define FUNC_ENT_PUB(pkg, pkg_init)    H5_PUBLIC_ENTER(pkg, pkg_init)

/* Macros for substituting a function prefix */
#define FUNC_PREFIX_STATIC      static
#define FUNC_PREFIX_PKGINIT
#define FUNC_PREFIX_PKG
#define FUNC_PREFIX_PRIV
#define FUNC_PREFIX_PUB

/* Macros for declaring error variables */
/* Function can detect errors and has a specific error return value */
#define FUNC_ERR_VAR_ERR(ret_typ, err)                                        \
    hbool_t past_catch = FALSE;                                               \
    ret_typ fail_value = err;
/* Function can detect errors but cannot return an error value (Cleanup only) */
#define FUNC_ERR_VAR_ERRCATCH(ret_typ, err)                                   \
    hbool_t past_catch = FALSE;
/* Function has no need to detect or clean up from errors */
#define FUNC_ERR_VAR_NOERR(ret_typ, err)

/* Use this macro when entering all functions */
#define BEGIN_FUNC(scope, use_err, ret_typ, ret_init, err, func)              \
H5_GLUE(FUNC_PREFIX_, scope)                                                  \
ret_typ                                                                       \
func                                                                          \
/* Open function */                                                           \
{                                                                             \
    ret_typ ret_value = ret_init;                                             \
    H5_GLUE(FUNC_ERR_VAR_, use_err)(ret_typ, err)                             \
    H5_GLUE(FUNC_ENT_, scope)(H5_MY_PKG, H5_MY_PKG_INIT)

/* Use this macro when entering functions that have no return value */
#define BEGIN_FUNC_VOID(scope, use_err, func)                               \
H5_GLUE(FUNC_PREFIX_, scope)                                                \
void                                                                        \
func                                                                        \
/* Open function */                                                         \
{                                                                           \
    H5_GLUE(FUNC_ERR_VAR_, use_err)(void, -, -)                             \
    H5_GLUE(FUNC_ENT_, scope)

/* Macros for label when a function initialization can fail */
#define H5_PRIV_YES_FUNC_INIT_FAILED func_init_failed:
#define H5_PRIV_NO_FUNC_INIT_FAILED
#define H5_PRIV_FUNC_INIT_FAILED(pkg_init) H5_GLUE3(H5_PRIV_, pkg_init, _FUNC_INIT_FAILED)

/* Macros for leaving different scopes of routines */
#define FUNC_LEAVE_PKGINIT                                                    \
    /* Leave scope for this type of function */                               \
    }                                                                         \
                                                                              \
    /* Pop the name of this function off the function stack */                \
    H5_POP_FUNC

#define FUNC_LEAVE_STATIC                                                     \
    /* Leave scope for this type of function */                               \
    }                                                                         \
                                                                              \
    /* Pop the name of this function off the function stack */                \
    H5_POP_FUNC

#define FUNC_LEAVE_PKG                                                        \
    /* Leave scope for this type of function */                               \
    }                                                                         \
                                                                              \
    /* Pop the name of this function off the function stack */                \
    H5_POP_FUNC

#define FUNC_LEAVE_PRIV                                                       \
    /* Leave scope for this type of function */                               \
    }}                                                                        \
                                                                              \
    /* Label for errors during FUNC_ENTER */                                  \
    H5_PRIV_FUNC_INIT_FAILED(H5_MY_PKG_INIT)                                  \
                                                                              \
    /* Pop the name of this function off the function stack */                \
    H5_POP_FUNC

#define FUNC_LEAVE_PUB                                                        \
    /* Leave scope for this type of function */                               \
    }}}                                                                       \
                                                                              \
    /* Label for errors during FUNC_ENTER */                                  \
func_init_failed:                                                             \
                                                                              \
    /* Dump error stack if an error occurred during API routine */            \
    if(ret_value == fail_value)                                               \
        (void)H5E_dump_api_stack(TRUE);                                       \
                                                                              \
    /* Finish the API tracing info */                                         \
    H5TRACE_RETURN(ret_value);                                                \
                                                                              \
    /* Pop the name of this function off the function stack */                \
    H5_POP_FUNC                                                               \
                                                                              \
    /* Finish the MPE tracing info */                                         \
    FINISH_MPE_LOG                                                            \
                                                                              \
    /* Check for leaving API routine */                                       \
    HDassert(H5_api_entered_g);                                               \
    H5_api_entered_g = FALSE;                                                 \
                                                                              \
    /* Release thread-safety semaphore */                                     \
    FUNC_LEAVE_API_THREADSAFE

/* Use this macro when leaving all functions */
#define END_FUNC(scope)                                                       \
    /* Scope-specific function conclusion */                                  \
    H5_GLUE(FUNC_LEAVE_, scope)                                               \
                                                                              \
    /* Leave routine */                                                       \
    return(ret_value);                                                        \
                                                                              \
    /* Close Function */                                                      \
}

/* Use this macro when leaving void functions */
#define END_FUNC_VOID(scope)                                                \
    /* Scope-specific function conclusion */                                \
    H5_GLUE(FUNC_LEAVE_, scope)                                             \
                                                                            \
    /* Leave routine */                                                     \
    return;                                                                 \
                                                                            \
    /* Close Function */                                                    \
}

/* Macro to begin/end tagging (when FUNC_ENTER_*TAG macros are insufficient).
 * Make sure to use HGOTO_ERROR_TAG and HGOTO_DONE_TAG between these macros! */
#define H5_BEGIN_TAG(tag) {                                                 \
    haddr_t prv_tag = HADDR_UNDEF;                                          \
    H5AC_tag(tag, &prv_tag);                                                \

#define H5_END_TAG                                                          \
    H5AC_tag(prv_tag, NULL);                                                \
}

/* Compile-time "assert" macro */
#define HDcompile_assert(e)     ((void)sizeof(char[ !!(e) ? 1 : -1]))
/* Variants that are correct, but generate compile-time warnings in some circumstances:
  #define HDcompile_assert(e)     do { enum { compile_assert__ = 1 / (e) }; } while(0)
  #define HDcompile_assert(e)     do { typedef struct { unsigned int b: (e); } x; } while(0)
*/

/* Private functions, not part of the publicly documented API */
H5_DLL herr_t H5_init_library(void);
H5_DLL void H5_term_library(void);

/* Functions to terminate interfaces */
H5_DLL int H5A_term_package(void);
H5_DLL int H5A_top_term_package(void);
H5_DLL int H5AC_term_package(void);
H5_DLL int H5CX_term_package(void);
H5_DLL int H5D_term_package(void);
H5_DLL int H5D_top_term_package(void);
H5_DLL int H5E_term_package(void);
H5_DLL int H5F_term_package(void);
H5_DLL int H5FD_term_package(void);
H5_DLL int H5FL_term_package(void);
H5_DLL int H5FS_term_package(void);
H5_DLL int H5G_term_package(void);
H5_DLL int H5G_top_term_package(void);
H5_DLL int H5I_term_package(void);
H5_DLL int H5L_term_package(void);
H5_DLL int H5M_term_package(void);
H5_DLL int H5M_top_term_package(void);
H5_DLL int H5P_term_package(void);
H5_DLL int H5PL_term_package(void);
H5_DLL int H5R_term_package(void);
H5_DLL int H5R_top_term_package(void);
H5_DLL int H5S_term_package(void);
H5_DLL int H5S_top_term_package(void);
H5_DLL int H5SL_term_package(void);
H5_DLL int H5T_term_package(void);
H5_DLL int H5T_top_term_package(void);
H5_DLL int H5VL_term_package(void);
H5_DLL int H5Z_term_package(void);

/* Checksum functions */
H5_DLL uint32_t H5_checksum_fletcher32(const void *data, size_t len);
H5_DLL uint32_t H5_checksum_crc(const void *data, size_t len);
H5_DLL uint32_t H5_checksum_lookup3(const void *data, size_t len, uint32_t initval);
H5_DLL uint32_t H5_checksum_metadata(const void *data, size_t len, uint32_t initval);
H5_DLL uint32_t H5_hash_string(const char *str);

/* Time related routines */
H5_DLL time_t H5_make_time(struct tm *tm);
H5_DLL void H5_nanosleep(uint64_t nanosec);
H5_DLL double H5_get_time(void);

/* Functions for building paths, etc. */
H5_DLL herr_t   H5_build_extpath(const char *name, char **extpath /*out*/);
H5_DLL herr_t   H5_combine_path(const char *path1, const char *path2, char **full_name /*out*/);

#ifdef H5_HAVE_PARALLEL
/* Generic MPI functions */
H5_DLL hsize_t  H5_mpi_set_bigio_count(hsize_t new_count);
H5_DLL hsize_t  H5_mpi_get_bigio_count(void);
H5_DLL herr_t   H5_mpi_comm_dup(MPI_Comm comm, MPI_Comm *comm_new);
H5_DLL herr_t   H5_mpi_info_dup(MPI_Info info, MPI_Info *info_new);
H5_DLL herr_t   H5_mpi_comm_free(MPI_Comm *comm);
H5_DLL herr_t   H5_mpi_info_free(MPI_Info *info);
H5_DLL herr_t   H5_mpi_comm_cmp(MPI_Comm comm1, MPI_Comm comm2, int *result);
H5_DLL herr_t   H5_mpi_info_cmp(MPI_Info info1, MPI_Info info2, int *result);
H5_DLL herr_t   H5_mpio_create_large_type(hsize_t num_elements, MPI_Aint stride_bytes,
                 MPI_Datatype old_type, MPI_Datatype *new_type);
#endif /* H5_HAVE_PARALLEL */

/* Functions for debugging */
H5_DLL herr_t H5_buffer_dump(FILE *stream, int indent, const uint8_t *buf,
    const uint8_t *marker, size_t buf_offset, size_t buf_size);

#endif /* _H5private_H */
<|MERGE_RESOLUTION|>--- conflicted
+++ resolved
@@ -1596,16 +1596,9 @@
     #define HDstrdup(S)     strdup(S)
 #endif /* HDstrdup */
 
-<<<<<<< HEAD
-/* Use this version of pthread_self for printing the thread ID */
-#ifndef HDpthread_self_ulong
-    #define HDpthread_self_ulong()    ((unsigned long)pthread_self())
-#endif /* HDpthread_self_ulong */
-=======
 #ifndef HDpthread_self
     #define HDpthread_self()    pthread_self()
 #endif /* HDpthread_self */
->>>>>>> 444a666f
 
 /* Macro for "stringizing" an integer in the C preprocessor (use H5_TOSTRING) */
 /* (use H5_TOSTRING, H5_STRINGIZE is just part of the implementation) */
