--- conflicted
+++ resolved
@@ -32,13 +32,8 @@
 
 
 /* PRIVATE PROTOTYPES */
-<<<<<<< HEAD
 static void *H5O__refcount_decode(H5F_t *f, H5O_t *open_oh, unsigned mesg_flags,
-    unsigned *ioflags, const uint8_t *p);
-=======
-static void *H5O_refcount_decode(H5F_t *f, hid_t dxpl_id, H5O_t *open_oh,
-    unsigned mesg_flags, unsigned *ioflags, size_t p_size, const uint8_t *p);
->>>>>>> 7aa4eb1b
+    unsigned *ioflags, size_t p_size, const uint8_t *p);
 static herr_t H5O_refcount_encode(H5F_t *f, hbool_t disable_shared, uint8_t *p, const void *_mesg);
 static void *H5O_refcount_copy(const void *_mesg, void *_dest);
 static size_t H5O_refcount_size(const H5F_t *f, hbool_t disable_shared, const void *_mesg);
@@ -95,14 +90,9 @@
  *-------------------------------------------------------------------------
  */
 static void *
-<<<<<<< HEAD
 H5O__refcount_decode(H5F_t H5_ATTR_UNUSED *f, H5O_t H5_ATTR_UNUSED *open_oh,
-    unsigned H5_ATTR_UNUSED mesg_flags, unsigned H5_ATTR_UNUSED *ioflags, const uint8_t *p)
-=======
-H5O_refcount_decode(H5F_t H5_ATTR_UNUSED *f, hid_t H5_ATTR_UNUSED dxpl_id, H5O_t H5_ATTR_UNUSED *open_oh,
     unsigned H5_ATTR_UNUSED mesg_flags, unsigned H5_ATTR_UNUSED *ioflags,
     size_t H5_ATTR_UNUSED p_size, const uint8_t *p)
->>>>>>> 7aa4eb1b
 {
     H5O_refcount_t *refcount = NULL;    /* Reference count */
     void *ret_value = NULL;             /* Return value */
