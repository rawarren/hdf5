--- conflicted
+++ resolved
@@ -167,12 +167,8 @@
         HGOTO_ERROR(H5E_DATASET, H5E_CANTINIT, H5I_INVALID_HID, "unable to create dataset")
 
     /* Get an atom for the dataset */
-<<<<<<< HEAD
-    if((ret_value = H5VL_register_id(H5I_DATASET, dset, vol_obj->plugin, TRUE)) < 0)
-=======
-    if((ret_value = H5VL_register(H5I_DATASET, dset, vol_obj->driver, TRUE)) < 0)
->>>>>>> 47f30b47
-        HGOTO_ERROR(H5E_ATOM, H5E_CANTREGISTER, H5I_INVALID_HID, "unable to register dataset")
+    if((ret_value = H5VL_register(H5I_DATASET, dset, vol_obj->plugin, TRUE)) < 0)
+        HGOTO_ERROR(H5E_DATASET, H5E_CANTREGISTER, H5I_INVALID_HID, "unable to register dataset")
 
 done:
     if (H5I_INVALID_HID == ret_value)
@@ -232,12 +228,8 @@
         HGOTO_ERROR(H5E_DATASET, H5E_CANTOPENOBJ, H5I_INVALID_HID, "unable to open dataset")
 
     /* Get an atom for the dataset */
-<<<<<<< HEAD
-    if((ret_value = H5VL_register_id(H5I_DATASET, dset, vol_obj->plugin, TRUE)) < 0)
-=======
-    if((ret_value = H5VL_register(H5I_DATASET, dset, vol_obj->driver, TRUE)) < 0)
->>>>>>> 47f30b47
-        HGOTO_ERROR(H5E_ATOM, H5E_CANTREGISTER, H5I_INVALID_HID, "can't register dataset atom")
+    if((ret_value = H5VL_register(H5I_DATASET, dset, vol_obj->plugin, TRUE)) < 0)
+        HGOTO_ERROR(H5E_DATASET, H5E_CANTREGISTER, H5I_INVALID_HID, "can't register dataset atom")
 
 done:
     if(H5I_INVALID_HID == ret_value)
