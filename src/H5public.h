/* * * * * * * * * * * * * * * * * * * * * * * * * * * * * * * * * * * * * * *
 * Copyright by The HDF Group.                                               *
 * Copyright by the Board of Trustees of the University of Illinois.         *
 * All rights reserved.                                                      *
 *                                                                           *
 * This file is part of HDF5.  The full HDF5 copyright notice, including     *
 * terms governing use, modification, and redistribution, is contained in    *
 * the COPYING file, which can be found at the root of the source code       *
 * distribution tree, or in https://support.hdfgroup.org/ftp/HDF5/releases.  *
 * If you do not have access to either file, you may request a copy from     *
 * help@hdfgroup.org.                                                        *
 * * * * * * * * * * * * * * * * * * * * * * * * * * * * * * * * * * * * * * */

/*
 * This file contains public declarations for the HDF5 module.
 */
#ifndef _H5public_H
#define _H5public_H

/* Include files for public use... */
/*
 * Since H5pubconf.h is a generated header file, it is messy to try
 * to put a #ifndef _H5pubconf_H ... #endif guard in it.
 * HDF5 has set an internal rule that it is being included here.
 * Source files should NOT include H5pubconf.h directly but include
 * it via H5public.h.  The #ifndef _H5public_H guard above would
 * prevent repeated include.
 */
#include "H5pubconf.h"		/*from configure                             */

/* API Version macro wrapper definitions */
#include "H5version.h"

#ifdef H5_HAVE_FEATURES_H
#include <features.h>           /*for setting POSIX, BSD, etc. compatibility */
#endif
#ifdef H5_HAVE_SYS_TYPES_H
#include <sys/types.h>
#endif
#ifdef H5_STDC_HEADERS
#   include <limits.h>		/*for H5T_NATIVE_CHAR defn in H5Tpublic.h    */
#   include <stdarg.h>      /*for variadic functions in H5VLpublic.h     */
#endif
#ifndef __cplusplus
# ifdef H5_HAVE_STDINT_H
#   include <stdint.h>		/*for C9x types				     */
# endif
#else
# ifdef H5_HAVE_STDINT_H_CXX
#   include <stdint.h>		/*for C9x types	when include from C++	     */
# endif
#endif
#ifdef H5_HAVE_INTTYPES_H
#   include <inttypes.h>        /* For uint64_t on some platforms            */
#endif
#ifdef H5_HAVE_STDDEF_H
#   include <stddef.h>
#endif
#ifdef H5_HAVE_PARALLEL
#   include <mpi.h>
#ifndef MPI_FILE_NULL		/*MPIO may be defined in mpi.h already       */
#   include <mpio.h>
#endif
#endif


/* Include the Windows API adapter header early */
#include "H5api_adpt.h"

#ifdef __cplusplus
extern "C" {
#endif

/* Macros for enabling/disabling particular GCC warnings */
/* (see the following web-sites for more info:
 *      http://www.dbp-consulting.com/tutorials/SuppressingGCCWarnings.html
 *      http://gcc.gnu.org/onlinedocs/gcc/Diagnostic-Pragmas.html#Diagnostic-Pragmas
 */
/* These pragmas are only implemented usefully in gcc 4.6+ */
#if ((__GNUC__ * 100) + __GNUC_MINOR__) >= 406
    #define H5_GCC_DIAG_STR(s) #s
    #define H5_GCC_DIAG_JOINSTR(x,y) H5_GCC_DIAG_STR(x ## y)
    #define H5_GCC_DIAG_DO_PRAGMA(x) _Pragma (#x)
    #define H5_GCC_DIAG_PRAGMA(x) H5_GCC_DIAG_DO_PRAGMA(GCC diagnostic x)

    #define H5_GCC_DIAG_OFF(x) H5_GCC_DIAG_PRAGMA(push) H5_GCC_DIAG_PRAGMA(ignored H5_GCC_DIAG_JOINSTR(-W,x))
    #define H5_GCC_DIAG_ON(x) H5_GCC_DIAG_PRAGMA(pop)
#else
    #define H5_GCC_DIAG_OFF(x)
    #define H5_GCC_DIAG_ON(x)
#endif

/* Version numbers */
#define H5_VERS_MAJOR	1	/* For major interface/format changes  	     */
#define H5_VERS_MINOR	10	/* For minor interface/format changes  	     */
<<<<<<< HEAD
#define H5_VERS_RELEASE	3	/* For tweaks, bug-fixes, or development     */
#define H5_VERS_SUBRELEASE ""	/* For pre-releases like snap0       */
				/* Empty string for real releases.           */
#define H5_VERS_INFO    "HDF5 library version: 1.10.3"      /* Full version string */
=======
#define H5_VERS_RELEASE	4	/* For tweaks, bug-fixes, or development     */
#define H5_VERS_SUBRELEASE ""	/* For pre-releases like snap0       */
				/* Empty string for real releases.           */
#define H5_VERS_INFO    "HDF5 library version: 1.10.4"      /* Full version string */
>>>>>>> 545c5fb2

#define H5check()	H5check_version(H5_VERS_MAJOR,H5_VERS_MINOR,	      \
				        H5_VERS_RELEASE)

/* macros for comparing the version */
#define H5_VERSION_GE(Maj,Min,Rel) \
       (((H5_VERS_MAJOR==Maj) && (H5_VERS_MINOR==Min) && (H5_VERS_RELEASE>=Rel)) || \
        ((H5_VERS_MAJOR==Maj) && (H5_VERS_MINOR>Min)) || \
        (H5_VERS_MAJOR>Maj))

#define H5_VERSION_LE(Maj,Min,Rel) \
       (((H5_VERS_MAJOR==Maj) && (H5_VERS_MINOR==Min) && (H5_VERS_RELEASE<=Rel)) || \
        ((H5_VERS_MAJOR==Maj) && (H5_VERS_MINOR<Min)) || \
        (H5_VERS_MAJOR<Maj))

/*
 * Status return values.  Failed integer functions in HDF5 result almost
 * always in a negative value (unsigned failing functions sometimes return
 * zero for failure) while successful return is non-negative (often zero).
 * The negative failure value is most commonly -1, but don't bet on it.  The
 * proper way to detect failure is something like:
 *
 * 	if((dset = H5Dopen2(file, name)) < 0)
 *	    fprintf(stderr, "unable to open the requested dataset\n");
 */
typedef int herr_t;


/*
 * Boolean type.  Successful return values are zero (false) or positive
 * (true). The typical true value is 1 but don't bet on it.  Boolean
 * functions cannot fail.  Functions that return `htri_t' however return zero
 * (false), positive (true), or negative (failure). The proper way to test
 * for truth from a htri_t function is:
 *
 * 	if ((retval = H5Tcommitted(type))>0) {
 *	    printf("data type is committed\n");
 *	} else if (!retval) {
 * 	    printf("data type is not committed\n");
 *	} else {
 * 	    printf("error determining whether data type is committed\n");
 *	}
 */
#ifdef H5_HAVE_STDBOOL_H
  #include <stdbool.h>
#else /* H5_HAVE_STDBOOL_H */
  #ifndef __cplusplus
    #if defined(H5_SIZEOF_BOOL) && (H5_SIZEOF_BOOL != 0)
      #define bool    _Bool
    #else
      #define bool    unsigned int
    #endif
    #define true    1
    #define false   0
  #endif /* __cplusplus */
#endif /* H5_HAVE_STDBOOL_H */
typedef bool hbool_t;
typedef int htri_t;

/* Define the ssize_t type if it not is defined */
#if H5_SIZEOF_SSIZE_T==0
/* Undefine this size, we will re-define it in one of the sections below */
#undef H5_SIZEOF_SSIZE_T
#if H5_SIZEOF_SIZE_T==H5_SIZEOF_INT
typedef int ssize_t;
#       define H5_SIZEOF_SSIZE_T H5_SIZEOF_INT
#elif H5_SIZEOF_SIZE_T==H5_SIZEOF_LONG
typedef long ssize_t;
#       define H5_SIZEOF_SSIZE_T H5_SIZEOF_LONG
#elif H5_SIZEOF_SIZE_T==H5_SIZEOF_LONG_LONG
typedef long long ssize_t;
#       define H5_SIZEOF_SSIZE_T H5_SIZEOF_LONG_LONG
#else /* Can't find matching type for ssize_t */
#   error "nothing appropriate for ssize_t"
#endif
#endif

/*
 * The sizes of file objects have their own types defined here, use a 64-bit
 * type.
 */
#if H5_SIZEOF_LONG_LONG >= 8
H5_GCC_DIAG_OFF(long-long)
typedef unsigned long long 	hsize_t;
typedef signed long long	hssize_t;
H5_GCC_DIAG_ON(long-long)
#       define H5_SIZEOF_HSIZE_T H5_SIZEOF_LONG_LONG
#       define H5_SIZEOF_HSSIZE_T H5_SIZEOF_LONG_LONG
#else
#   error "nothing appropriate for hsize_t"
#endif
#define HSIZE_UNDEF             ((hsize_t)(hssize_t)(-1))

/*
 * File addresses have their own types.
 */
#if H5_SIZEOF_INT >= 8
    typedef unsigned                haddr_t;
#   define HADDR_UNDEF              ((haddr_t)(-1))
#   define H5_SIZEOF_HADDR_T        H5_SIZEOF_INT
#   ifdef H5_HAVE_PARALLEL
#       define HADDR_AS_MPI_TYPE    MPI_UNSIGNED
#   endif  /* H5_HAVE_PARALLEL */
#elif H5_SIZEOF_LONG >= 8
    typedef unsigned long           haddr_t;
#   define HADDR_UNDEF              ((haddr_t)(long)(-1))
#   define H5_SIZEOF_HADDR_T        H5_SIZEOF_LONG
#   ifdef H5_HAVE_PARALLEL
#       define HADDR_AS_MPI_TYPE    MPI_UNSIGNED_LONG
#   endif  /* H5_HAVE_PARALLEL */
#elif H5_SIZEOF_LONG_LONG >= 8
    typedef unsigned long long      haddr_t;
#   define HADDR_UNDEF              ((haddr_t)(long long)(-1))
#   define H5_SIZEOF_HADDR_T        H5_SIZEOF_LONG_LONG
#   ifdef H5_HAVE_PARALLEL
#       define HADDR_AS_MPI_TYPE    MPI_LONG_LONG_INT
#   endif  /* H5_HAVE_PARALLEL */
#else
#   error "nothing appropriate for haddr_t"
#endif
#if H5_SIZEOF_HADDR_T == H5_SIZEOF_INT
#   define H5_PRINTF_HADDR_FMT  "%u"
#elif H5_SIZEOF_HADDR_T == H5_SIZEOF_LONG
#   define H5_PRINTF_HADDR_FMT  "%lu"
#elif H5_SIZEOF_HADDR_T == H5_SIZEOF_LONG_LONG
#   define H5_PRINTF_HADDR_FMT  "%" H5_PRINTF_LL_WIDTH "u"
#else
#   error "nothing appropriate for H5_PRINTF_HADDR_FMT"
#endif
#define HADDR_MAX		(HADDR_UNDEF-1)

/* uint32_t type is used for creation order field for messages.  It may be
 * defined in Posix.1g, otherwise it is defined here.
 */
#if H5_SIZEOF_UINT32_T>=4
#elif H5_SIZEOF_SHORT>=4
    typedef short uint32_t;
#   undef H5_SIZEOF_UINT32_T
#   define H5_SIZEOF_UINT32_T H5_SIZEOF_SHORT
#elif H5_SIZEOF_INT>=4
    typedef unsigned int uint32_t;
#   undef H5_SIZEOF_UINT32_T
#   define H5_SIZEOF_UINT32_T H5_SIZEOF_INT
#elif H5_SIZEOF_LONG>=4
    typedef unsigned long uint32_t;
#   undef H5_SIZEOF_UINT32_T
#   define H5_SIZEOF_UINT32_T H5_SIZEOF_LONG
#else
#   error "nothing appropriate for uint32_t"
#endif

/* int64_t type is used for creation order field for links.  It may be
 * defined in Posix.1g, otherwise it is defined here.
 */
#if H5_SIZEOF_INT64_T>=8
#elif H5_SIZEOF_INT>=8
    typedef int int64_t;
#   undef H5_SIZEOF_INT64_T
#   define H5_SIZEOF_INT64_T H5_SIZEOF_INT
#elif H5_SIZEOF_LONG>=8
    typedef long int64_t;
#   undef H5_SIZEOF_INT64_T
#   define H5_SIZEOF_INT64_T H5_SIZEOF_LONG
#elif H5_SIZEOF_LONG_LONG>=8
    typedef long long int64_t;
#   undef H5_SIZEOF_INT64_T
#   define H5_SIZEOF_INT64_T H5_SIZEOF_LONG_LONG
#else
#   error "nothing appropriate for int64_t"
#endif

/* uint64_t type is used for fields for H5O_info_t.  It may be
 * defined in Posix.1g, otherwise it is defined here.
 */
#if H5_SIZEOF_UINT64_T>=8
#elif H5_SIZEOF_INT>=8
    typedef unsigned uint64_t;
#   undef H5_SIZEOF_UINT64_T
#   define H5_SIZEOF_UINT64_T H5_SIZEOF_INT
#elif H5_SIZEOF_LONG>=8
    typedef unsigned long uint64_t;
#   undef H5_SIZEOF_UINT64_T
#   define H5_SIZEOF_UINT64_T H5_SIZEOF_LONG
#elif H5_SIZEOF_LONG_LONG>=8
    typedef unsigned long long uint64_t;
#   undef H5_SIZEOF_UINT64_T
#   define H5_SIZEOF_UINT64_T H5_SIZEOF_LONG_LONG
#else
#   error "nothing appropriate for uint64_t"
#endif

/* Common iteration orders */
typedef enum {
    H5_ITER_UNKNOWN = -1,       /* Unknown order */
    H5_ITER_INC,                /* Increasing order */
    H5_ITER_DEC,                /* Decreasing order */
    H5_ITER_NATIVE,             /* No particular order, whatever is fastest */
    H5_ITER_N		        /* Number of iteration orders */
} H5_iter_order_t;

/* Iteration callback values */
/* (Actually, any positive value will cause the iterator to stop and pass back
 *      that positive value to the function that called the iterator)
 */
#define H5_ITER_ERROR   (-1)
#define H5_ITER_CONT    (0)
#define H5_ITER_STOP    (1)

/*
 * The types of indices on links in groups/attributes on objects.
 * Primarily used for "<do> <foo> by index" routines and for iterating over
 * links in groups/attributes on objects.
 */
typedef enum H5_index_t {
    H5_INDEX_UNKNOWN = -1,	/* Unknown index type			*/
    H5_INDEX_NAME,		/* Index on names 			*/
    H5_INDEX_CRT_ORDER,		/* Index on creation order 		*/
    H5_INDEX_N			/* Number of indices defined 		*/
} H5_index_t;

/*
 * Storage info struct used by H5O_info_t and H5F_info_t
 */
typedef struct H5_ih_info_t {
    hsize_t     index_size;     /* btree and/or list */
    hsize_t     heap_size;
} H5_ih_info_t;

/* Functions in H5.c */
H5_DLL herr_t H5open(void);
H5_DLL herr_t H5close(void);
H5_DLL herr_t H5dont_atexit(void);
H5_DLL herr_t H5garbage_collect(void);
H5_DLL herr_t H5set_free_list_limits (int reg_global_lim, int reg_list_lim,
                int arr_global_lim, int arr_list_lim, int blk_global_lim,
                int blk_list_lim);
H5_DLL herr_t H5get_libversion(unsigned *majnum, unsigned *minnum,
				unsigned *relnum);
H5_DLL herr_t H5check_version(unsigned majnum, unsigned minnum,
			       unsigned relnum);
H5_DLL herr_t H5is_library_threadsafe(hbool_t *is_ts);
H5_DLL herr_t H5free_memory(void *mem);
H5_DLL void *H5allocate_memory(size_t size, hbool_t clear);
H5_DLL void *H5resize_memory(void *mem, size_t size);

#ifdef __cplusplus
}
#endif
#endif /* _H5public_H */
 
<|MERGE_RESOLUTION|>--- conflicted
+++ resolved
@@ -93,17 +93,10 @@
 /* Version numbers */
 #define H5_VERS_MAJOR	1	/* For major interface/format changes  	     */
 #define H5_VERS_MINOR	10	/* For minor interface/format changes  	     */
-<<<<<<< HEAD
-#define H5_VERS_RELEASE	3	/* For tweaks, bug-fixes, or development     */
-#define H5_VERS_SUBRELEASE ""	/* For pre-releases like snap0       */
-				/* Empty string for real releases.           */
-#define H5_VERS_INFO    "HDF5 library version: 1.10.3"      /* Full version string */
-=======
 #define H5_VERS_RELEASE	4	/* For tweaks, bug-fixes, or development     */
 #define H5_VERS_SUBRELEASE ""	/* For pre-releases like snap0       */
 				/* Empty string for real releases.           */
 #define H5_VERS_INFO    "HDF5 library version: 1.10.4"      /* Full version string */
->>>>>>> 545c5fb2
 
 #define H5check()	H5check_version(H5_VERS_MAJOR,H5_VERS_MINOR,	      \
 				        H5_VERS_RELEASE)
