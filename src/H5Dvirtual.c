/* * * * * * * * * * * * * * * * * * * * * * * * * * * * * * * * * * * * * * *
 * Copyright by The HDF Group.                                               *
 * All rights reserved.                                                      *
 *                                                                           *
 * This file is part of HDF5.  The full HDF5 copyright notice, including     *
 * terms governing use, modification, and redistribution, is contained in    *
 * the COPYING file, which can be found at the root of the source code       *
 * distribution tree, or in https://support.hdfgroup.org/ftp/HDF5/releases.  *
 * If you do not have access to either file, you may request a copy from     *
 * help@hdfgroup.org.                                                        *
 * * * * * * * * * * * * * * * * * * * * * * * * * * * * * * * * * * * * * * */

/*
 * Programmer:  Neil Fortner <nfortne2@hdfgroup.org>
 *              Wednesday, January 28, 2015
 *
 * Purpose:
 *      Virtual Dataset (VDS) functions.  Creates a layout type which allows
 *      definition of a virtual dataset, where the actual dataset is stored in
 *      other datasets (called source datasets).  The mappings between the
 *      virtual and source datasets are specified by hyperslab or "all"
 *      dataspace selections.  Point selections are not currently supported.
 *      Overlaps in the mappings in the virtual dataset result in undefined
 *      behaviour.
 *
 *      Mapping selections may be unlimited, in which case the size of the
 *      virtual dataset is determined by the size of the source dataset(s).
 *      Names for the source datasets may also be generated procedurally, in
 *      which case the virtual selection should be unlimited with an unlimited
 *      count and the source selection should be limited with a size equal to
 *      that of the virtual selection with the unlimited count set to 1.
 *
 *      Source datasets are opened lazily (only when needed for I/O or to
 *      determine the size of the virtual dataset), and are currently held open
 *      until the virtual dataset is closed.
 */

/****************/
/* Module Setup */
/****************/

#include "H5Dmodule.h"          /* This source code file is part of the H5D module */


/***********/
/* Headers */
/***********/
#include "H5private.h"          /* Generic Functions                    */
#include "H5Dpkg.h"             /* Dataset functions                    */
#include "H5Eprivate.h"         /* Error handling                       */
#include "H5Fprivate.h"         /* Files                                */
#include "H5FLprivate.h"        /* Free Lists                           */
#include "H5Gprivate.h"         /* Groups                               */
#include "H5HGprivate.h"        /* Global Heaps                         */
#include "H5Iprivate.h"         /* IDs                                  */
#include "H5MMprivate.h"        /* Memory management                    */
#include "H5Oprivate.h"         /* Object headers                       */
#include "H5Pprivate.h"         /* Property Lists                       */
#include "H5Sprivate.h"         /* Dataspaces                           */


/****************/
/* Local Macros */
/****************/

/* Default size for sub_dset array */
#define H5D_VIRTUAL_DEF_SUB_DSET_SIZE 128


/******************/
/* Local Typedefs */
/******************/


/********************/
/* Local Prototypes */
/********************/

/* Layout operation callbacks */
static herr_t H5D__virtual_read(H5D_io_info_t *io_info, const H5D_type_info_t
    *type_info, hsize_t nelmts, const H5S_t *file_space, const H5S_t *mem_space,
    H5D_chunk_map_t *fm);
static herr_t H5D__virtual_write(H5D_io_info_t *io_info,
    const H5D_type_info_t *type_info, hsize_t nelmts, const H5S_t *file_space,
    const H5S_t *mem_space, H5D_chunk_map_t *fm);
static herr_t H5D__virtual_flush(H5D_t *dset);

/* Other functions */
static herr_t H5D__virtual_open_source_dset(const H5D_t *vdset,
    H5O_storage_virtual_ent_t *virtual_ent,
    H5O_storage_virtual_srcdset_t *source_dset);
static herr_t H5D__virtual_reset_source_dset(H5O_storage_virtual_ent_t *virtual_ent,
    H5O_storage_virtual_srcdset_t *source_dset);
static herr_t H5D__virtual_str_append(const char *src, size_t src_len, char **p,
    char **buf, size_t *buf_size);
static herr_t H5D__virtual_copy_parsed_name(
    H5O_storage_virtual_name_seg_t **dst, H5O_storage_virtual_name_seg_t *src);
static herr_t H5D__virtual_build_source_name(char *source_name,
    const H5O_storage_virtual_name_seg_t *parsed_name, size_t static_strlen,
    size_t nsubs, hsize_t blockno, char **built_name);
static herr_t H5D__virtual_init_all(const H5D_t *dset);
static herr_t H5D__virtual_pre_io(H5D_io_info_t *io_info,
    H5O_storage_virtual_t *storage, const H5S_t *file_space,
    const H5S_t *mem_space, hsize_t *tot_nelmts);
static herr_t H5D__virtual_post_io(H5O_storage_virtual_t *storage);
static herr_t H5D__virtual_read_one(H5D_io_info_t *io_info,
    const H5D_type_info_t *type_info, const H5S_t *file_space,
    H5O_storage_virtual_srcdset_t *source_dset);
static herr_t H5D__virtual_write_one(H5D_io_info_t *io_info,
    const H5D_type_info_t *type_info, const H5S_t *file_space,
    H5O_storage_virtual_srcdset_t *source_dset);


/*********************/
/* Package Variables */
/*********************/

/* Contiguous storage layout I/O ops */
const H5D_layout_ops_t H5D_LOPS_VIRTUAL[1] = {{
    NULL,
    H5D__virtual_init,
    H5D__virtual_is_space_alloc,
    NULL,
    H5D__virtual_read,
    H5D__virtual_write,
#ifdef H5_HAVE_PARALLEL
    NULL,
    NULL,
#endif /* H5_HAVE_PARALLEL */
    NULL,
    NULL,
    H5D__virtual_flush,
    NULL,
    NULL
}};


/*******************/
/* Local Variables */
/*******************/

/* Declare a free list to manage the H5O_storage_virtual_name_seg_t struct */
H5FL_DEFINE(H5O_storage_virtual_name_seg_t);

/* Declare a static free list to manage H5D_virtual_file_list_t structs */
H5FL_DEFINE_STATIC(H5D_virtual_held_file_t);



/*-------------------------------------------------------------------------
 * Function:    H5D_virtual_check_mapping_pre
 *
 * Purpose:     Checks that the provided virtual and source selections are
 *              legal for use as a VDS mapping, prior to creating the rest
 *              of the mapping entry.
 *
 * Return:      Non-negative on success/Negative on failure
 *
 * Programmer:  Neil Fortner
 *              August 12, 2015
 *
 *-------------------------------------------------------------------------
 */
herr_t
H5D_virtual_check_mapping_pre(const H5S_t *vspace, const H5S_t *src_space,
    H5O_virtual_space_status_t space_status)
{
    H5S_sel_type    select_type; /* Selection type */
    hsize_t         nelmts_vs;  /* Number of elements in virtual selection */
    hsize_t         nelmts_ss;  /* Number of elements in source selection */
    herr_t          ret_value = SUCCEED; /* Return value */

    FUNC_ENTER_NOAPI(FAIL)

    /* Check for point selections (currently unsupported) */
    if(H5S_SEL_ERROR == (select_type = H5S_GET_SELECT_TYPE(vspace)))
        HGOTO_ERROR(H5E_DATASET, H5E_CANTGET, FAIL, "can't get selection type")
    if(select_type == H5S_SEL_POINTS)
        HGOTO_ERROR(H5E_DATASET, H5E_UNSUPPORTED, FAIL, "point selections not currently supported with virtual datasets")
    if(H5S_SEL_ERROR == (select_type = H5S_GET_SELECT_TYPE(src_space)))
        HGOTO_ERROR(H5E_DATASET, H5E_CANTGET, FAIL, "can't get selection type")
    if(select_type == H5S_SEL_POINTS)
        HGOTO_ERROR(H5E_DATASET, H5E_UNSUPPORTED, FAIL, "point selections not currently supported with virtual datasets")

    /* Get number of elements in spaces */
    nelmts_vs = (hsize_t)H5S_GET_SELECT_NPOINTS(vspace);
    nelmts_ss = (hsize_t)H5S_GET_SELECT_NPOINTS(src_space);

    /* Check for unlimited vspace */
    if(nelmts_vs == H5S_UNLIMITED) {
        /* Check for unlimited src_space */
        if(nelmts_ss == H5S_UNLIMITED) {
            hsize_t nenu_vs;    /* Number of elements in the non-unlimited dimensions of vspace */
            hsize_t nenu_ss;    /* Number of elements in the non-unlimited dimensions of src_space */

            /* Non-printf unlimited selection.  Make sure both selections have
             * the same number of elements in the non-unlimited dimension.  Note
             * we can always check this even if the space status is invalid
             * because unlimited selections are never dependent on the extent.
             */
            if(H5S_get_select_num_elem_non_unlim(vspace, &nenu_vs) < 0)
                HGOTO_ERROR(H5E_DATASET, H5E_CANTCOUNT, FAIL, "can't get number of elements in non-unlimited dimension")
            if(H5S_get_select_num_elem_non_unlim(src_space, &nenu_ss) < 0)
                HGOTO_ERROR(H5E_DATASET, H5E_CANTCOUNT, FAIL, "can't get number of elements in non-unlimited dimension")
            if(nenu_vs != nenu_ss)
                HGOTO_ERROR(H5E_ARGS, H5E_BADVALUE, FAIL, "numbers of elemnts in the non-unlimited dimensions is different for source and virtual spaces")
        } /* end if */
        /* We will handle the printf case after parsing the source names */
    } /* end if */
    else if(space_status != H5O_VIRTUAL_STATUS_INVALID)
        /* Limited selections.  Check number of points is the same. */
        if(nelmts_vs != nelmts_ss)
            HGOTO_ERROR(H5E_ARGS, H5E_BADVALUE, FAIL, "virtual and source space selections have different numbers of elements")

done:
    FUNC_LEAVE_NOAPI(ret_value)
} /* end H5D_virtual_check_mapping_pre() */


/*-------------------------------------------------------------------------
 * Function:    H5D_virtual_check_mapping_post
 *
 * Purpose:     Checks that the provided virtual dataset mapping entry is
 *              legal, after the mapping is otherwise complete.
 *
 * Return:      Non-negative on success/Negative on failure
 *
 * Programmer:  Neil Fortner
 *              August 12, 2015
 *
 *-------------------------------------------------------------------------
 */
herr_t
H5D_virtual_check_mapping_post(const H5O_storage_virtual_ent_t *ent)
{
    hsize_t         nelmts_vs;  /* Number of elements in virtual selection */
    hsize_t         nelmts_ss;  /* Number of elements in source selection */
    H5S_t           *tmp_space = NULL; /* Temporary dataspace */
    herr_t          ret_value = SUCCEED; /* Return value */

    FUNC_ENTER_NOAPI(FAIL)

    /* Get number of elements in spaces */
    nelmts_vs = (hsize_t)H5S_GET_SELECT_NPOINTS(ent->source_dset.virtual_select);
    nelmts_ss = (hsize_t)H5S_GET_SELECT_NPOINTS(ent->source_select);

    /* Check for printf selection */
    if((nelmts_vs == H5S_UNLIMITED) && (nelmts_ss != H5S_UNLIMITED)) {
        /* Make sure there at least one %b substitution in the source file or
         * dataset name */
        if((ent->psfn_nsubs == 0) && (ent->psdn_nsubs == 0))
            HGOTO_ERROR(H5E_PLIST, H5E_BADVALUE, FAIL, "unlimited virtual selection, limited source selection, and no printf specifiers in source names")

        /* Make sure virtual space uses hyperslab selection */
        if(H5S_GET_SELECT_TYPE(ent->source_dset.virtual_select) != H5S_SEL_HYPERSLABS)
            HGOTO_ERROR(H5E_PLIST, H5E_BADVALUE, FAIL, "virtual selection with printf mapping must be hyperslab")

        /* Check that the number of elements in one block in the virtual
         * selection matches the total number of elements in the source
         * selection, if the source space status is not invalid (virtual space
         * status does not matter here because it is unlimited) */
        if(ent->source_space_status != H5O_VIRTUAL_STATUS_INVALID) {
            /* Get first block in virtual selection */
            if(NULL == (tmp_space = H5S_hyper_get_unlim_block(ent->source_dset.virtual_select, (hsize_t)0)))
                HGOTO_ERROR(H5E_PLIST, H5E_CANTGET, FAIL, "can't get first block in virtual selection")

            /* Check number of points */
            nelmts_vs = (hsize_t)H5S_GET_SELECT_NPOINTS(tmp_space);
            if(nelmts_vs != nelmts_ss)
                HGOTO_ERROR(H5E_ARGS, H5E_BADVALUE, FAIL, "virtual (single block) and source space selections have different numbers of elements")
        } /* end if */
    } /* end if */
    else
        /* Make sure there are no printf substitutions */
        if((ent->psfn_nsubs > 0) || (ent->psdn_nsubs > 0))
            HGOTO_ERROR(H5E_PLIST, H5E_BADVALUE, FAIL, "printf specifier(s) in source name(s) without an unlimited virtual selection and limited source selection")

done:
    /* Free temporary space */
    if(tmp_space)
        if(H5S_close(tmp_space) < 0)
            HDONE_ERROR(H5E_PLIST, H5E_CLOSEERROR, FAIL, "can't close dataspace")

    FUNC_LEAVE_NOAPI(ret_value)
} /* end H5D_virtual_check_mapping_post() */


/*-------------------------------------------------------------------------
 * Function:    H5D_virtual_update_min_dims
 *
 * Purpose:     Updates the virtual layout's "min_dims" field to take into
 *              account the "idx"th entry in the mapping list.  The entry
 *              must be complete, though top level field list_nused (and
 *              of course min_dims) does not need to take it into account.
 *
 * Return:      Non-negative on success/Negative on failure
 *
 * Programmer:  Neil Fortner
 *              February 10, 2015
 *
 *-------------------------------------------------------------------------
 */
herr_t
H5D_virtual_update_min_dims(H5O_layout_t *layout, size_t idx)
{
    H5S_sel_type    sel_type;
    int             rank;
    hsize_t         bounds_start[H5S_MAX_RANK];
    hsize_t         bounds_end[H5S_MAX_RANK];
    int             i;
    herr_t          ret_value = SUCCEED;

    FUNC_ENTER_NOAPI(FAIL)

    HDassert(layout);
    HDassert(layout->type == H5D_VIRTUAL);
    HDassert(idx < layout->storage.u.virt.list_nalloc);

    /* Get type of selection */
    if(H5S_SEL_ERROR == (sel_type = H5S_GET_SELECT_TYPE(layout->storage.u.virt.list[idx].source_dset.virtual_select)))
        HGOTO_ERROR(H5E_DATASET, H5E_CANTGET, FAIL, "unable to get selection type")

    /* Do not update min_dims for "all" or "none" selections */
    if((sel_type == H5S_SEL_ALL) || (sel_type == H5S_SEL_NONE))
        HGOTO_DONE(SUCCEED)

    /* Get rank of vspace */
    if((rank = H5S_GET_EXTENT_NDIMS(layout->storage.u.virt.list[idx].source_dset.virtual_select)) < 0)
        HGOTO_ERROR(H5E_DATASET, H5E_CANTGET, FAIL, "unable to get number of dimensions")

    /* Get selection bounds */
    if(H5S_SELECT_BOUNDS(layout->storage.u.virt.list[idx].source_dset.virtual_select, bounds_start, bounds_end) < 0)
        HGOTO_ERROR(H5E_DATASET, H5E_CANTGET, FAIL, "unable to get selection bounds")

    /* Update min_dims */
    for(i = 0; i < rank; i++)
        /* Don't check unlimited dimensions in the selection */
        if((i != layout->storage.u.virt.list[idx].unlim_dim_virtual)
                && (bounds_end[i] >= layout->storage.u.virt.min_dims[i]))
            layout->storage.u.virt.min_dims[i] = bounds_end[i] + (hsize_t)1;

done:
    FUNC_LEAVE_NOAPI(ret_value)
} /* end H5D_virtual_update_min_dims() */


/*-------------------------------------------------------------------------
 * Function:    H5D_virtual_check_min_dims
 *
 * Purpose:     Checks if the dataset's dimensions are at least the
 *              calculated minimum dimensions from the mappings.
 *
 * Return:      Non-negative on success/Negative on failure
 *
 * Programmer:  Neil Fortner
 *              August 13, 2015
 *
 *-------------------------------------------------------------------------
 */
herr_t
H5D_virtual_check_min_dims(const H5D_t *dset)
{
    int             rank;
    hsize_t         dims[H5S_MAX_RANK];
    int             i;
    herr_t          ret_value = SUCCEED;

    FUNC_ENTER_NOAPI(FAIL)

    HDassert(dset);
    HDassert(dset->shared);
    HDassert(dset->shared->layout.type == H5D_VIRTUAL);

    /* Get rank of dataspace */
    if((rank = H5S_GET_EXTENT_NDIMS(dset->shared->space)) < 0)
        HGOTO_ERROR(H5E_DATASET, H5E_CANTGET, FAIL, "unable to get number of dimensions")

    /* Get VDS dimensions */
    if(H5S_get_simple_extent_dims(dset->shared->space, dims, NULL) < 0)
        HGOTO_ERROR(H5E_DATASET, H5E_CANTGET, FAIL, "can't get VDS dimensions")

    /* Verify that dimensions are larger than min_dims */
    for(i = 0; i < rank; i++)
        if(dims[i] < dset->shared->layout.storage.u.virt.min_dims[i])
            HGOTO_ERROR(H5E_ARGS, H5E_BADVALUE, FAIL, "virtual dataset dimensions not large enough to contain all limited dimensions in all selections")

done:
    FUNC_LEAVE_NOAPI(ret_value)
} /* end H5D_virtual_check_min_dims() */


/*-------------------------------------------------------------------------
 * Function:    H5D__virtual_store_layout
 *
 * Purpose:     Store virtual dataset layout information, for new dataset
 *
 * Note:        We assume here that the contents of the heap block cannot
 *		change!  If this ever stops being the case we must change
 *		this code to allow overwrites of the heap block.  -NAF
 *
 * Return:      Success:    SUCCEED
 *              Failure:    FAIL
 *
 * Programmer:  Quincey Koziol
 *              Sunday, Feberuary 11, 2018
 *
 *-------------------------------------------------------------------------
 */
herr_t
H5D__virtual_store_layout(H5F_t *f, H5O_layout_t *layout)
{
    uint8_t *heap_block = NULL;         /* Block to add to heap */
    size_t *str_size = NULL;            /* Array for VDS entry string lengths */
    uint8_t *heap_block_p;              /* Pointer into the heap block, while encoding */
    size_t block_size;                  /* Total size of block needed */
    hsize_t tmp_nentries;               /* Temp. variable for # of VDS entries */
    uint32_t chksum;                    /* Checksum for heap data */
    size_t i;                           /* Local index variable */
    herr_t ret_value = SUCCEED;         /* Return value */

    FUNC_ENTER_PACKAGE

    /* Sanity checking */
    HDassert(f);
    HDassert(layout);
    HDassert(layout->storage.u.virt.serial_list_hobjid.addr == HADDR_UNDEF);

    /* Create block if # of used entries > 0 */
    if(layout->storage.u.virt.list_nused > 0) {
        /* Allocate array for caching results of strlen */
        if(NULL == (str_size = (size_t *)H5MM_malloc(2 * layout->storage.u.virt.list_nused * sizeof(size_t))))
            HGOTO_ERROR(H5E_OHDR, H5E_RESOURCE, FAIL, "unable to allocate string length array")

        /*
         * Calculate heap block size
         */

        /* Version and number of entries */
        block_size = (size_t)1 + H5F_SIZEOF_SIZE(f);

        /* Calculate size of each entry */
        for(i = 0; i < layout->storage.u.virt.list_nused; i++) {
            hssize_t select_serial_size;        /* Size of serialized selection */

            HDassert(layout->storage.u.virt.list[i].source_file_name);
            HDassert(layout->storage.u.virt.list[i].source_dset_name);
            HDassert(layout->storage.u.virt.list[i].source_select);
            HDassert(layout->storage.u.virt.list[i].source_dset.virtual_select);

            /* Source file name */
            str_size[2 * i] = HDstrlen(layout->storage.u.virt.list[i].source_file_name) + (size_t)1;
            block_size += str_size[2 * i];

            /* Source dset name */
            str_size[(2 * i) + 1] = HDstrlen(layout->storage.u.virt.list[i].source_dset_name) + (size_t)1;
            block_size += str_size[(2 * i) + 1];

            /* Source selection */
            if((select_serial_size = H5S_SELECT_SERIAL_SIZE(layout->storage.u.virt.list[i].source_select)) < 0)
                HGOTO_ERROR(H5E_OHDR, H5E_CANTENCODE, FAIL, "unable to check dataspace selection size")
            block_size += (size_t)select_serial_size;

            /* Virtual dataset selection */
            if((select_serial_size = H5S_SELECT_SERIAL_SIZE(layout->storage.u.virt.list[i].source_dset.virtual_select)) < 0)
                HGOTO_ERROR(H5E_OHDR, H5E_CANTENCODE, FAIL, "unable to check dataspace selection size")
            block_size += (size_t)select_serial_size;
        } /* end for */

        /* Checksum */
        block_size += 4;


        /* Allocate heap block */
        if(NULL == (heap_block = (uint8_t *)H5MM_malloc(block_size)))
            HGOTO_ERROR(H5E_OHDR, H5E_RESOURCE, FAIL, "unable to allocate heap block")


        /*
         * Encode heap block
         */
        heap_block_p = heap_block;

        /* Encode heap block encoding version */
        *heap_block_p++ = (uint8_t)H5O_LAYOUT_VDS_GH_ENC_VERS;

        /* Number of entries */
        tmp_nentries = (hsize_t)layout->storage.u.virt.list_nused;
        H5F_ENCODE_LENGTH(f, heap_block_p, tmp_nentries)

        /* Encode each entry */
        for(i = 0; i < layout->storage.u.virt.list_nused; i++) {
            /* Source file name */
            HDmemcpy((char *)heap_block_p, layout->storage.u.virt.list[i].source_file_name, str_size[2 * i]);
            heap_block_p += str_size[2 * i];

            /* Source dataset name */
            HDmemcpy((char *)heap_block_p, layout->storage.u.virt.list[i].source_dset_name, str_size[(2 * i) + 1]);
            heap_block_p += str_size[(2 * i) + 1];

            /* Source selection */
            if(H5S_SELECT_SERIALIZE(layout->storage.u.virt.list[i].source_select, &heap_block_p) < 0)
                HGOTO_ERROR(H5E_OHDR, H5E_CANTCOPY, FAIL, "unable to serialize source selection")

            /* Virtual selection */
            if(H5S_SELECT_SERIALIZE(layout->storage.u.virt.list[i].source_dset.virtual_select, &heap_block_p) < 0)
                HGOTO_ERROR(H5E_OHDR, H5E_CANTCOPY, FAIL, "unable to serialize virtual selection")
        } /* end for */

        /* Checksum */
        chksum = H5_checksum_metadata(heap_block, block_size - (size_t)4, 0);
        UINT32ENCODE(heap_block_p, chksum)

        /* Insert block into global heap */
        if(H5HG_insert(f, block_size, heap_block, &(layout->storage.u.virt.serial_list_hobjid)) < 0) /* Casting away const OK  --NAF */
            HGOTO_ERROR(H5E_OHDR, H5E_CANTINSERT, FAIL, "unable to insert virtual dataset heap block")
    } /* end if */

done:
    heap_block = (uint8_t *)H5MM_xfree(heap_block);
    str_size = (size_t *)H5MM_xfree(str_size);

    FUNC_LEAVE_NOAPI(ret_value)
} /* end H5D__virtual_store_layout() */


/*-------------------------------------------------------------------------
 * Function:    H5D__virtual_copy_layout
 *
 * Purpose:     Deep copies virtual storage layout message in memory.
 *              This function assumes that the top-level struct has
 *              already been copied (so the source struct retains
 *              ownership of the fields passed to this function).
 *
 * Return:      Non-negative on success/Negative on failure
 *
 * Programmer:  Neil Fortner
 *              February 10, 2015
 *
 *-------------------------------------------------------------------------
 */
herr_t
H5D__virtual_copy_layout(H5O_layout_t *layout)
{
    H5O_storage_virtual_ent_t *orig_list = NULL;
    hid_t           orig_source_fapl;
    hid_t           orig_source_dapl;
    H5P_genplist_t *plist;
    size_t          i;
    herr_t          ret_value = SUCCEED;

    FUNC_ENTER_PACKAGE

    HDassert(layout);
    HDassert(layout->type == H5D_VIRTUAL);

    /* Save original entry list and top-level property lists and reset in layout
     * so the originals aren't closed on error */
    orig_source_fapl = layout->storage.u.virt.source_fapl;
    layout->storage.u.virt.source_fapl = -1;
    orig_source_dapl = layout->storage.u.virt.source_dapl;
    layout->storage.u.virt.source_dapl = -1;
    orig_list = layout->storage.u.virt.list;
    layout->storage.u.virt.list = NULL;

    /* Copy entry list */
    if(layout->storage.u.virt.list_nused > 0) {
        HDassert(orig_list);

        /* Allocate memory for the list */
        if(NULL == (layout->storage.u.virt.list = (H5O_storage_virtual_ent_t *)H5MM_calloc(layout->storage.u.virt.list_nused * sizeof(H5O_storage_virtual_ent_t))))
            HGOTO_ERROR(H5E_DATASET, H5E_CANTALLOC, FAIL, "unable to allocate memory for virtual dataset entry list")
        layout->storage.u.virt.list_nalloc = layout->storage.u.virt.list_nused;

        /* Copy the list entries, though set source_dset.dset and sub_dset to
         * NULL */
        for(i = 0; i < layout->storage.u.virt.list_nused; i++) {
            /* Copy virtual selection */
            if(NULL == (layout->storage.u.virt.list[i].source_dset.virtual_select
                    = H5S_copy(orig_list[i].source_dset.virtual_select, FALSE, TRUE)))
                HGOTO_ERROR(H5E_DATASET, H5E_CANTCOPY, FAIL, "unable to copy virtual selection")

            /* Copy original source names */
            if(NULL == (layout->storage.u.virt.list[i].source_file_name
                    = H5MM_strdup(orig_list[i].source_file_name)))
                HGOTO_ERROR(H5E_DATASET, H5E_RESOURCE, FAIL, "unable to duplicate source file name")
            if(NULL == (layout->storage.u.virt.list[i].source_dset_name
                    = H5MM_strdup(orig_list[i].source_dset_name)))
                HGOTO_ERROR(H5E_DATASET, H5E_RESOURCE, FAIL, "unable to duplicate source dataset name")

            /* Copy source selection */
            if(NULL == (layout->storage.u.virt.list[i].source_select
                    = H5S_copy(orig_list[i].source_select, FALSE, TRUE)))
                HGOTO_ERROR(H5E_DATASET, H5E_CANTCOPY, FAIL, "unable to copy source selection")

            /* Initialize clipped selections */
            if(orig_list[i].unlim_dim_virtual < 0) {
                layout->storage.u.virt.list[i].source_dset.clipped_source_select = layout->storage.u.virt.list[i].source_select;
                layout->storage.u.virt.list[i].source_dset.clipped_virtual_select = layout->storage.u.virt.list[i].source_dset.virtual_select;
            } /* end if */

            /* Copy parsed names */
            if(H5D__virtual_copy_parsed_name(&layout->storage.u.virt.list[i].parsed_source_file_name, orig_list[i].parsed_source_file_name) < 0)
                HGOTO_ERROR(H5E_DATASET, H5E_CANTCOPY, FAIL, "unable to copy parsed source file name")
            layout->storage.u.virt.list[i].psfn_static_strlen = orig_list[i].psfn_static_strlen;
            layout->storage.u.virt.list[i].psfn_nsubs = orig_list[i].psfn_nsubs;
            if(H5D__virtual_copy_parsed_name(&layout->storage.u.virt.list[i].parsed_source_dset_name, orig_list[i].parsed_source_dset_name) < 0)
                HGOTO_ERROR(H5E_DATASET, H5E_CANTCOPY, FAIL, "unable to copy parsed source dataset name")
            layout->storage.u.virt.list[i].psdn_static_strlen = orig_list[i].psdn_static_strlen;
            layout->storage.u.virt.list[i].psdn_nsubs = orig_list[i].psdn_nsubs;

            /* Copy source names in source dset or add reference as appropriate
             */
            if(orig_list[i].source_dset.file_name) {
                if(orig_list[i].source_dset.file_name
                        == orig_list[i].source_file_name)
                    layout->storage.u.virt.list[i].source_dset.file_name = layout->storage.u.virt.list[i].source_file_name;
                else if(orig_list[i].parsed_source_file_name
                        && (orig_list[i].source_dset.file_name
                        != orig_list[i].parsed_source_file_name->name_segment)) {
                    HDassert(layout->storage.u.virt.list[i].parsed_source_file_name);
                    HDassert(layout->storage.u.virt.list[i].parsed_source_file_name->name_segment);
                    layout->storage.u.virt.list[i].source_dset.file_name = layout->storage.u.virt.list[i].parsed_source_file_name->name_segment;
                } /* end if */
                else
                    if(NULL == (layout->storage.u.virt.list[i].source_dset.file_name
                            = H5MM_strdup(orig_list[i].source_dset.file_name)))
                        HGOTO_ERROR(H5E_DATASET, H5E_RESOURCE, FAIL, "unable to duplicate source file name")
            } /* end if */
            if(orig_list[i].source_dset.dset_name) {
                if(orig_list[i].source_dset.dset_name
                        == orig_list[i].source_dset_name)
                    layout->storage.u.virt.list[i].source_dset.dset_name = layout->storage.u.virt.list[i].source_dset_name;
                else if(orig_list[i].parsed_source_dset_name
                        && (orig_list[i].source_dset.dset_name
                        != orig_list[i].parsed_source_dset_name->name_segment)) {
                    HDassert(layout->storage.u.virt.list[i].parsed_source_dset_name);
                    HDassert(layout->storage.u.virt.list[i].parsed_source_dset_name->name_segment);
                    layout->storage.u.virt.list[i].source_dset.dset_name = layout->storage.u.virt.list[i].parsed_source_dset_name->name_segment;
                } /* end if */
                else
                    if(NULL == (layout->storage.u.virt.list[i].source_dset.dset_name
                            = H5MM_strdup(orig_list[i].source_dset.dset_name)))
                        HGOTO_ERROR(H5E_DATASET, H5E_RESOURCE, FAIL, "unable to duplicate source dataset name")
            } /* end if */

            /* Copy other fields in entry */
            layout->storage.u.virt.list[i].unlim_dim_source = orig_list[i].unlim_dim_source;
            layout->storage.u.virt.list[i].unlim_dim_virtual = orig_list[i].unlim_dim_virtual;
            layout->storage.u.virt.list[i].unlim_extent_source = orig_list[i].unlim_extent_source;
            layout->storage.u.virt.list[i].unlim_extent_virtual = orig_list[i].unlim_extent_virtual;
            layout->storage.u.virt.list[i].clip_size_source = orig_list[i].clip_size_source;
            layout->storage.u.virt.list[i].clip_size_virtual = orig_list[i].clip_size_virtual;
            layout->storage.u.virt.list[i].source_space_status = orig_list[i].source_space_status;
            layout->storage.u.virt.list[i].virtual_space_status = orig_list[i].virtual_space_status;
        } /* end for */
    } /* end if */
    else {
        /* Zero out other fields related to list, just to be sure */
        layout->storage.u.virt.list = NULL;
        layout->storage.u.virt.list_nalloc = 0;
    } /* end else */

    /* Copy property lists */
    if(orig_source_fapl >= 0) {
        if(NULL == (plist = (H5P_genplist_t *)H5I_object_verify(orig_source_fapl, H5I_GENPROP_LST)))
            HGOTO_ERROR(H5E_ARGS, H5E_BADTYPE, FAIL, "not a property list")
        if((layout->storage.u.virt.source_fapl = H5P_copy_plist(plist, FALSE)) < 0)
            HGOTO_ERROR(H5E_DATASET, H5E_CANTCOPY, FAIL, "can't copy fapl")
    } /* end if */
    if(orig_source_dapl >= 0) {
        if(NULL == (plist = (H5P_genplist_t *)H5I_object_verify(orig_source_dapl, H5I_GENPROP_LST)))
            HGOTO_ERROR(H5E_ARGS, H5E_BADTYPE, FAIL, "not a property list")
        if((layout->storage.u.virt.source_dapl = H5P_copy_plist(plist, FALSE)) < 0)
            HGOTO_ERROR(H5E_DATASET, H5E_CANTCOPY, FAIL, "can't copy dapl")
    } /* end if */

    /* New layout is not fully initialized */
    layout->storage.u.virt.init = FALSE;

done:
    /* Release allocated resources on failure */
    if(ret_value < 0)
        if(H5D__virtual_reset_layout(layout) < 0)
            HDONE_ERROR(H5E_DATASET, H5E_CANTFREE, FAIL, "unable to reset virtual layout")

    FUNC_LEAVE_NOAPI(ret_value)
} /* end H5D__virtual_copy_layout() */


/*-------------------------------------------------------------------------
 * Function:    H5D__virtual_reset_layout
 *
 * Purpose:     Frees internal structures in a virtual storage layout
 *              message in memory.  This function is safe to use on
 *              incomplete structures (for recovery from failure) provided
 *              the internal structures are initialized with all bytes set
 *              to 0.
 *
 * Return:      Non-negative on success/Negative on failure
 *
 * Programmer:  Neil Fortner
 *              February 11, 2015
 *
 *-------------------------------------------------------------------------
 */
herr_t
H5D__virtual_reset_layout(H5O_layout_t *layout)
{
    size_t          i, j;
    herr_t          ret_value = SUCCEED;

    FUNC_ENTER_PACKAGE

    HDassert(layout);
    HDassert(layout->type == H5D_VIRTUAL);

    /* Free the list entries.  Note we always attempt to free everything even in
     * the case of a failure.  Because of this, and because we free the list
     * afterwards, we do not need to zero out the memory in the list. */
    for(i = 0; i < layout->storage.u.virt.list_nused; i++) {
        /* Free source_dset */
        if(H5D__virtual_reset_source_dset(&layout->storage.u.virt.list[i], &layout->storage.u.virt.list[i].source_dset) < 0)
            HDONE_ERROR(H5E_DATASET, H5E_CANTFREE, FAIL, "unable to reset source dataset")

        /* Free original source names */
        (void)H5MM_xfree(layout->storage.u.virt.list[i].source_file_name);
        (void)H5MM_xfree(layout->storage.u.virt.list[i].source_dset_name);

        /* Free sub_dset */
        for(j = 0; j < layout->storage.u.virt.list[i].sub_dset_nalloc; j++)
            if(H5D__virtual_reset_source_dset(&layout->storage.u.virt.list[i], &layout->storage.u.virt.list[i].sub_dset[j]) < 0)
                HDONE_ERROR(H5E_DATASET, H5E_CANTFREE, FAIL, "unable to reset source dataset")
        layout->storage.u.virt.list[i].sub_dset = (H5O_storage_virtual_srcdset_t *)H5MM_xfree(layout->storage.u.virt.list[i].sub_dset);

        /* Free source_select */
        if(layout->storage.u.virt.list[i].source_select)
            if(H5S_close(layout->storage.u.virt.list[i].source_select) < 0)
                HDONE_ERROR(H5E_DATASET, H5E_CLOSEERROR, FAIL, "unable to release source selection")

        /* Free parsed_source_file_name */
        H5D_virtual_free_parsed_name(layout->storage.u.virt.list[i].parsed_source_file_name);

        /* Free parsed_source_dset_name */
        H5D_virtual_free_parsed_name(layout->storage.u.virt.list[i].parsed_source_dset_name);
    } /* end for */

    /* Free the list */
    layout->storage.u.virt.list = (H5O_storage_virtual_ent_t *)H5MM_xfree(layout->storage.u.virt.list);
    layout->storage.u.virt.list_nalloc = (size_t)0;
    layout->storage.u.virt.list_nused = (size_t)0;
    (void)HDmemset(layout->storage.u.virt.min_dims, 0, sizeof(layout->storage.u.virt.min_dims));

    /* Close access property lists */
    if(layout->storage.u.virt.source_fapl >= 0) {
        if(H5I_dec_ref(layout->storage.u.virt.source_fapl) < 0)
            HDONE_ERROR(H5E_DATASET, H5E_CANTFREE, FAIL, "can't close source fapl")
        layout->storage.u.virt.source_fapl = -1;
    } /* end if */
    if(layout->storage.u.virt.source_dapl >= 0) {
        if(H5I_dec_ref(layout->storage.u.virt.source_dapl) < 0)
            HDONE_ERROR(H5E_DATASET, H5E_CANTFREE, FAIL, "can't close source dapl")
        layout->storage.u.virt.source_dapl = -1;
    } /* end if */

    /* The list is no longer initialized */
    layout->storage.u.virt.init = FALSE;

    /* Note the lack of a done: label.  This is because there are no HGOTO_ERROR
     * calls.  If one is added, a done: label must also be added */
    FUNC_LEAVE_NOAPI(ret_value)
} /* end H5D__virtual_reset_layout() */


/*-------------------------------------------------------------------------
 * Function:    H5D__virtual_copy
 *
 * Purpose:     Copy virtual storage raw data from SRC file to DST file.
 *
 * Return:      Non-negative on success/Negative on failure
 *
 * Programmer:  Neil Fortner
 *              February 6, 2015
 *
 *-------------------------------------------------------------------------
 */
herr_t
H5D__virtual_copy(H5F_t *f_dst, H5O_layout_t *layout_dst)
{
    herr_t          ret_value = SUCCEED;

    FUNC_ENTER_PACKAGE

#ifdef NOT_YET
    /* Check for copy to the same file */
    if(f_dst == f_src) {
        /* Increase reference count on global heap object */
        if((heap_rc = H5HG_link(f_dst, (H5HG_t *)&(layout_dst->u.virt.serial_list_hobjid), 1)) < 0)
            HGOTO_ERROR(H5E_DATASET, H5E_CANTMODIFY, FAIL, "unable to adjust global heap refence count")
    } /* end if */
    else
#endif /* NOT_YET */
    {
        /* Reset global heap id */
        layout_dst->storage.u.virt.serial_list_hobjid.addr = HADDR_UNDEF;
        layout_dst->storage.u.virt.serial_list_hobjid.idx = (size_t)0;

        /* Write the VDS data to destination file's heap */
        if(H5D__virtual_store_layout(f_dst, layout_dst) < 0)
             HGOTO_ERROR(H5E_DATASET, H5E_CANTSET, FAIL, "unable to store VDS info")
    } /* end block/else */

done:
    FUNC_LEAVE_NOAPI(ret_value)
} /* end H5D__virtual_copy() */


/*-------------------------------------------------------------------------
 * Function:    H5D__virtual_delete
 *
 * Purpose:     Delete the file space for a virtual dataset
 *
 * Return:      Non-negative on success/Negative on failure
 *
 * Programmer:  Neil Fortner
 *              February 6, 2015
 *
 *-------------------------------------------------------------------------
 */
herr_t
H5D__virtual_delete(H5F_t *f, H5O_storage_t *storage)
{
#ifdef NOT_YET
    int heap_rc;                /* Reference count of global heap object */
#endif  /* NOT_YET */
    herr_t ret_value = SUCCEED; /* Return value */

    FUNC_ENTER_PACKAGE

    /* check args */
    HDassert(f);
    HDassert(storage);
    HDassert(storage->type == H5D_VIRTUAL);

    /* Check for global heap block */
    if(storage->u.virt.serial_list_hobjid.addr != HADDR_UNDEF) {
#ifdef NOT_YET
        /* Unlink the global heap block */
        if((heap_rc = H5HG_link(f, (H5HG_t *)&(storage->u.virt.serial_list_hobjid), -1)) < 0)
            HGOTO_ERROR(H5E_DATASET, H5E_CANTMODIFY, FAIL, "unable to adjust global heap refence count")
        if(heap_rc == 0)
#endif /* NOT_YET */
            /* Delete the global heap block */
            if(H5HG_remove(f, (H5HG_t *)&(storage->u.virt.serial_list_hobjid)) < 0)
                HGOTO_ERROR(H5E_DATASET, H5E_CANTREMOVE, FAIL, "unable to remove heap object")
    } /* end if */

    /* Clear global heap ID in storage */
    storage->u.virt.serial_list_hobjid.addr = HADDR_UNDEF;
    storage->u.virt.serial_list_hobjid.idx = 0;

done:
    FUNC_LEAVE_NOAPI(ret_value)
} /* end H5D__virtual_delete */


/*-------------------------------------------------------------------------
 * Function:    H5D__virtual_open_source_dset
 *
 * Purpose:     Attempts to open a source dataset.
 *
 * Return:      Non-negative on success/Negative on failure
 *
 * Programmer:  Neil Fortner
 *              March 6, 2015
 *
 *-------------------------------------------------------------------------
 */
static herr_t
H5D__virtual_open_source_dset(const H5D_t *vdset,
    H5O_storage_virtual_ent_t *virtual_ent,
    H5O_storage_virtual_srcdset_t *source_dset)
{
    H5F_t       *src_file = NULL;       /* Source file */
    hbool_t     src_file_open = FALSE;  /* Whether we have opened and need to close src_file */
    H5G_loc_t   src_root_loc;           /* Object location of source file root group */
    herr_t      ret_value = SUCCEED;    /* Return value */
    hid_t       plist_id = -1;          /* Property list pointer */
    unsigned    intent;                 /* File access permissions */

    FUNC_ENTER_STATIC

    /* Sanity check */
    HDassert(vdset);
    HDassert(source_dset);
    HDassert(!source_dset->dset);
    HDassert(source_dset->file_name);
    HDassert(source_dset->dset_name);

    /* Check if we need to open the source file */
    if(HDstrcmp(source_dset->file_name, ".")) {
<<<<<<< HEAD
        /* Open the source file */
        if(NULL == (src_file = H5F_open(source_dset->file_name, H5F_INTENT(vdset->oloc.file) & (H5F_ACC_RDWR | H5F_ACC_SWMR_WRITE | H5F_ACC_SWMR_READ), H5P_FILE_CREATE_DEFAULT, vdset->shared->layout.storage.u.virt.source_fapl)))
=======
        if((plist_id = H5D_get_access_plist((H5D_t *)vdset)) < 0)
            HGOTO_ERROR(H5E_DATASET, H5E_CANTGET, FAIL, "Can't get access plist")
        intent = H5F_INTENT(vdset->oloc.file);
        if(NULL == (src_file = H5F_prefix_open_file(plist_id, vdset->oloc.file, H5D_ACS_VDS_PREFIX_NAME, source_dset->file_name, intent,
                vdset->shared->layout.storage.u.virt.source_fapl, dxpl_id)))
>>>>>>> 7aa4eb1b
            H5E_clear_stack(NULL); /* Quick hack until proper support for H5Fopen with missing file is implemented */
        else
            src_file_open = TRUE;
    } /* end if */
    else
        /* Source file is ".", use the virtual dataset's file */
        src_file = vdset->oloc.file;

    if(src_file) {
        /* Set up the root group in the destination file */
        if(NULL == (src_root_loc.oloc = H5G_oloc(H5G_rootof(src_file))))
            HGOTO_ERROR(H5E_DATASET, H5E_BADVALUE, FAIL, "unable to get object location for root group")
        if(NULL == (src_root_loc.path = H5G_nameof(H5G_rootof(src_file))))
            HGOTO_ERROR(H5E_DATASET, H5E_BADVALUE, FAIL, "unable to get path for root group")

        /* Open the source dataset */
        if(NULL == (source_dset->dset = H5D__open_name(&src_root_loc, source_dset->dset_name, vdset->shared->layout.storage.u.virt.source_dapl))) {
            H5E_clear_stack(NULL); /* Quick hack until proper support for H5Dopen with missing file is implemented */

            /* Dataset does not exist */
            source_dset->dset_exists = FALSE;
        } /* end if */
        else {
            /* Dataset exists */
            source_dset->dset_exists = TRUE;

            /* Patch the source selection if necessary */
            if(virtual_ent->source_space_status != H5O_VIRTUAL_STATUS_CORRECT) {
                if(H5S_extent_copy(virtual_ent->source_select, source_dset->dset->shared->space) < 0)
                    HGOTO_ERROR(H5E_DATASET, H5E_CANTCOPY, FAIL, "can't copy source dataspace extent")
                virtual_ent->source_space_status = H5O_VIRTUAL_STATUS_CORRECT;
            } /* end if */
        } /* end else */
    } /* end if */

done:
    if(plist_id >= 0)
        H5Pclose(plist_id);
    /* Close source file */
    if(src_file_open)
        if(H5F_efc_close(vdset->oloc.file, src_file) < 0)
            HDONE_ERROR(H5E_DATASET, H5E_CANTCLOSEFILE, FAIL, "can't close source file")

    FUNC_LEAVE_NOAPI(ret_value)
} /* end H5D__virtual_open_source_dset() */


/*-------------------------------------------------------------------------
 * Function:    H5D__virtual_reset_source_dset
 *
 * Purpose:     Frees space referenced by a source dataset struct.
 *
 * Return:      Non-negative on success/Negative on failure
 *
 * Programmer:  Neil Fortner
 *              May 20, 2015
 *
 *-------------------------------------------------------------------------
 */
static herr_t
H5D__virtual_reset_source_dset(H5O_storage_virtual_ent_t *virtual_ent,
    H5O_storage_virtual_srcdset_t *source_dset)
{
    herr_t      ret_value = SUCCEED;    /* Return value */

    FUNC_ENTER_STATIC

    /* Sanity check */
    HDassert(source_dset);

    /* Free dataset */
    if(source_dset->dset) {
        if(H5D_close(source_dset->dset) < 0)
            HDONE_ERROR(H5E_DATASET, H5E_CLOSEERROR, FAIL, "unable to close source dataset")
        source_dset->dset = NULL;
    } /* end if */

    /* Free file name */
    if(virtual_ent->parsed_source_file_name
            && (source_dset->file_name
            != virtual_ent->parsed_source_file_name->name_segment))
        source_dset->file_name = (char *)H5MM_xfree(source_dset->file_name);
    else
        HDassert((source_dset->file_name == virtual_ent->source_file_name)
                || (virtual_ent->parsed_source_file_name
                && (source_dset->file_name
                == virtual_ent->parsed_source_file_name->name_segment))
                || !source_dset->file_name);

    /* Free dataset name */
    if(virtual_ent->parsed_source_dset_name
            && (source_dset->dset_name
            != virtual_ent->parsed_source_dset_name->name_segment))
        source_dset->dset_name = (char *)H5MM_xfree(source_dset->dset_name);
    else
        HDassert((source_dset->dset_name == virtual_ent->source_dset_name)
                || (virtual_ent->parsed_source_dset_name
                && (source_dset->dset_name
                == virtual_ent->parsed_source_dset_name->name_segment))
                || !source_dset->dset_name);

    /* Free clipped virtual selection */
    if(source_dset->clipped_virtual_select) {
        if(source_dset->clipped_virtual_select != source_dset->virtual_select)
            if(H5S_close(source_dset->clipped_virtual_select) < 0)
                HDONE_ERROR(H5E_DATASET, H5E_CLOSEERROR, FAIL, "unable to release clipped virtual selection")
        source_dset->clipped_virtual_select = NULL;
    } /* end if */

    /* Free virtual selection */
    if(source_dset->virtual_select) {
        if(H5S_close(source_dset->virtual_select) < 0)
            HDONE_ERROR(H5E_DATASET, H5E_CLOSEERROR, FAIL, "unable to release virtual selection")
        source_dset->virtual_select = NULL;
    } /* end if */

    /* Free clipped source selection */
    if(source_dset->clipped_source_select) {
        if(source_dset->clipped_source_select != virtual_ent->source_select)
            if(H5S_close(source_dset->clipped_source_select) < 0)
                HDONE_ERROR(H5E_DATASET, H5E_CLOSEERROR, FAIL, "unable to release clipped source selection")
        source_dset->clipped_source_select = NULL;
    } /* end if */

    /* The projected memory space should never exist when this function is
     * called */
    HDassert(!source_dset->projected_mem_space);

    /* Note the lack of a done: label.  This is because there are no HGOTO_ERROR
     * calls.  If one is added, a done: label must also be added */
    FUNC_LEAVE_NOAPI(ret_value)
} /* end H5D__virtual_reset_source_dset() */


/*-------------------------------------------------------------------------
 * Function:    H5D__virtual_str_append
 *
 * Purpose:     Appends src_len bytes of the string src to the position *p
 *              in the buffer *buf (allocating *buf if necessary).
 *
 * Return:      Non-negative on success/Negative on failure
 *
 * Programmer:  Neil Fortner
 *              May 19, 2015
 *
 *-------------------------------------------------------------------------
 */
static herr_t
H5D__virtual_str_append(const char *src, size_t src_len, char **p, char **buf,
    size_t *buf_size)
{
    herr_t      ret_value = SUCCEED;    /* Return value */

    FUNC_ENTER_STATIC

    /* Sanity check */
    HDassert(src);
    HDassert(src_len > 0);
    HDassert(p);
    HDassert(buf);
    HDassert(*p >= *buf);
    HDassert(buf_size);

    /* Allocate or extend buffer if necessary */
    if(!*buf) {
        HDassert(!*p);
        HDassert(*buf_size == 0);

        /* Allocate buffer */
        if(NULL == (*buf = (char *)H5MM_malloc(src_len + (size_t)1)))
            HGOTO_ERROR(H5E_RESOURCE, H5E_CANTALLOC, FAIL, "unable to allocate name segment struct")
        *buf_size = src_len + (size_t)1;
        *p = *buf;
    } /* end if */
    else {
        size_t p_offset = (size_t)(*p - *buf); /* Offset of p within buf */

        /* Extend buffer if necessary */
        if((p_offset + src_len + (size_t)1) > *buf_size) {
            char *tmp_buf;
            size_t tmp_buf_size;

            /* Calculate new size of buffer */
            tmp_buf_size = MAX(p_offset + src_len + (size_t)1,
                    *buf_size * (size_t)2);

            /* Reallocate buffer */
            if(NULL == (tmp_buf = (char *)H5MM_realloc(*buf, tmp_buf_size)))
                HGOTO_ERROR(H5E_RESOURCE, H5E_CANTALLOC, FAIL, "unable to reallocate name segment buffer")
            *buf = tmp_buf;
            *buf_size = tmp_buf_size;
            *p = *buf + p_offset;
        } /* end if */
    } /* end else */

    /* Copy string to *p.  Note that since src in not NULL terminated, we must
     * use memcpy */
    (void)HDmemcpy(*p, src, src_len);

    /* Advance *p */
    *p += src_len;

    /* Add NULL terminator */
    **p = '\0';

done:
    FUNC_LEAVE_NOAPI(ret_value);
} /* end H5D__virtual_str_append() */


/*-------------------------------------------------------------------------
 * Function:    H5D_virtual_parse_source_name
 *
 * Purpose:     Parses a source file or dataset name.
 *
 * Return:      Non-negative on success/Negative on failure
 *
 * Programmer:  Neil Fortner
 *              May 18, 2015
 *
 *-------------------------------------------------------------------------
 */
herr_t
H5D_virtual_parse_source_name(const char *source_name,
    H5O_storage_virtual_name_seg_t **parsed_name, size_t *static_strlen,
    size_t *nsubs)
{
    H5O_storage_virtual_name_seg_t *tmp_parsed_name = NULL;
    H5O_storage_virtual_name_seg_t **tmp_parsed_name_p = &tmp_parsed_name;
    size_t      tmp_static_strlen;
    size_t      tmp_strlen;
    size_t      tmp_nsubs = 0;
    const char  *p;
    const char  *pct;
    char        *name_seg_p = NULL;
    size_t      name_seg_size = 0;
    herr_t      ret_value = SUCCEED;    /* Return value */

    FUNC_ENTER_NOAPI(FAIL)

    /* Sanity check */
    HDassert(source_name);
    HDassert(parsed_name);
    HDassert(static_strlen);
    HDassert(nsubs);

    /* Initialize p and tmp_static_strlen */
    p = source_name;
    tmp_static_strlen = tmp_strlen = HDstrlen(source_name);

    /* Iterate over name */
    /* Note this will not work with UTF-8!  We should support this eventually
     * -NAF 5/18/2015 */
    while((pct = HDstrchr(p, '%'))) {
        HDassert(pct >= p);

        /* Allocate name segment struct if necessary */
        if(!*tmp_parsed_name_p)
            if(NULL == (*tmp_parsed_name_p = H5FL_CALLOC(H5O_storage_virtual_name_seg_t)))
                HGOTO_ERROR(H5E_RESOURCE, H5E_CANTALLOC, FAIL, "unable to allocate name segment struct")

        /* Check for type of format specifier */
        if(pct[1] == 'b') {
            /* Check for blank string before specifier */
            if(pct != p)
                /* Append string to name segment */
                if(H5D__virtual_str_append(p, (size_t)(pct - p), &name_seg_p, &(*tmp_parsed_name_p)->name_segment, &name_seg_size) < 0)
                    HGOTO_ERROR(H5E_DATASET, H5E_CANTCOPY, FAIL, "unable to append name segment")

            /* Update other variables */
            tmp_parsed_name_p = &(*tmp_parsed_name_p)->next;
            tmp_static_strlen -= 2;
            tmp_nsubs++;
            name_seg_p = NULL;
            name_seg_size = 0;
        } /* end if */
        else if(pct[1] == '%') {
            /* Append string to name segment (include first '%') */
            if(H5D__virtual_str_append(p, (size_t)(pct - p) + (size_t)1, &name_seg_p, &(*tmp_parsed_name_p)->name_segment, &name_seg_size) < 0)
                HGOTO_ERROR(H5E_DATASET, H5E_CANTCOPY, FAIL, "unable to append name segment")

            /* Update other variables */
            tmp_static_strlen -= 1;
        } /* end else */
        else
            HGOTO_ERROR(H5E_ARGS, H5E_BADVALUE, FAIL, "invalid format specifier")

        p = pct + 2;
    } /* end while */

    /* Copy last segment of name, if any, unless the parsed name was not
     * allocated */
    if(tmp_parsed_name) {
        HDassert(p >= source_name);
        if(*p == '\0')
            HDassert((size_t)(p - source_name) == tmp_strlen);
        else {
            HDassert((size_t)(p - source_name) < tmp_strlen);

            /* Allocate name segment struct if necessary */
            if(!*tmp_parsed_name_p)
                if(NULL == (*tmp_parsed_name_p = H5FL_CALLOC(H5O_storage_virtual_name_seg_t)))
                    HGOTO_ERROR(H5E_RESOURCE, H5E_CANTALLOC, FAIL, "unable to allocate name segment struct")

            /* Append string to name segment */
            if(H5D__virtual_str_append(p, tmp_strlen - (size_t)(p - source_name), &name_seg_p, &(*tmp_parsed_name_p)->name_segment, &name_seg_size) < 0)
                HGOTO_ERROR(H5E_DATASET, H5E_CANTCOPY, FAIL, "unable to append name segment")
        } /* end else */
    } /* end if */

    /* Set return values */
    *parsed_name = tmp_parsed_name;
    tmp_parsed_name = NULL;
    *static_strlen = tmp_static_strlen;
    *nsubs = tmp_nsubs;

done:
    if(tmp_parsed_name) {
        HDassert(ret_value < 0);
        H5D_virtual_free_parsed_name(tmp_parsed_name);
    } /* end if */

    FUNC_LEAVE_NOAPI(ret_value)
} /* end H5D_virtual_parse_source_name() */


/*-------------------------------------------------------------------------
 * Function:    H5D__virtual_copy_parsed_name
 *
 * Purpose:     Deep copies a parsed source file or dataset name.
 *
 * Return:      Non-negative on success/Negative on failure
 *
 * Programmer:  Neil Fortner
 *              May 19, 2015
 *
 *-------------------------------------------------------------------------
 */
static herr_t
H5D__virtual_copy_parsed_name(H5O_storage_virtual_name_seg_t **dst,
    H5O_storage_virtual_name_seg_t *src)
{
    H5O_storage_virtual_name_seg_t *tmp_dst = NULL;
    H5O_storage_virtual_name_seg_t *p_src = src;
    H5O_storage_virtual_name_seg_t **p_dst = &tmp_dst;
    herr_t          ret_value = SUCCEED;

    FUNC_ENTER_STATIC

    /* Sanity check */
    HDassert(dst);

    /* Walk over parsed name, duplicating it */
    while(p_src) {
        /* Allocate name segment struct */
        if(NULL == (*p_dst = H5FL_CALLOC(H5O_storage_virtual_name_seg_t)))
            HGOTO_ERROR(H5E_RESOURCE, H5E_CANTALLOC, FAIL, "unable to allocate name segment struct")

        /* Duplicate name segment */
        if(p_src->name_segment) {
            if(NULL == ((*p_dst)->name_segment = H5MM_strdup(p_src->name_segment)))
                HGOTO_ERROR(H5E_RESOURCE, H5E_CANTALLOC, FAIL, "unable to duplicate name segment")
        } /* end if */

        /* Advance pointers */
        p_src = p_src->next;
        p_dst = &(*p_dst)->next;
    } /* end while */

    /* Set dst */
    *dst = tmp_dst;
    tmp_dst = NULL;

done:
    if(tmp_dst) {
        HDassert(ret_value < 0);
        H5D_virtual_free_parsed_name(tmp_dst);
    } /* end if */

    FUNC_LEAVE_NOAPI(ret_value)
} /* end H5D__virtual_copy_parsed_name() */


/*-------------------------------------------------------------------------
 * Function:    H5D_virtual_free_parsed_name
 *
 * Purpose:     Frees the provided parsed name.
 *
 * Return:      void
 *
 * Programmer:  Neil Fortner
 *              May 19, 2015
 *
 *-------------------------------------------------------------------------
 */
herr_t
H5D_virtual_free_parsed_name(H5O_storage_virtual_name_seg_t *name_seg)
{
    H5O_storage_virtual_name_seg_t *next_seg;
    herr_t ret_value = SUCCEED;         /* Return value */

    FUNC_ENTER_NOAPI(FAIL)

    /* Walk name segments, freeing them */
    while(name_seg) {
        (void)H5MM_xfree(name_seg->name_segment);
        next_seg = name_seg->next;
        (void)H5FL_FREE(H5O_storage_virtual_name_seg_t, name_seg);
        name_seg = next_seg;
    } /* end while */

done:
    FUNC_LEAVE_NOAPI(ret_value)
} /* end H5D_virtual_free_parsed_name() */


/*-------------------------------------------------------------------------
 * Function:    H5D__virtual_build_source_name
 *
 * Purpose:     Builds a source file or dataset name from a parsed name.
 *
 * Return:      Non-negative on success/Negative on failure
 *
 * Programmer:  Neil Fortner
 *              May 18, 2015
 *
 *-------------------------------------------------------------------------
 */
static herr_t
H5D__virtual_build_source_name(char *source_name,
    const H5O_storage_virtual_name_seg_t *parsed_name, size_t static_strlen,
    size_t nsubs, hsize_t blockno, char **built_name)
{
    char        *tmp_name = NULL;       /* Name buffer */
    herr_t      ret_value = SUCCEED;    /* Return value */

    FUNC_ENTER_STATIC

    /* Sanity check */
    HDassert(source_name);
    HDassert(built_name);

    /* Check for static name */
    if(nsubs == 0) {
        if(parsed_name)
            *built_name = parsed_name->name_segment;
        else
            *built_name = source_name;
    } /* end if */
    else {
        const H5O_storage_virtual_name_seg_t *name_seg = parsed_name;
        char *p;
        hsize_t blockno_down = blockno;
        size_t blockno_len = 1;
        size_t name_len;
        size_t name_len_rem;
        size_t seg_len;
        size_t nsubs_rem = nsubs;

        HDassert(parsed_name);

        /* Calculate length of printed block number */
        do {
            blockno_down /= (hsize_t)10;
            if(blockno_down == 0)
                break;
            blockno_len++;
        } while(1);

        /* Calculate length of name buffer */
        name_len_rem = name_len = static_strlen + (nsubs * blockno_len) + (size_t)1;

        /* Allocate name buffer */
        if(NULL == (tmp_name = (char *)H5MM_malloc(name_len)))
            HGOTO_ERROR(H5E_RESOURCE, H5E_CANTALLOC, FAIL, "unable to allocate name buffer")
        p = tmp_name;

        /* Build name */
        do {
            /* Add name segment */
            if(name_seg->name_segment) {
                seg_len = HDstrlen(name_seg->name_segment);
                HDassert(seg_len > 0);
                HDassert(seg_len < name_len_rem);
                HDstrncpy(p, name_seg->name_segment, name_len_rem);
                name_len_rem -= seg_len;
                p += seg_len;
            } /* end if */

            /* Add block number */
            if(nsubs_rem > 0) {
                HDassert(blockno_len < name_len_rem);
                if(HDsnprintf(p, name_len_rem, "%llu", (long long unsigned)blockno) < 0)
                    HGOTO_ERROR(H5E_DATASET, H5E_WRITEERROR, FAIL, "unable to write block number to string")
                name_len_rem -= blockno_len;
                p += blockno_len;
                nsubs_rem--;
            } /* end if */

            /* Advance name_seg */
            name_seg = name_seg->next;
        } while(name_seg);

        /* Assign built_name */
        *built_name = tmp_name;
        tmp_name = NULL;
    } /* end else */

done:
    if(tmp_name) {
        HDassert(ret_value < 0);
        H5MM_free(tmp_name);
    } /* end if */

    FUNC_LEAVE_NOAPI(ret_value)
} /* end H5D__virtual_build_source_name() */


/*-------------------------------------------------------------------------
 * Function:    H5D__virtual_set_extent_unlim
 *
 * Purpose:     Sets the extent of the virtual dataset by checking the
 *              extents of source datasets where an unlimited selection
 *              matching.  Dimensions that are not unlimited in any
 *              virtual mapping selections are not affected.
 *
 * Return:      Non-negative on success/Negative on failure
 *
 * Programmer:  Neil Fortner
 *              April 22, 2015
 *
 *-------------------------------------------------------------------------
 */
herr_t
H5D__virtual_set_extent_unlim(const H5D_t *dset)
{
    H5O_storage_virtual_t *storage;
    hsize_t     new_dims[H5S_MAX_RANK];
    hsize_t     curr_dims[H5S_MAX_RANK];
    hsize_t     clip_size;
    int         rank;
    hbool_t     changed = FALSE;        /* Whether the VDS extent changed */
    size_t      i, j;
    herr_t      ret_value = SUCCEED;    /* Return value */

    FUNC_ENTER_PACKAGE

    /* Sanity check */
    HDassert(dset);
    HDassert(dset->shared->layout.storage.type == H5D_VIRTUAL);
    storage = &dset->shared->layout.storage.u.virt;
    HDassert((storage->view == H5D_VDS_FIRST_MISSING) || (storage->view == H5D_VDS_LAST_AVAILABLE));

    /* Get rank of VDS */
    if((rank = H5S_GET_EXTENT_NDIMS(dset->shared->space)) < 0)
        HGOTO_ERROR(H5E_DATASET, H5E_CANTGET, FAIL, "unable to get number of dimensions")

    /* Initialize new_dims to HSIZE_UNDEF */
    for(i = 0; i < (size_t)rank; i++)
        new_dims[i] = HSIZE_UNDEF;

    /* Iterate over mappings */
    for(i = 0; i < storage->list_nused; i++)
        /* Check for unlimited dimension */
        if(storage->list[i].unlim_dim_virtual >= 0) {
            /* Check for "printf" source dataset resolution */
            if(storage->list[i].unlim_dim_source >= 0 ) {
                /* Non-printf mapping */
                /* Open source dataset */
                if(!storage->list[i].source_dset.dset)
                    if(H5D__virtual_open_source_dset(dset, &storage->list[i], &storage->list[i].source_dset) < 0)
                        HGOTO_ERROR(H5E_DATASET, H5E_CANTOPENOBJ, FAIL, "unable to open source dataset")

                /* Check if source dataset is open */
                if(storage->list[i].source_dset.dset) {
                    /* Retrieve current source dataset extent and patch mapping
                     */
                    if(H5S_extent_copy(storage->list[i].source_select, storage->list[i].source_dset.dset->shared->space) < 0)
                        HGOTO_ERROR(H5E_DATASET, H5E_CANTCOPY, FAIL, "can't copy source dataspace extent")

                    /* Get source space dimenstions */
                    if(H5S_get_simple_extent_dims(storage->list[i].source_select, curr_dims, NULL) < 0)
                        HGOTO_ERROR(H5E_DATASET, H5E_CANTGET, FAIL, "can't get source space dimensions")

                    /* Check if the source extent in the unlimited dimension
                     * changed since the last time the VDS extent/mapping
                     * was updated */
                    if(curr_dims[storage->list[i].unlim_dim_source]
                            == storage->list[i].unlim_extent_source)
                        /* Use cached result for clip size */
                        clip_size = storage->list[i].clip_size_virtual;
                    else {
                        /* Get size that virtual selection would be clipped to
                         * to match size of source selection within source
                         * extent */
                        clip_size = H5S_hyper_get_clip_extent_match(storage->list[i].source_dset.virtual_select, storage->list[i].source_select, curr_dims[storage->list[i].unlim_dim_source], storage->view == H5D_VDS_FIRST_MISSING);

                        /* If we are setting the extent by the last available
                         * data, clip virtual_select and source_select.  Note
                         * that if we used the cached clip_size above or it
                         * happens to be the same, the virtual selection will
                         * already be clipped to the correct size.  Likewise,
                         * if we used the cached clip_size the source selection
                         * will already be correct. */
                        if(storage->view == H5D_VDS_LAST_AVAILABLE) {
                            if(clip_size != storage->list[i].clip_size_virtual) {
                                /* Close previous clipped virtual selection, if
                                 * any */
                                if(storage->list[i].source_dset.clipped_virtual_select) {
                                    HDassert(storage->list[i].source_dset.clipped_virtual_select
                                            != storage->list[i].source_dset.virtual_select);
                                    if(H5S_close(storage->list[i].source_dset.clipped_virtual_select) < 0)
                                        HGOTO_ERROR(H5E_DATASET, H5E_CLOSEERROR, FAIL, "unable to release clipped virtual dataspace")
                                } /* end if */

                                /* Copy virtual selection */
                                if(NULL == (storage->list[i].source_dset.clipped_virtual_select = H5S_copy(storage->list[i].source_dset.virtual_select, FALSE, TRUE)))
                                    HGOTO_ERROR(H5E_DATASET, H5E_CANTCOPY, FAIL, "unable to copy virtual selection")

                                /* Clip virtual selection */
                                if(H5S_hyper_clip_unlim(storage->list[i].source_dset.clipped_virtual_select, clip_size))
                                    HGOTO_ERROR(H5E_DATASET, H5E_CANTCLIP, FAIL, "failed to clip unlimited selection")
                            } /* end if */

                            /* Close previous clipped source selection, if any
                             */
                            if(storage->list[i].source_dset.clipped_source_select) {
                                HDassert(storage->list[i].source_dset.clipped_source_select
                                        != storage->list[i].source_select);
                                if(H5S_close(storage->list[i].source_dset.clipped_source_select) < 0)
                                    HGOTO_ERROR(H5E_DATASET, H5E_CLOSEERROR, FAIL, "unable to release clipped source dataspace")
                            } /* end if */

                            /* Copy source selection */
                            if(NULL == (storage->list[i].source_dset.clipped_source_select = H5S_copy(storage->list[i].source_select, FALSE, TRUE)))
                                HGOTO_ERROR(H5E_DATASET, H5E_CANTCOPY, FAIL, "unable to copy source selection")

                            /* Clip source selection */
                            if(H5S_hyper_clip_unlim(storage->list[i].source_dset.clipped_source_select, curr_dims[storage->list[i].unlim_dim_source]))
                                HGOTO_ERROR(H5E_DATASET, H5E_CANTCLIP, FAIL, "failed to clip unlimited selection")
                        } /* end if */

                        /* Update cached values unlim_extent_source and
                         * clip_size_virtual */
                        storage->list[i].unlim_extent_source = curr_dims[storage->list[i].unlim_dim_source];
                        storage->list[i].clip_size_virtual = clip_size;
                    } /* end else */
                } /* end if */
                else
                    clip_size = 0;
            } /* end if */
            else {
                /* printf mapping */
                hsize_t first_missing = 0;  /* First missing dataset in the current block of missing datasets */

                /* Search for source datasets */
                HDassert(storage->printf_gap != HSIZE_UNDEF);
                for(j = 0; j <= (storage->printf_gap + first_missing); j++) {
                    /* Check for running out of space in sub_dset array */
                    if(j >= (hsize_t)storage->list[i].sub_dset_nalloc) {
                        if(storage->list[i].sub_dset_nalloc == 0) {
                            /* Allocate sub_dset */
                            if(NULL == (storage->list[i].sub_dset = (H5O_storage_virtual_srcdset_t *)H5MM_calloc(H5D_VIRTUAL_DEF_SUB_DSET_SIZE * sizeof(H5O_storage_virtual_srcdset_t))))
                                HGOTO_ERROR(H5E_RESOURCE, H5E_CANTALLOC, FAIL, "unable to allocate sub dataset array")
                            storage->list[i].sub_dset_nalloc = H5D_VIRTUAL_DEF_SUB_DSET_SIZE;
                        } /* end if */
                        else {
                            H5O_storage_virtual_srcdset_t *tmp_sub_dset;

                            /* Extend sub_dset */
                            if(NULL == (tmp_sub_dset = (H5O_storage_virtual_srcdset_t *)H5MM_realloc(storage->list[i].sub_dset, 2 * storage->list[i].sub_dset_nalloc * sizeof(H5O_storage_virtual_srcdset_t))))
                                HGOTO_ERROR(H5E_RESOURCE, H5E_CANTALLOC, FAIL, "unable to extend sub dataset array")
                            storage->list[i].sub_dset = tmp_sub_dset;

                            /* Clear new space in sub_dset */
                            (void)HDmemset(&storage->list[i].sub_dset[storage->list[i].sub_dset_nalloc], 0, storage->list[i].sub_dset_nalloc * sizeof(H5O_storage_virtual_srcdset_t));

                            /* Update sub_dset_nalloc */
                            storage->list[i].sub_dset_nalloc *= 2;
                        } /* end else */
                    } /* end if */

                    /* Check if the dataset was already opened */
                    if(storage->list[i].sub_dset[j].dset_exists)
                        first_missing = j + 1;
                    else {
                        /* Resolve file name */
                        if(!storage->list[i].sub_dset[j].file_name)
                            if(H5D__virtual_build_source_name(storage->list[i].source_file_name, storage->list[i].parsed_source_file_name, storage->list[i].psfn_static_strlen, storage->list[i].psfn_nsubs, j, &storage->list[i].sub_dset[j].file_name) < 0)
                                HGOTO_ERROR(H5E_DATASET, H5E_CANTGET, FAIL, "unable to build source file name")

                        /* Resolve dset name */
                        if(!storage->list[i].sub_dset[j].dset_name)
                            if(H5D__virtual_build_source_name(storage->list[i].source_dset_name, storage->list[i].parsed_source_dset_name, storage->list[i].psdn_static_strlen, storage->list[i].psdn_nsubs, j, &storage->list[i].sub_dset[j].dset_name) < 0)
                                HGOTO_ERROR(H5E_DATASET, H5E_CANTGET, FAIL, "unable to build source dataset name")

                        /* Resolve virtual selection for block */
                        if(!storage->list[i].sub_dset[j].virtual_select)
                            if(NULL == (storage->list[i].sub_dset[j].virtual_select = H5S_hyper_get_unlim_block(storage->list[i].source_dset.virtual_select, j)))
                                HGOTO_ERROR(H5E_DATASET, H5E_CANTGET, FAIL, "unable to get block in unlimited selection")

                        /* Initialize clipped selections */
                        if(!storage->list[i].sub_dset[j].clipped_source_select)
                            storage->list[i].sub_dset[j].clipped_source_select = storage->list[i].source_select;
                        if(!storage->list[i].sub_dset[j].clipped_virtual_select)
                            storage->list[i].sub_dset[j].clipped_virtual_select = storage->list[i].sub_dset[j].virtual_select;

                        /* Open source dataset */
                        if(H5D__virtual_open_source_dset(dset, &storage->list[i], &storage->list[i].sub_dset[j]) < 0)
                            HGOTO_ERROR(H5E_DATASET, H5E_CANTOPENOBJ, FAIL, "unable to open source dataset")

                        if(storage->list[i].sub_dset[j].dset) {
                            /* Update first_missing */
                            first_missing = j + 1;

                            /* Close source dataset so we don't have huge
                             * numbers of datasets open */
                            if(H5D_close(storage->list[i].sub_dset[j].dset) < 0)
                                HDONE_ERROR(H5E_DATASET, H5E_CLOSEERROR, FAIL, "unable to close source dataset")
                            storage->list[i].sub_dset[j].dset = NULL;
                        } /* end if */
                    } /* end else */
                } /* end for */

                /* Check if the size changed */
                if((first_missing == (hsize_t)storage->list[i].sub_dset_nused)
                        && (storage->list[i].clip_size_virtual != HSIZE_UNDEF))
                    /* Use cached clip_size */
                    clip_size = storage->list[i].clip_size_virtual;
                else {
                    /* Check for no datasets */
                    if(first_missing == 0)
                        /* Set clip size to 0 */
                        clip_size = (hsize_t)0;
                    else {
                        hsize_t         bounds_start[H5S_MAX_RANK];
                        hsize_t         bounds_end[H5S_MAX_RANK];

                        /* Get clip size from selection */
                        if(storage->view == H5D_VDS_LAST_AVAILABLE) {
                            /* Get bounds from last valid virtual selection */
                            if(H5S_SELECT_BOUNDS(storage->list[i].sub_dset[first_missing - (hsize_t)1].virtual_select, bounds_start, bounds_end) < 0)
                                HGOTO_ERROR(H5E_DATASET, H5E_CANTGET, FAIL, "unable to get selection bounds")

                            /* Set clip_size to bounds_end in unlimited
                             * dimension */
                            clip_size = bounds_end[storage->list[i].unlim_dim_virtual] + (hsize_t)1;
                        } /* end if */
                        else {
                            /* Get bounds from first missing virtual selection
                             */
                            if(H5S_SELECT_BOUNDS(storage->list[i].sub_dset[first_missing].virtual_select, bounds_start, bounds_end) < 0)
                                HGOTO_ERROR(H5E_DATASET, H5E_CANTGET, FAIL, "unable to get selection bounds")

                            /* Set clip_size to bounds_start in unlimited
                             * dimension */
                            clip_size = bounds_start[storage->list[i].unlim_dim_virtual];
                        } /* end else */
                    } /* end else */

                    /* Set sub_dset_nused and clip_size_virtual */
                    storage->list[i].sub_dset_nused = (size_t)first_missing;
                    storage->list[i].clip_size_virtual = clip_size;
                } /* end else */
            } /* end else */

            /* Update new_dims */
            if((new_dims[storage->list[i].unlim_dim_virtual] == HSIZE_UNDEF)
                    || (storage->view == H5D_VDS_FIRST_MISSING ? (clip_size < (hsize_t)new_dims[storage->list[i].unlim_dim_virtual])
                        : (clip_size > (hsize_t)new_dims[storage->list[i].unlim_dim_virtual])))
                new_dims[storage->list[i].unlim_dim_virtual] = clip_size;
        } /* end if */

    /* Get current VDS dimensions */
    if(H5S_get_simple_extent_dims(dset->shared->space, curr_dims, NULL) < 0)
        HGOTO_ERROR(H5E_DATASET, H5E_CANTGET, FAIL, "can't get VDS dimensions")

    /* Calculate new extent */
    for(i = 0; i < (size_t)rank; i++) {
        if(new_dims[i] == HSIZE_UNDEF)
            new_dims[i] = curr_dims[i];
        else if(new_dims[i] < storage->min_dims[i])
            new_dims[i] = storage->min_dims[i];
        if(new_dims[i] != curr_dims[i])
            changed = TRUE;
    } /* end for */

    /* Update extent if it changed */
    if(changed) {
        /* Update VDS extent */
        if(H5S_set_extent(dset->shared->space, new_dims) < 0)
            HGOTO_ERROR(H5E_DATASET, H5E_CANTINIT, FAIL, "unable to modify size of data space")

        /* Mark the space as dirty, for later writing to the file */
<<<<<<< HEAD
        if(H5F_INTENT(dset->oloc.file) & H5F_ACC_RDWR) 
            if(H5D__mark(dset, H5D_MARK_SPACE) < 0)
=======
        if(H5F_INTENT(dset->oloc.file) & H5F_ACC_RDWR)
            if(H5D__mark(dset, dxpl_id, H5D_MARK_SPACE) < 0)
>>>>>>> 7aa4eb1b
                HGOTO_ERROR(H5E_DATASET, H5E_CANTSET, FAIL, "unable to mark dataspace as dirty")
    } /* end if */

    /* If we did not change the VDS dimensions, there is nothing more to update
     */
    if(changed || (!storage->init && (storage->view == H5D_VDS_FIRST_MISSING))) {
        /* Iterate over mappings again to update source selections and virtual
         * mapping extents */
        for(i = 0; i < storage->list_nused; i++) {
            /* If there is an unlimited dimension, we are setting extent by the
             * minimum of mappings, and the virtual extent in the unlimited
             * dimension has changed since the last time the VDS extent/mapping
             * was updated, we must adjust the selections */
            if((storage->list[i].unlim_dim_virtual >= 0)
                    && (storage->view == H5D_VDS_FIRST_MISSING)
                    && (new_dims[storage->list[i].unlim_dim_virtual]
                    != storage->list[i].unlim_extent_virtual)) {
                /* Check for "printf" style mapping */
                if(storage->list[i].unlim_dim_source >= 0) {
                    /* Non-printf mapping */
                    /* Close previous clipped virtual selection, if any */
                    if(storage->list[i].source_dset.clipped_virtual_select) {
                        HDassert(storage->list[i].source_dset.clipped_virtual_select
                            != storage->list[i].source_dset.virtual_select);
                        if(H5S_close(storage->list[i].source_dset.clipped_virtual_select) < 0)
                            HGOTO_ERROR(H5E_DATASET, H5E_CLOSEERROR, FAIL, "unable to release clipped virtual dataspace")
                    } /* end if */

                    /* Copy virtual selection */
                    if(NULL == (storage->list[i].source_dset.clipped_virtual_select = H5S_copy(storage->list[i].source_dset.virtual_select, FALSE, TRUE)))
                        HGOTO_ERROR(H5E_DATASET, H5E_CANTCOPY, FAIL, "unable to copy virtual selection")

                    /* Clip space to virtual extent */
                    if(H5S_hyper_clip_unlim(storage->list[i].source_dset.clipped_virtual_select, new_dims[storage->list[i].unlim_dim_source]))
                        HGOTO_ERROR(H5E_DATASET, H5E_CANTCLIP, FAIL, "failed to clip unlimited selection")

                    /* Get size that source selection will be clipped to to
                     * match size of virtual selection */
                    clip_size = H5S_hyper_get_clip_extent(storage->list[i].source_select, storage->list[i].source_dset.clipped_virtual_select, FALSE);

                    /* Check if the clip size changed */
                    if(clip_size != storage->list[i].clip_size_source) {
                        /* Close previous clipped source selection, if any */
                        if(storage->list[i].source_dset.clipped_source_select) {
                            HDassert(storage->list[i].source_dset.clipped_source_select
                                != storage->list[i].source_select);
                            if(H5S_close(storage->list[i].source_dset.clipped_source_select) < 0)
                                HGOTO_ERROR(H5E_DATASET, H5E_CLOSEERROR, FAIL, "unable to release clipped source dataspace")
                        } /* end if */

                        /* Copy source selection */
                        if(NULL == (storage->list[i].source_dset.clipped_source_select = H5S_copy(storage->list[i].source_select, FALSE, TRUE)))
                            HGOTO_ERROR(H5E_DATASET, H5E_CANTCOPY, FAIL, "unable to copy source selection")

                        /* Clip source selection */
                        if(H5S_hyper_clip_unlim(storage->list[i].source_dset.clipped_source_select, clip_size))
                            HGOTO_ERROR(H5E_DATASET, H5E_CANTCLIP, FAIL, "failed to clip unlimited selection")

                        /* Update cached value clip_size_source */
                        storage->list[i].clip_size_source = clip_size;
                    } /* end if */
                } /* end if */
                else {
                    /* printf mapping */
                    hsize_t first_inc_block;
                    hbool_t partial_block;

                    /* Get index of first incomplete block in virtual
                     * selection */
                    first_inc_block = H5S_hyper_get_first_inc_block(storage->list[i].source_dset.virtual_select, new_dims[storage->list[i].unlim_dim_virtual], &partial_block);

                    /* Iterate over sub datasets */
                    for(j = 0; j < storage->list[i].sub_dset_nalloc; j++) {
                        /* Close previous clipped source selection, if any */
                        if(storage->list[i].sub_dset[j].clipped_source_select
                                != storage->list[i].source_select) {
                            if(storage->list[i].sub_dset[j].clipped_source_select)
                                if(H5S_close(storage->list[i].sub_dset[j].clipped_source_select) < 0)
                                    HGOTO_ERROR(H5E_DATASET, H5E_CLOSEERROR, FAIL, "unable to release clipped source dataspace")

                            /* Initialize clipped source selection to point to
                             * base source selection */
                            storage->list[i].sub_dset[j].clipped_source_select = storage->list[i].source_select;
                        } /* end if */

                        /* Close previous clipped virtual selection, if any */
                        if(storage->list[i].sub_dset[j].clipped_virtual_select
                                != storage->list[i].sub_dset[j].virtual_select) {
                            if(storage->list[i].sub_dset[j].clipped_virtual_select)
                                if(H5S_close(storage->list[i].sub_dset[j].clipped_virtual_select) < 0)
                                    HGOTO_ERROR(H5E_DATASET, H5E_CLOSEERROR, FAIL, "unable to release clipped virtual dataspace")

                            /* Initialize clipped virtual selection to point to
                             * unclipped virtual selection */
                            storage->list[i].sub_dset[j].clipped_virtual_select = storage->list[i].sub_dset[j].virtual_select;
                        } /* end if */

                        /* Only initialize clipped selections if it is a
                         * complete block, for incomplete blocks defer to
                         * H5D__virtual_pre_io() as we may not have a valid
                         * source extent here.  For unused blocks we will never
                         * need clipped selections (until the extent is
                         * recalculated in this function). */
                        if(j >= (size_t)first_inc_block) {
                            /* Clear clipped source and virtual selections */
                            storage->list[i].sub_dset[j].clipped_source_select = NULL;
                            storage->list[i].sub_dset[j].clipped_virtual_select = NULL;
                        } /* end if */
                    } /* end for */
                } /* end else */

                /* Update cached value unlim_extent_virtual */
                storage->list[i].unlim_extent_virtual = new_dims[storage->list[i].unlim_dim_virtual];
            } /* end if */

            /* Update top level virtual_select and clipped_virtual_select
             * extents */
            if(H5S_set_extent(storage->list[i].source_dset.virtual_select, new_dims) < 0)
                HGOTO_ERROR(H5E_DATASET, H5E_CANTINIT, FAIL, "unable to modify size of data space")
            if((storage->list[i].source_dset.clipped_virtual_select
                    != storage->list[i].source_dset.virtual_select)
                    && storage->list[i].source_dset.clipped_virtual_select)
                if(H5S_set_extent(storage->list[i].source_dset.clipped_virtual_select, new_dims) < 0)
                    HGOTO_ERROR(H5E_DATASET, H5E_CANTINIT, FAIL, "unable to modify size of data space")

            /* Update sub dataset virtual_select and clipped_virtual_select
             * extents */
            for(j = 0; j < storage->list[i].sub_dset_nalloc; j++)
                if(storage->list[i].sub_dset[j].virtual_select) {
                    if(H5S_set_extent(storage->list[i].sub_dset[j].virtual_select, new_dims) < 0)
                        HGOTO_ERROR(H5E_DATASET, H5E_CANTINIT, FAIL, "unable to modify size of data space")
                    if((storage->list[i].sub_dset[j].clipped_virtual_select
                            != storage->list[i].sub_dset[j].virtual_select)
                            && storage->list[i].sub_dset[j].clipped_virtual_select)
                        if(H5S_set_extent(storage->list[i].sub_dset[j].clipped_virtual_select, new_dims) < 0)
                            HGOTO_ERROR(H5E_DATASET, H5E_CANTINIT, FAIL, "unable to modify size of data space")
                } /* end if */
                else
                    HDassert(!storage->list[i].sub_dset[j].clipped_virtual_select);
        } /* end for */
    } /* end if */

    /* Mark layout as fully initialized */
    storage->init = TRUE;

done:
    FUNC_LEAVE_NOAPI(ret_value)
} /* end H5D__virtual_set_extent_unlim() */


/*-------------------------------------------------------------------------
 * Function:    H5D__virtual_init_all
 *
 * Purpose:     Finishes initializing layout in preparation for I/O.
 *              Only necessary if H5D__virtual_set_extent_unlim() has not
 *              been called yet.  Initializes clipped_virtual_select and
 *              clipped_source_select for all mappings in this layout.
 *
 * Return:      Non-negative on success/Negative on failure
 *
 * Programmer:  Neil Fortner
 *              August 10, 2015
 *
 *-------------------------------------------------------------------------
 */
static herr_t
H5D__virtual_init_all(const H5D_t *dset)
{
    H5O_storage_virtual_t *storage;
    hsize_t     virtual_dims[H5S_MAX_RANK];
    hsize_t     source_dims[H5S_MAX_RANK];
    hsize_t     clip_size;
    size_t      i, j;
    herr_t      ret_value = SUCCEED;    /* Return value */

    FUNC_ENTER_STATIC

    /* Sanity check */
    HDassert(dset);
    HDassert(dset->shared->layout.storage.type == H5D_VIRTUAL);
    storage = &dset->shared->layout.storage.u.virt;
    HDassert((storage->view == H5D_VDS_FIRST_MISSING) || (storage->view == H5D_VDS_LAST_AVAILABLE));

    /* Get current VDS dimensions */
    if(H5S_get_simple_extent_dims(dset->shared->space, virtual_dims, NULL) < 0)
        HGOTO_ERROR(H5E_DATASET, H5E_CANTGET, FAIL, "can't get VDS dimensions")

    /* Iterate over mappings */
    for(i = 0; i < storage->list_nused; i++)
        /* Check for unlimited dimension */
        if(storage->list[i].unlim_dim_virtual >= 0) {
            /* Check for "printf" source dataset resolution */
            if(storage->list[i].unlim_dim_source >= 0 ) {
                /* Non-printf mapping */
                /* Open source dataset */
                if(!storage->list[i].source_dset.dset)
                    if(H5D__virtual_open_source_dset(dset, &storage->list[i], &storage->list[i].source_dset) < 0)
                        HGOTO_ERROR(H5E_DATASET, H5E_CANTOPENOBJ, FAIL, "unable to open source dataset")

                /* Check if source dataset is open */
                if(storage->list[i].source_dset.dset) {
                    /* Retrieve current source dataset extent and patch mapping
                     */
                    if(H5S_extent_copy(storage->list[i].source_select, storage->list[i].source_dset.dset->shared->space) < 0)
                        HGOTO_ERROR(H5E_DATASET, H5E_CANTCOPY, FAIL, "can't copy source dataspace extent")

                    /* Get source space dimenstions */
                    if(H5S_get_simple_extent_dims(storage->list[i].source_select, source_dims, NULL) < 0)
                        HGOTO_ERROR(H5E_DATASET, H5E_CANTGET, FAIL, "can't get source space dimensions")

                    /* Get size that source selection would be clipped to to
                     * match size of virtual selection */
                    clip_size = H5S_hyper_get_clip_extent_match(storage->list[i].source_select, storage->list[i].source_dset.virtual_select, virtual_dims[storage->list[i].unlim_dim_virtual], FALSE);

                    /* Close previous clipped virtual selection, if any */
                    if(storage->list[i].source_dset.clipped_virtual_select) {
                        HDassert(storage->list[i].source_dset.clipped_virtual_select
                                != storage->list[i].source_dset.virtual_select);
                        if(H5S_close(storage->list[i].source_dset.clipped_virtual_select) < 0)
                            HGOTO_ERROR(H5E_DATASET, H5E_CLOSEERROR, FAIL, "unable to release clipped virtual dataspace")
                    } /* end if */

                    /* Copy virtual selection */
                    if(NULL == (storage->list[i].source_dset.clipped_virtual_select = H5S_copy(storage->list[i].source_dset.virtual_select, FALSE, TRUE)))
                        HGOTO_ERROR(H5E_DATASET, H5E_CANTCOPY, FAIL, "unable to copy virtual selection")

                    /* Close previous clipped source selection, if any */
                    if(storage->list[i].source_dset.clipped_source_select) {
                        HDassert(storage->list[i].source_dset.clipped_source_select
                                != storage->list[i].source_select);
                        if(H5S_close(storage->list[i].source_dset.clipped_source_select) < 0)
                            HGOTO_ERROR(H5E_DATASET, H5E_CLOSEERROR, FAIL, "unable to release clipped source dataspace")
                    } /* end if */

                    /* Copy source selection */
                    if(NULL == (storage->list[i].source_dset.clipped_source_select = H5S_copy(storage->list[i].source_select, FALSE, TRUE)))
                        HGOTO_ERROR(H5E_DATASET, H5E_CANTCOPY, FAIL, "unable to copy source selection")

                    /* Check if the clip size is within the current extent of
                     * the source dataset */
                    if(clip_size <= source_dims[storage->list[i].unlim_dim_source]) {
                        /* Clip virtual selection to extent */
                        if(H5S_hyper_clip_unlim(storage->list[i].source_dset.clipped_virtual_select, virtual_dims[storage->list[i].unlim_dim_virtual]))
                            HGOTO_ERROR(H5E_DATASET, H5E_CANTCLIP, FAIL, "failed to clip unlimited selection")

                        /* Clip source selection to clip_size */
                        if(H5S_hyper_clip_unlim(storage->list[i].source_dset.clipped_source_select, clip_size))
                            HGOTO_ERROR(H5E_DATASET, H5E_CANTCLIP, FAIL, "failed to clip unlimited selection")
                    } /* end if */
                    else {
                        /* Get size that virtual selection will be clipped to to
                         * match size of source selection within source extent
                         */
                        clip_size = H5S_hyper_get_clip_extent_match(storage->list[i].source_dset.virtual_select, storage->list[i].source_select, source_dims[storage->list[i].unlim_dim_source], FALSE);

                        /* Clip virtual selection to clip_size */
                        if(H5S_hyper_clip_unlim(storage->list[i].source_dset.clipped_virtual_select, clip_size))
                            HGOTO_ERROR(H5E_DATASET, H5E_CANTCLIP, FAIL, "failed to clip unlimited selection")

                        /* Clip source selection to extent */
                        if(H5S_hyper_clip_unlim(storage->list[i].source_dset.clipped_source_select, source_dims[storage->list[i].unlim_dim_source]))
                            HGOTO_ERROR(H5E_DATASET, H5E_CANTCLIP, FAIL, "failed to clip unlimited selection")
                    } /* end else */
                } /* end if */
                else {
                    HDassert(!storage->list[i].source_dset.clipped_virtual_select);
                    HDassert(!storage->list[i].source_dset.clipped_source_select);
                } /* end else */
            } /* end if */
            else {
                /* printf mapping */
                size_t sub_dset_max;
                hbool_t partial_block;

                /* Get number of sub-source datasets in current extent */
                sub_dset_max = (size_t)H5S_hyper_get_first_inc_block(storage->list[i].source_dset.virtual_select, virtual_dims[storage->list[i].unlim_dim_virtual], &partial_block);
                if(partial_block)
                    sub_dset_max++;

                /* Allocate or grow the sub_dset array if necessary */
                if(!storage->list[i].sub_dset) {
                    /* Allocate sub_dset array */
                    if(NULL == (storage->list[i].sub_dset = (H5O_storage_virtual_srcdset_t *)H5MM_calloc(sub_dset_max * sizeof(H5O_storage_virtual_srcdset_t))))
                        HGOTO_ERROR(H5E_RESOURCE, H5E_CANTALLOC, FAIL, "unable to allocate sub dataset array")

                    /* Update sub_dset_nalloc */
                    storage->list[i].sub_dset_nalloc = sub_dset_max;
                } /* end if */
                else if(sub_dset_max > storage->list[i].sub_dset_nalloc) {
                    H5O_storage_virtual_srcdset_t *tmp_sub_dset;

                    /* Extend sub_dset array */
                    if(NULL == (tmp_sub_dset = (H5O_storage_virtual_srcdset_t *)H5MM_realloc(storage->list[i].sub_dset, sub_dset_max * sizeof(H5O_storage_virtual_srcdset_t))))
                        HGOTO_ERROR(H5E_RESOURCE, H5E_CANTALLOC, FAIL, "unable to extend sub dataset array")
                    storage->list[i].sub_dset = tmp_sub_dset;

                    /* Clear new space in sub_dset */
                    (void)HDmemset(&storage->list[i].sub_dset[storage->list[i].sub_dset_nalloc], 0, (sub_dset_max - storage->list[i].sub_dset_nalloc) * sizeof(H5O_storage_virtual_srcdset_t));

                    /* Update sub_dset_nalloc */
                    storage->list[i].sub_dset_nalloc = sub_dset_max;
                } /* end if */

                /* Iterate over sub dsets */
                for(j = 0; j < sub_dset_max; j++) {
                    /* Resolve file name */
                    if(!storage->list[i].sub_dset[j].file_name)
                        if(H5D__virtual_build_source_name(storage->list[i].source_file_name, storage->list[i].parsed_source_file_name, storage->list[i].psfn_static_strlen, storage->list[i].psfn_nsubs, j, &storage->list[i].sub_dset[j].file_name) < 0)
                            HGOTO_ERROR(H5E_DATASET, H5E_CANTGET, FAIL, "unable to build source file name")

                    /* Resolve dset name */
                    if(!storage->list[i].sub_dset[j].dset_name)
                        if(H5D__virtual_build_source_name(storage->list[i].source_dset_name, storage->list[i].parsed_source_dset_name, storage->list[i].psdn_static_strlen, storage->list[i].psdn_nsubs, j, &storage->list[i].sub_dset[j].dset_name) < 0)
                            HGOTO_ERROR(H5E_DATASET, H5E_CANTGET, FAIL, "unable to build source dataset name")

                    /* Resolve virtual selection for block */
                    if(!storage->list[i].sub_dset[j].virtual_select)
                        if(NULL == (storage->list[i].sub_dset[j].virtual_select = H5S_hyper_get_unlim_block(storage->list[i].source_dset.virtual_select, j)))
                            HGOTO_ERROR(H5E_DATASET, H5E_CANTGET, FAIL, "unable to get block in unlimited selection")

                    /* Close previous clipped source selection, if any */
                    if(storage->list[i].sub_dset[j].clipped_source_select != storage->list[i].source_select) {
                        if(storage->list[i].sub_dset[j].clipped_source_select)
                            if(H5S_close(storage->list[i].sub_dset[j].clipped_source_select) < 0)
                                HGOTO_ERROR(H5E_DATASET, H5E_CLOSEERROR, FAIL, "unable to release clipped source dataspace")

                        /* Initialize clipped source selection to point to base
                         * source selection */
                        storage->list[i].sub_dset[j].clipped_source_select = storage->list[i].source_select;
                    } /* end if */

                    /* Close previous clipped virtual selection, if any */
                    if(storage->list[i].sub_dset[j].clipped_virtual_select != storage->list[i].sub_dset[j].virtual_select) {
                        if(storage->list[i].sub_dset[j].clipped_virtual_select)
                            if(H5S_close(storage->list[i].sub_dset[j].clipped_virtual_select) < 0)
                                HGOTO_ERROR(H5E_DATASET, H5E_CLOSEERROR, FAIL, "unable to release clipped virtual dataspace")

                        /* Initialize clipped virtual selection to point to
                         * unclipped virtual selection */
                        storage->list[i].sub_dset[j].clipped_virtual_select = storage->list[i].sub_dset[j].virtual_select;
                    } /* end if */

                    /* Clear clipped selections if this is a partial block,
                     * defer calculation of real clipped selections to
                     * H5D__virtual_pre_io() as we may not have a valid source
                     * extent here */
                    if((j == (sub_dset_max - 1)) && partial_block) {
                        /* Clear clipped source and virtual selections */
                        storage->list[i].sub_dset[j].clipped_source_select = NULL;
                        storage->list[i].sub_dset[j].clipped_virtual_select = NULL;
                    } /* end else */
                    /* Note we do not need to open the source file, this will
                     * happen later in H5D__virtual_pre_io() */
                } /* end for */

                /* Update sub_dset_nused */
                storage->list[i].sub_dset_nused = sub_dset_max;
            } /* end else */
        } /* end if */
        else {
            /* Limited mapping, just make sure the clipped selections were
             * already set.  Again, no need to open the source file. */
            HDassert(storage->list[i].source_dset.clipped_virtual_select);
            HDassert(storage->list[i].source_dset.clipped_source_select);
        } /* end else */

    /* Mark layout as fully initialized */
    storage->init = TRUE;

done:
    FUNC_LEAVE_NOAPI(ret_value)
} /* end H5D__virtual_init_all() */


/*-------------------------------------------------------------------------
 * Function:    H5D__virtual_init
 *
 * Purpose:     Initialize the virtual layout information for a dataset.
 *              This is called when the dataset is initialized.
 *
 * Return:      Non-negative on success/Negative on failure
 *
 * Programmer:  Neil Fortner
 *              Thursday, April 30, 2015
 *
 *-------------------------------------------------------------------------
 */
herr_t
H5D__virtual_init(H5F_t *f, const H5D_t *dset, hid_t dapl_id)
{
    H5O_storage_virtual_t *storage;     /* Convenience pointer */
    H5P_genplist_t *dapl;               /* Data access property list object pointer */
    hssize_t old_offset[H5O_LAYOUT_NDIMS]; /* Old selection offset (unused) */
    size_t      i;                      /* Local index variables */
    herr_t      ret_value = SUCCEED;    /* Return value */

    FUNC_ENTER_PACKAGE

    /* Sanity check */
    HDassert(dset);
    storage = &dset->shared->layout.storage.u.virt;
    HDassert(storage->list || (storage->list_nused == 0));

    /* Check that the dimensions of the VDS are large enough */
    if(H5D_virtual_check_min_dims(dset) < 0)
        HGOTO_ERROR(H5E_ARGS, H5E_BADVALUE, FAIL, "virtual dataset dimensions not large enough to contain all limited dimensions in all selections")

    /* Patch the virtual selection dataspaces.  Note we always patch the space
     * status because this layout could be from an old version held in the
     * object header message code.  We cannot update that held message because
     * the layout message is constant, so just overwrite the values here (and
     * invalidate other fields by setting storage->init to FALSE below).  Also
     * remove offset from selections.  We only have to update
     * source_space_status and virtual_space_status because others will be based
     * on these and should therefore already have been normalized. */
    for(i = 0; i < storage->list_nused; i++) {
        HDassert(storage->list[i].sub_dset_nalloc == 0);

        /* Patch extent */
        if(H5S_extent_copy(storage->list[i].source_dset.virtual_select, dset->shared->space) < 0)
            HGOTO_ERROR(H5E_DATASET, H5E_CANTCOPY, FAIL, "can't copy virtual dataspace extent")
        storage->list[i].virtual_space_status = H5O_VIRTUAL_STATUS_CORRECT;

        /* Mark source extent as invalid */
        storage->list[i].source_space_status = H5O_VIRTUAL_STATUS_INVALID;

        /* Normalize offsets, toss out old offset values */
        if(H5S_hyper_normalize_offset(storage->list[i].source_dset.virtual_select, old_offset) < 0)
            HGOTO_ERROR(H5E_DATASET, H5E_BADSELECT, FAIL, "unable to normalize dataspace by offset")
        if(H5S_hyper_normalize_offset(storage->list[i].source_select, old_offset) < 0)
            HGOTO_ERROR(H5E_DATASET, H5E_BADSELECT, FAIL, "unable to normalize dataspace by offset")
    } /* end for */

    /* Get dataset access property list */
    if(NULL == (dapl = (H5P_genplist_t *)H5I_object(dapl_id)))
        HGOTO_ERROR(H5E_ATOM, H5E_BADATOM, FAIL, "can't find object for dapl ID")

    /* Get view option */
    if(H5P_get(dapl, H5D_ACS_VDS_VIEW_NAME, &storage->view) < 0)
        HGOTO_ERROR(H5E_PLIST, H5E_CANTGET, FAIL, "can't get virtual view option")

    /* Get printf gap if view is H5D_VDS_LAST_AVAILABLE, otherwise set to 0 */
    if(storage->view == H5D_VDS_LAST_AVAILABLE) {
        if(H5P_get(dapl, H5D_ACS_VDS_PRINTF_GAP_NAME, &storage->printf_gap) < 0)
            HGOTO_ERROR(H5E_PLIST, H5E_CANTGET, FAIL, "can't get virtual printf gap")
    } /* end if */
    else
        storage->printf_gap = (hsize_t)0;

    /* Retrieve VDS file FAPL to layout */
    if(storage->source_fapl <= 0)
        if((storage->source_fapl = H5F_get_access_plist(f, FALSE)) < 0)
            HGOTO_ERROR(H5E_DATASET, H5E_CANTGET, FAIL, "can't get fapl")

    /* Copy DAPL to layout */
    if(storage->source_dapl <= 0)
        if((storage->source_dapl = H5P_copy_plist(dapl, FALSE)) < 0)
            HGOTO_ERROR(H5E_DATASET, H5E_CANTCOPY, FAIL, "can't copy dapl")

    /* Mark layout as not fully initialized (must be done prior to I/O for
     * unlimited/printf selections) */
    storage->init = FALSE;

done:
    FUNC_LEAVE_NOAPI(ret_value)
} /* end H5D__virtual_init() */


/*-------------------------------------------------------------------------
 * Function:    H5D__virtual_is_space_alloc
 *
 * Purpose:     Query if space is allocated for layout
 *
 * Return:      TRUE if space is allocated
 *              FALSE if it is not
 *              Negative on failure
 *
 * Programmer:  Neil Fortner
 *              February 6, 2015
 *
 *-------------------------------------------------------------------------
 */
hbool_t
H5D__virtual_is_space_alloc(const H5O_storage_t H5_ATTR_UNUSED *storage)
{
    hbool_t ret_value;                  /* Return value */

    FUNC_ENTER_PACKAGE_NOERR

    /* Just return TRUE, since the global heap object containing the mappings is
     * created when the layout message is encoded, and nothing else needs to be
     * allocated for virtual datasets.  This also ensures that the library never
     * assumes (falsely) that no data is present in the dataset, causing errors.
     */
    ret_value = TRUE;

    FUNC_LEAVE_NOAPI(ret_value)
} /* end H5D__virtual_is_space_alloc() */


/*-------------------------------------------------------------------------
 * Function:    H5D__virtual_pre_io
 *
 * Purpose:     Project all virtual mappings onto mem_space, with the
 *              results stored in projected_mem_space for each mapping.
 *              Opens all source datasets if possible.  The total number
 *              of elements is stored in tot_nelmts.
 *
 * Return:      Non-negative on success/Negative on failure
 *
 * Programmer:  Neil Fortner
 *              June 3, 2015
 *
 *-------------------------------------------------------------------------
 */
static herr_t
H5D__virtual_pre_io(H5D_io_info_t *io_info,
    H5O_storage_virtual_t *storage, const H5S_t *file_space,
    const H5S_t *mem_space, hsize_t *tot_nelmts)
{
    hssize_t    select_nelmts;              /* Number of elements in selection */
    hsize_t     bounds_start[H5S_MAX_RANK]; /* Selection bounds start */
    hsize_t     bounds_end[H5S_MAX_RANK];   /* Selection bounds end */
    int         rank;
    hbool_t     bounds_init = FALSE;        /* Whether bounds_start, bounds_end, and rank are valid */
    size_t      i, j, k;                    /* Local index variables */
    herr_t      ret_value = SUCCEED;        /* Return value */

    FUNC_ENTER_STATIC

    /* Sanity check */
    HDassert(storage);
    HDassert(mem_space);
    HDassert(file_space);
    HDassert(tot_nelmts);

    /* Initialize layout if necessary */
    if(!storage->init)
        if(H5D__virtual_init_all(io_info->dset) < 0)
            HGOTO_ERROR(H5E_DATASET, H5E_CANTINIT, FAIL, "can't initialize virtual layout")

    /* Initialize tot_nelmts */
    *tot_nelmts = 0;

    /* Iterate over mappings */
    for(i = 0; i < storage->list_nused; i++) {
        /* Sanity check that the virtual space has been patched by now */
        HDassert(storage->list[i].virtual_space_status == H5O_VIRTUAL_STATUS_CORRECT);

        /* Check for "printf" source dataset resolution */
        if(storage->list[i].psfn_nsubs || storage->list[i].psdn_nsubs) {
            hbool_t partial_block;

            HDassert(storage->list[i].unlim_dim_virtual >= 0);

            /* Get selection bounds if necessary */
            if(!bounds_init) {
                /* Get rank of VDS */
                if((rank = H5S_GET_EXTENT_NDIMS(io_info->dset->shared->space)) < 0)
                    HGOTO_ERROR(H5E_DATASET, H5E_CANTGET, FAIL, "unable to get number of dimensions")

                /* Get selection bounds */
                if(H5S_SELECT_BOUNDS(file_space, bounds_start, bounds_end) < 0)
                    HGOTO_ERROR(H5E_DATASET, H5E_CANTGET, FAIL, "unable to get selection bounds")

                /* Adjust bounds_end to represent the extent just enclosing them
                 * (add 1) */
                for(j = 0; j < (size_t)rank; j++)
                    bounds_end[j]++;

                /* Bounds are now initialized */
                bounds_init = TRUE;
            } /* end if */

            /* Get index of first block in virtual selection */
            storage->list[i].sub_dset_io_start = (size_t)H5S_hyper_get_first_inc_block(storage->list[i].source_dset.virtual_select, bounds_start[storage->list[i].unlim_dim_virtual], NULL);

            /* Get index of first block outside of virtual selection */
            storage->list[i].sub_dset_io_end = (size_t)H5S_hyper_get_first_inc_block(storage->list[i].source_dset.virtual_select, bounds_end[storage->list[i].unlim_dim_virtual], &partial_block);
            if(partial_block)
                storage->list[i].sub_dset_io_end++;
            if(storage->list[i].sub_dset_io_end > storage->list[i].sub_dset_nused)
                storage->list[i].sub_dset_io_end = storage->list[i].sub_dset_nused;

            /* Iterate over sub-source dsets */
            for(j = storage->list[i].sub_dset_io_start; j < storage->list[i].sub_dset_io_end; j++) {
                /* Check for clipped virtual selection */
                if(!storage->list[i].sub_dset[j].clipped_virtual_select) {
                    hsize_t start[H5S_MAX_RANK];
                    /* This should only be NULL if this is a partial block */
                    HDassert((j == (storage->list[i].sub_dset_io_end - 1)) && partial_block);

                    /* If the source space status is not correct, we must try to
                     * open the source dataset to patch it */
                    if(storage->list[i].source_space_status != H5O_VIRTUAL_STATUS_CORRECT) {
                        HDassert(!storage->list[i].sub_dset[j].dset);
                        if(H5D__virtual_open_source_dset(io_info->dset, &storage->list[i], &storage->list[i].sub_dset[j]) < 0)
                            HGOTO_ERROR(H5E_DATASET, H5E_CANTOPENOBJ, FAIL, "unable to open source dataset")
                    } /* end if */

                    /* If we obtained a valid source space, we must create
                     * clipped source and virtual selections, otherwise we
                     * cannot do this and we will leave them NULL.  This doesn't
                     * hurt anything because we can't do I/O because the dataset
                     * must not have been found. */
                    if(storage->list[i].source_space_status == H5O_VIRTUAL_STATUS_CORRECT) {
                        hsize_t tmp_dims[H5S_MAX_RANK];
                        hsize_t vbounds_end[H5S_MAX_RANK];

                        /* Get bounds of virtual selection */
                        if(H5S_SELECT_BOUNDS(storage->list[i].sub_dset[j].virtual_select, tmp_dims, vbounds_end) < 0)
                            HGOTO_ERROR(H5E_DATASET, H5E_CANTGET, FAIL, "unable to get selection bounds")

                        HDassert(bounds_init);

                        /* Convert bounds to extent (add 1) */
                        for(k = 0; k < (size_t)rank; k++)
                            vbounds_end[k]++;

                        /* Temporarily set extent of virtual selection to bounds */
                        if(H5S_set_extent(storage->list[i].sub_dset[j].virtual_select, vbounds_end) < 0)
                            HGOTO_ERROR(H5E_DATASET, H5E_CANTINIT, FAIL, "unable to modify size of data space")

                        /* Get current VDS dimensions */
                        if(H5S_get_simple_extent_dims(io_info->dset->shared->space, tmp_dims, NULL) < 0)
                            HGOTO_ERROR(H5E_DATASET, H5E_CANTGET, FAIL, "can't get VDS dimensions")

                        /* Copy virtual selection */
                        if(NULL == (storage->list[i].sub_dset[j].clipped_virtual_select = H5S_copy(storage->list[i].sub_dset[j].virtual_select, FALSE, TRUE)))
                            HGOTO_ERROR(H5E_DATASET, H5E_CANTCOPY, FAIL, "unable to copy virtual selection")

                        /* Clip virtual selection to real virtual extent */
                        (void)HDmemset(start, 0, sizeof(start));
                        if(H5S_select_hyperslab(storage->list[i].sub_dset[j].clipped_virtual_select, H5S_SELECT_AND, start, NULL, tmp_dims, NULL) < 0)
                            HGOTO_ERROR(H5E_DATASET, H5E_CANTSELECT, FAIL, "unable to clip hyperslab")

                        /* Project intersection of virtual space and clipped
                         * virtual space onto source space (create
                         * clipped_source_select) */
                        if(H5S_select_project_intersection(storage->list[i].sub_dset[j].virtual_select, storage->list[i].source_select, storage->list[i].sub_dset[j].clipped_virtual_select, &storage->list[i].sub_dset[j].clipped_source_select) < 0)
                            HGOTO_ERROR(H5E_DATASET, H5E_CANTCLIP, FAIL, "can't project virtual intersection onto memory space")

                        /* Set extents of virtual_select and
                         * clipped_virtual_select to virtual extent */
                        if(H5S_set_extent(storage->list[i].sub_dset[j].virtual_select, tmp_dims) < 0)
                            HGOTO_ERROR(H5E_DATASET, H5E_CANTINIT, FAIL, "unable to modify size of data space")
                        if(H5S_set_extent(storage->list[i].sub_dset[j].clipped_virtual_select, tmp_dims) < 0)
                            HGOTO_ERROR(H5E_DATASET, H5E_CANTINIT, FAIL, "unable to modify size of data space")
                    } /* end if */
                } /* end if */

                /* Only continue if we managed to obtain a
                 * clipped_virtual_select */
                if(storage->list[i].sub_dset[j].clipped_virtual_select) {
                    /* Project intersection of file space and mapping virtual space
                     * onto memory space */
                    if(H5S_select_project_intersection(file_space, mem_space, storage->list[i].sub_dset[j].clipped_virtual_select, &storage->list[i].sub_dset[j].projected_mem_space) < 0)
                        HGOTO_ERROR(H5E_DATASET, H5E_CANTCLIP, FAIL, "can't project virtual intersection onto memory space")

                    /* Check number of elements selected */
                    if((select_nelmts = (hssize_t)H5S_GET_SELECT_NPOINTS(storage->list[i].sub_dset[j].projected_mem_space)) < 0)
                        HGOTO_ERROR(H5E_DATASET, H5E_CANTCOUNT, FAIL, "unable to get number of elements in selection")

                    /* Check if anything is selected */
                    if(select_nelmts > (hssize_t)0) {
                        /* Open source dataset */
                        if(!storage->list[i].sub_dset[j].dset)
                            /* Try to open dataset */
                            if(H5D__virtual_open_source_dset(io_info->dset, &storage->list[i], &storage->list[i].sub_dset[j]) < 0)
                                HGOTO_ERROR(H5E_DATASET, H5E_CANTOPENOBJ, FAIL, "unable to open source dataset")

                        /* If the source dataset is not open, mark the selected
                         * elements as zero so projected_mem_space is freed */
                        if(!storage->list[i].sub_dset[j].dset)
                            select_nelmts = (hssize_t)0;
                    } /* end if */

                    /* If there are not elements selected in this mapping, free
                     * projected_mem_space, otherwise update tot_nelmts */
                    if(select_nelmts == (hssize_t)0) {
                        if(H5S_close(storage->list[i].sub_dset[j].projected_mem_space) < 0)
                            HGOTO_ERROR(H5E_DATASET, H5E_CLOSEERROR, FAIL, "can't close projected memory space")
                        storage->list[i].sub_dset[j].projected_mem_space = NULL;
                    } /* end if */
                    else
                        *tot_nelmts += (hsize_t)select_nelmts;
                } /* end if */
            } /* end for */
        } /* end if */
        else {
            if(storage->list[i].source_dset.clipped_virtual_select) {
                /* Project intersection of file space and mapping virtual space onto
                 * memory space */
                if(H5S_select_project_intersection(file_space, mem_space, storage->list[i].source_dset.clipped_virtual_select, &storage->list[i].source_dset.projected_mem_space) < 0)
                    HGOTO_ERROR(H5E_DATASET, H5E_CANTCLIP, FAIL, "can't project virtual intersection onto memory space")

                /* Check number of elements selected, add to tot_nelmts */
                if((select_nelmts = (hssize_t)H5S_GET_SELECT_NPOINTS(storage->list[i].source_dset.projected_mem_space)) < 0)
                    HGOTO_ERROR(H5E_DATASET, H5E_CANTCOUNT, FAIL, "unable to get number of elements in selection")

                /* Check if anything is selected */
                if(select_nelmts > (hssize_t)0) {
                    /* Open source dataset */
                    if(!storage->list[i].source_dset.dset)
                        /* Try to open dataset */
                        if(H5D__virtual_open_source_dset(io_info->dset, &storage->list[i], &storage->list[i].source_dset) < 0)
                            HGOTO_ERROR(H5E_DATASET, H5E_CANTOPENOBJ, FAIL, "unable to open source dataset")

                    /* If the source dataset is not open, mark the selected elements
                     * as zero so projected_mem_space is freed */
                    if(!storage->list[i].source_dset.dset)
                        select_nelmts = (hssize_t)0;
                } /* end if */

                /* If there are not elements selected in this mapping, free
                 * projected_mem_space, otherwise update tot_nelmts */
                if(select_nelmts == (hssize_t)0) {
                    if(H5S_close(storage->list[i].source_dset.projected_mem_space) < 0)
                        HGOTO_ERROR(H5E_DATASET, H5E_CLOSEERROR, FAIL, "can't close projected memory space")
                    storage->list[i].source_dset.projected_mem_space = NULL;
                } /* end if */
                else
                    *tot_nelmts += (hsize_t)select_nelmts;
            } /* end if */
            else {
                /* If there is no clipped_dim_virtual, this must be an unlimited
                 * selection whose dataset was not found in the last call to
                 * H5Dget_space().  Do not attempt to open it as this might
                 * affect the extent and we are not going to recalculate it
                 * here. */
                HDassert(storage->list[i].unlim_dim_virtual >= 0);
                HDassert(!storage->list[i].source_dset.dset);
            } /* end else */
        } /* end else */
    } /* end for */

done:
    FUNC_LEAVE_NOAPI(ret_value)
} /* end H5D__virtual_pre_io() */


/*-------------------------------------------------------------------------
 * Function:    H5D__virtual_post_io
 *
 * Purpose:     Frees memory structures allocated by H5D__virtual_pre_io.
 *
 * Return:      Non-negative on success/Negative on failure
 *
 * Programmer:  Neil Fortner
 *              June 4, 2015
 *
 *-------------------------------------------------------------------------
 */
static herr_t
H5D__virtual_post_io(H5O_storage_virtual_t *storage)
{
    size_t      i, j;                       /* Local index variables */
    herr_t      ret_value = SUCCEED;        /* Return value */

    FUNC_ENTER_STATIC

    /* Sanity check */
    HDassert(storage);

    /* Iterate over mappings */
    for(i = 0; i < storage->list_nused; i++)
        /* Check for "printf" source dataset resolution */
        if(storage->list[i].psfn_nsubs || storage->list[i].psdn_nsubs) {
            /* Iterate over sub-source dsets */
            for(j = storage->list[i].sub_dset_io_start; j < storage->list[i].sub_dset_io_end; j++)
                /* Close projected memory space */
                if(storage->list[i].sub_dset[j].projected_mem_space) {
                    if(H5S_close(storage->list[i].sub_dset[j].projected_mem_space) < 0)
                        HDONE_ERROR(H5E_DATASET, H5E_CLOSEERROR, FAIL, "can't close temporary space")
                    storage->list[i].sub_dset[j].projected_mem_space = NULL;
                } /* end if */
        } /* end if */
        else
            /* Close projected memory space */
            if(storage->list[i].source_dset.projected_mem_space) {
                if(H5S_close(storage->list[i].source_dset.projected_mem_space) < 0)
                    HDONE_ERROR(H5E_DATASET, H5E_CLOSEERROR, FAIL, "can't close temporary space")
                storage->list[i].source_dset.projected_mem_space = NULL;
            } /* end if */

    /* Note the lack of a done: label.  This is because there are no HGOTO_ERROR
     * calls.  If one is added, a done: label must also be added */
    FUNC_LEAVE_NOAPI(ret_value)
} /* end H5D__virtual_post_io() */


/*-------------------------------------------------------------------------
 * Function:    H5D__virtual_read_one
 *
 * Purpose:     Read from a singe source dataset in a virtual dataset.
 *
 * Return:      Non-negative on success/Negative on failure
 *
 * Programmer:  Neil Fortner
 *              May 15, 2015
 *
 *-------------------------------------------------------------------------
 */
static herr_t
H5D__virtual_read_one(H5D_io_info_t *io_info, const H5D_type_info_t *type_info,
    const H5S_t *file_space, H5O_storage_virtual_srcdset_t *source_dset)
{
    H5S_t       *projected_src_space = NULL; /* File space for selection in a single source dataset */
    herr_t      ret_value = SUCCEED;        /* Return value */

    FUNC_ENTER_STATIC

    HDassert(source_dset);

    /* Only perform I/O if there is a projected memory space, otherwise there
     * were no elements in the projection or the source dataset could not be
     * opened */
    if(source_dset->projected_mem_space) {
        HDassert(source_dset->dset);
        HDassert(source_dset->clipped_source_select);

        /* Project intersection of file space and mapping virtual space onto
         * mapping source space */
        if(H5S_select_project_intersection(source_dset->clipped_virtual_select, source_dset->clipped_source_select, file_space, &projected_src_space) < 0)
            HGOTO_ERROR(H5E_DATASET, H5E_CANTCLIP, FAIL, "can't project virtual intersection onto source space")

        /* Perform read on source dataset */
        if(H5D__read(source_dset->dset, type_info->dst_type_id, source_dset->projected_mem_space, projected_src_space, io_info->u.rbuf) < 0)
            HGOTO_ERROR(H5E_DATASET, H5E_READERROR, FAIL, "can't read source dataset")

        /* Close projected_src_space */
        if(H5S_close(projected_src_space) < 0)
            HGOTO_ERROR(H5E_DATASET, H5E_CLOSEERROR, FAIL, "can't close projected source space")
        projected_src_space = NULL;
    } /* end if */

done:
    /* Release allocated resources on failure */
    if(projected_src_space) {
        HDassert(ret_value < 0);
        if(H5S_close(projected_src_space) < 0)
            HDONE_ERROR(H5E_DATASET, H5E_CLOSEERROR, FAIL, "can't close projected source space")
    } /* end if */

    FUNC_LEAVE_NOAPI(ret_value)
} /* end H5D__virtual_read_one() */


/*-------------------------------------------------------------------------
 * Function:    H5D__virtual_read
 *
 * Purpose:     Read from a virtual dataset.
 *
 * Return:      Non-negative on success/Negative on failure
 *
 * Programmer:  Neil Fortner
 *              February 6, 2015
 *
 *-------------------------------------------------------------------------
 */
static herr_t
H5D__virtual_read(H5D_io_info_t *io_info, const H5D_type_info_t *type_info,
    hsize_t nelmts, const H5S_t *file_space, const H5S_t *mem_space,
    H5D_chunk_map_t H5_ATTR_UNUSED *fm)
{
    H5O_storage_virtual_t *storage;         /* Convenient pointer into layout struct */
    hsize_t     tot_nelmts;                 /* Total number of elements mapped to mem_space */
    H5S_t       *fill_space = NULL;         /* Space to fill with fill value */
    size_t      i, j;                       /* Local index variables */
    herr_t      ret_value = SUCCEED;        /* Return value */

    FUNC_ENTER_STATIC

    /* Sanity check */
    HDassert(io_info);
    HDassert(io_info->u.rbuf);
    HDassert(type_info);
    HDassert(mem_space);
    HDassert(file_space);

    storage = &io_info->dset->shared->layout.storage.u.virt;
    HDassert((storage->view == H5D_VDS_FIRST_MISSING) || (storage->view == H5D_VDS_LAST_AVAILABLE));

#ifdef H5_HAVE_PARALLEL
    /* Parallel reads are not supported (yet) */
    if(H5F_HAS_FEATURE(io_info->dset->oloc.file, H5FD_FEAT_HAS_MPI))
        HGOTO_ERROR(H5E_DATASET, H5E_UNSUPPORTED, FAIL, "parallel reads not supported on virtual datasets")
#endif /* H5_HAVE_PARALLEL */

    /* Prepare for I/O operation */
    if(H5D__virtual_pre_io(io_info, storage, file_space, mem_space, &tot_nelmts) < 0)
        HGOTO_ERROR(H5E_DATASET, H5E_CANTCLIP, FAIL, "unable to prepare for I/O operation")

    /* Iterate over mappings */
    for(i = 0; i < storage->list_nused; i++) {
        /* Sanity check that the virtual space has been patched by now */
        HDassert(storage->list[i].virtual_space_status == H5O_VIRTUAL_STATUS_CORRECT);

        /* Check for "printf" source dataset resolution */
        if(storage->list[i].psfn_nsubs || storage->list[i].psdn_nsubs) {
            /* Iterate over sub-source dsets */
            for(j = storage->list[i].sub_dset_io_start;
                    j < storage->list[i].sub_dset_io_end; j++)
                if(H5D__virtual_read_one(io_info, type_info, file_space, &storage->list[i].sub_dset[j]) < 0)
                    HGOTO_ERROR(H5E_DATASET, H5E_READERROR, FAIL, "unable to read source dataset")
        } /* end if */
        else
            /* Read from source dataset */
            if(H5D__virtual_read_one(io_info, type_info, file_space, &storage->list[i].source_dset) < 0)
                HGOTO_ERROR(H5E_DATASET, H5E_READERROR, FAIL, "unable to read source dataset")
    } /* end for */

    /* Fill unmapped part of buffer with fill value */
    if(tot_nelmts < nelmts) {
        H5D_fill_value_t fill_status;       /* Fill value status */

        /* Check the fill value status */
        if(H5P_is_fill_value_defined(&io_info->dset->shared->dcpl_cache.fill, &fill_status) < 0)
            HGOTO_ERROR(H5E_DATASET, H5E_CANTGET, FAIL, "can't tell if fill value defined")

        /* Always write fill value to memory buffer unless it is undefined */
        if(fill_status != H5D_FILL_VALUE_UNDEFINED) {
            /* Start with fill space equal to memory space */
            if(NULL == (fill_space = H5S_copy(mem_space, FALSE, TRUE)))
                HGOTO_ERROR(H5E_DATASET, H5E_CANTCOPY, FAIL, "unable to copy memory selection")

            /* Iterate over mappings */
            for(i = 0; i < storage->list_nused; i++)
                /* Check for "printf" source dataset resolution */
                if(storage->list[i].psfn_nsubs || storage->list[i].psdn_nsubs) {
                    /* Iterate over sub-source dsets */
                    for(j = storage->list[i].sub_dset_io_start;
                            j < storage->list[i].sub_dset_io_end; j++)
                        if(storage->list[i].sub_dset[j].projected_mem_space)
                            if(H5S_select_subtract(fill_space, storage->list[i].sub_dset[j].projected_mem_space) < 0)
                                HGOTO_ERROR(H5E_DATASET, H5E_CANTCLIP, FAIL, "unable to clip fill selection")
                } /* end if */
                else
                    if(storage->list[i].source_dset.projected_mem_space)
                        /* Subtract projected memory space from fill space */
                        if(H5S_select_subtract(fill_space, storage->list[i].source_dset.projected_mem_space) < 0)
                            HGOTO_ERROR(H5E_DATASET, H5E_CANTCLIP, FAIL, "unable to clip fill selection")

            /* Write fill values to memory buffer */
<<<<<<< HEAD
            if(H5D__fill(io_info->dset->shared->dcpl_cache.fill.buf, io_info->dset->shared->type, io_info->u.rbuf, type_info->mem_type, fill_space) < 0)
=======
            if(H5D__fill(io_info->dset->shared->dcpl_cache.fill.buf, io_info->dset->shared->type, io_info->u.rbuf,
                         type_info->mem_type, fill_space, io_info->md_dxpl_id) < 0)
>>>>>>> 7aa4eb1b
                HGOTO_ERROR(H5E_DATASET, H5E_CANTINIT, FAIL, "filling buf failed")

#ifndef NDEBUG
            /* Make sure the total number of elements written (including fill
             * values) >= nelmts */
            {
                hssize_t    select_nelmts;  /* Number of elements in selection */

                /* Get number of elements in fill dataspace */
                if((select_nelmts = (hssize_t)H5S_GET_SELECT_NPOINTS(fill_space)) < 0)
                    HGOTO_ERROR(H5E_DATASET, H5E_CANTCOUNT, FAIL, "unable to get number of elements in selection")

                /* Verify number of elements is correct.  Note that since we
                 * don't check for overlap we can't assert that these are equal
                 */
                HDassert((tot_nelmts + (hsize_t)select_nelmts) >= nelmts);
            } /* end block */
#endif /* NDEBUG */
        } /* end if */
    } /* end if */

done:
    /* Cleanup I/O operation */
    if(H5D__virtual_post_io(storage) < 0)
        HDONE_ERROR(H5E_DATASET, H5E_CLOSEERROR, FAIL, "can't cleanup I/O operation")

    /* Close fill space */
    if(fill_space)
        if(H5S_close(fill_space) < 0)
            HDONE_ERROR(H5E_DATASET, H5E_CLOSEERROR, FAIL, "can't close fill space")

    FUNC_LEAVE_NOAPI(ret_value)
} /* end H5D__virtual_read() */


/*-------------------------------------------------------------------------
 * Function:    H5D__virtual_write_one
 *
 * Purpose:     Write to a singe source dataset in a virtual dataset.
 *
 * Return:      Non-negative on success/Negative on failure
 *
 * Programmer:  Neil Fortner
 *              May 15, 2015
 *
 *-------------------------------------------------------------------------
 */
static herr_t
H5D__virtual_write_one(H5D_io_info_t *io_info, const H5D_type_info_t *type_info,
    const H5S_t *file_space, H5O_storage_virtual_srcdset_t *source_dset)
{
    H5S_t       *projected_src_space = NULL; /* File space for selection in a single source dataset */
    herr_t      ret_value = SUCCEED;        /* Return value */

    FUNC_ENTER_STATIC

    HDassert(source_dset);

    /* Only perform I/O if there is a projected memory space, otherwise there
     * were no elements in the projection */
    if(source_dset->projected_mem_space) {
        HDassert(source_dset->dset);
        HDassert(source_dset->clipped_source_select);

        /* In the future we may wish to extent this implementation to extend
         * source datasets if a write to a virtual dataset goes past the current
         * extent in the unlimited dimension.  -NAF */
        /* Project intersection of file space and mapping virtual space onto
         * mapping source space */
        if(H5S_select_project_intersection(source_dset->virtual_select, source_dset->clipped_source_select, file_space, &projected_src_space) < 0)
            HGOTO_ERROR(H5E_DATASET, H5E_CANTCLIP, FAIL, "can't project virtual intersection onto source space")

        /* Perform write on source dataset */
        if(H5D__write(source_dset->dset, type_info->dst_type_id, source_dset->projected_mem_space, projected_src_space, io_info->u.wbuf) < 0)
            HGOTO_ERROR(H5E_DATASET, H5E_WRITEERROR, FAIL, "can't write to source dataset")

        /* Close projected_src_space */
        if(H5S_close(projected_src_space) < 0)
            HGOTO_ERROR(H5E_DATASET, H5E_CLOSEERROR, FAIL, "can't close projected source space")
        projected_src_space = NULL;
    } /* end if */

done:
    /* Release allocated resources on failure */
    if(projected_src_space) {
        HDassert(ret_value < 0);
        if(H5S_close(projected_src_space) < 0)
            HDONE_ERROR(H5E_DATASET, H5E_CLOSEERROR, FAIL, "can't close projected source space")
    } /* end if */

    FUNC_LEAVE_NOAPI(ret_value)
} /* end H5D__virtual_write_one() */


/*-------------------------------------------------------------------------
 * Function:    H5D__virtual_write
 *
 * Purpose:     Write to a virtual dataset.
 *
 * Return:      Non-negative on success/Negative on failure
 *
 * Programmer:  Neil Fortner
 *              February 6, 2015
 *
 *-------------------------------------------------------------------------
 */
static herr_t
H5D__virtual_write(H5D_io_info_t *io_info, const H5D_type_info_t *type_info,
    hsize_t nelmts, const H5S_t *file_space, const H5S_t *mem_space,
    H5D_chunk_map_t H5_ATTR_UNUSED *fm)
{
    H5O_storage_virtual_t *storage;         /* Convenient pointer into layout struct */
    hsize_t     tot_nelmts;                 /* Total number of elements mapped to mem_space */
    size_t      i, j;                       /* Local index variables */
    herr_t      ret_value = SUCCEED;        /* Return value */

    FUNC_ENTER_STATIC

    /* Sanity check */
    HDassert(io_info);
    HDassert(io_info->u.wbuf);
    HDassert(type_info);
    HDassert(mem_space);
    HDassert(file_space);

    storage = &io_info->dset->shared->layout.storage.u.virt;
    HDassert((storage->view == H5D_VDS_FIRST_MISSING) || (storage->view == H5D_VDS_LAST_AVAILABLE));

#ifdef H5_HAVE_PARALLEL
    /* Parallel writes are not supported (yet) */
    if(H5F_HAS_FEATURE(io_info->dset->oloc.file, H5FD_FEAT_HAS_MPI))
        HGOTO_ERROR(H5E_DATASET, H5E_UNSUPPORTED, FAIL, "parallel writes not supported on virtual datasets")
#endif /* H5_HAVE_PARALLEL */

    /* Prepare for I/O operation */
    if(H5D__virtual_pre_io(io_info, storage, file_space, mem_space, &tot_nelmts) < 0)
        HGOTO_ERROR(H5E_DATASET, H5E_CANTCLIP, FAIL, "unable to prepare for I/O operation")

    /* Fail if there are unmapped parts of the selection as they would not be
     * written */
    if(tot_nelmts != nelmts)
        HGOTO_ERROR(H5E_DATASPACE, H5E_BADVALUE, FAIL, "write requested to unmapped portion of virtual dataset")

    /* Iterate over mappings */
    for(i = 0; i < storage->list_nused; i++) {
        /* Sanity check that virtual space has been patched by now */
        HDassert(storage->list[i].virtual_space_status == H5O_VIRTUAL_STATUS_CORRECT);

        /* Check for "printf" source dataset resolution */
        if(storage->list[i].psfn_nsubs || storage->list[i].psdn_nsubs) {
            /* Iterate over sub-source dsets */
            for(j = storage->list[i].sub_dset_io_start;
                    j < storage->list[i].sub_dset_io_end; j++)
                if(H5D__virtual_write_one(io_info, type_info, file_space, &storage->list[i].sub_dset[j]) < 0)
                    HGOTO_ERROR(H5E_DATASET, H5E_WRITEERROR, FAIL, "unable to write to source dataset")
        } /* end if */
        else
            /* Write to source dataset */
            if(H5D__virtual_write_one(io_info, type_info, file_space, &storage->list[i].source_dset) < 0)
                HGOTO_ERROR(H5E_DATASET, H5E_WRITEERROR, FAIL, "unable to write to source dataset")
    } /* end for */

done:
    /* Cleanup I/O operation */
    if(H5D__virtual_post_io(storage) < 0)
        HDONE_ERROR(H5E_DATASET, H5E_CLOSEERROR, FAIL, "can't cleanup I/O operation")

    FUNC_LEAVE_NOAPI(ret_value)
} /* end H5D__virtual_write() */


/*-------------------------------------------------------------------------
 * Function:    H5D__virtual_flush
 *
 * Purpose:     Writes all dirty data to disk.
 *
 * Return:      Non-negative on success/Negative on failure
 *
 * Programmer:  Neil Fortner
 *              February 6, 2015
 *
 *-------------------------------------------------------------------------
 */
static herr_t
H5D__virtual_flush(H5D_t *dset)
{
    H5O_storage_virtual_t *storage;         /* Convenient pointer into layout struct */
    size_t      i, j;                       /* Local index variables */
    herr_t      ret_value = SUCCEED;        /* Return value */

    FUNC_ENTER_STATIC

    /* Sanity check */
    HDassert(dset);

    storage = &dset->shared->layout.storage.u.virt;

    /* Flush only open datasets */
    for(i = 0; i < storage->list_nused; i++)
        /* Check for "printf" source dataset resolution */
        if(storage->list[i].psfn_nsubs || storage->list[i].psdn_nsubs) {
            /* Iterate over sub-source dsets */
            for(j = 0; j < storage->list[i].sub_dset_nused; j++)
                if(storage->list[i].sub_dset[j].dset)
                    /* Flush source dataset */
                    if(H5D__flush_real(storage->list[i].sub_dset[j].dset) < 0)
                        HGOTO_ERROR(H5E_DATASET, H5E_WRITEERROR, FAIL, "unable to flush source dataset")
        } /* end if */
        else
            if(storage->list[i].source_dset.dset)
                /* Flush source dataset */
                if(H5D__flush_real(storage->list[i].source_dset.dset) < 0)
                    HGOTO_ERROR(H5E_DATASET, H5E_READERROR, FAIL, "unable to flush source dataset")

done:
    FUNC_LEAVE_NOAPI(ret_value)
} /* end H5D__virtual_flush() */


/*-------------------------------------------------------------------------
 * Function:    H5D__virtual_hold_source_dset_files
 *
 * Purpose:     Hold open the source files that are open, during a refresh event
 *
 * Return:      Non-negative on success/Negative on failure
 *
 * Programmer:  Quincey Koziol
 *              November 7, 2015
 *
 *-------------------------------------------------------------------------
 */
herr_t
H5D__virtual_hold_source_dset_files(const H5D_t *dset, H5D_virtual_held_file_t **head)
{
    H5O_storage_virtual_t *storage;         /* Convenient pointer into layout struct */
    H5D_virtual_held_file_t *tmp;           /* Temporary held file node */
    size_t      i;                          /* Local index variable */
    herr_t      ret_value = SUCCEED;        /* Return value */

    FUNC_ENTER_PACKAGE

    /* Sanity check */
    HDassert(dset);
    HDassert(head && NULL == *head);

    /* Set the convenience pointer */
    storage = &dset->shared->layout.storage.u.virt;

    /* Hold only files for open datasets */
    for(i = 0; i < storage->list_nused; i++)
        /* Check for "printf" source dataset resolution */
        if(storage->list[i].psfn_nsubs || storage->list[i].psdn_nsubs) {
            size_t      j;              /* Local index variable */

            /* Iterate over sub-source dsets */
            for(j = 0; j < storage->list[i].sub_dset_nused; j++)
                if(storage->list[i].sub_dset[j].dset) {
                    /* Hold open the file */
                    H5F_INCR_NOPEN_OBJS(storage->list[i].sub_dset[j].dset->oloc.file);

                    /* Allocate a node for this file */
                    if(NULL == (tmp = H5FL_MALLOC(H5D_virtual_held_file_t)))
                        HGOTO_ERROR(H5E_DATASET, H5E_CANTALLOC, FAIL, "can't allocate held file node")

                    /* Set up node & connect to list */
                    tmp->file = storage->list[i].sub_dset[j].dset->oloc.file;
                    tmp->next = *head;
                    *head = tmp;
                } /* end if */
        } /* end if */
        else
            if(storage->list[i].source_dset.dset) {
                /* Hold open the file */
                H5F_INCR_NOPEN_OBJS(storage->list[i].source_dset.dset->oloc.file);

                /* Allocate a node for this file */
                if(NULL == (tmp = H5FL_MALLOC(H5D_virtual_held_file_t)))
                    HGOTO_ERROR(H5E_DATASET, H5E_CANTALLOC, FAIL, "can't allocate held file node")

                /* Set up node & connect to list */
                tmp->file = storage->list[i].source_dset.dset->oloc.file;
                tmp->next = *head;
                *head = tmp;
            } /* end if */

done:
    if(ret_value < 0)
        /* Release hold on files and delete list on error */
        if(*head && H5D__virtual_release_source_dset_files(*head) < 0)
            HDONE_ERROR(H5E_DATASET, H5E_CANTFREE, FAIL, "can't release source datasets' files held open")

    FUNC_LEAVE_NOAPI(ret_value)
} /* end H5D__virtual_hold_source_dset_files() */


/*-------------------------------------------------------------------------
 * Function:    H5D__virtual_refresh_source_dset
 *
 * Purpose:     Refresh a source dataset
 *
 * Return:      Non-negative on success/Negative on failure
 *
 * Programmer:  Quincey Koziol
 *              November 7, 2015
 *
 *-------------------------------------------------------------------------
 */
static herr_t
H5D__virtual_refresh_source_dset(H5D_t **dset)
{
    hid_t       dset_id;                /* Temporary dataset identifier */
    herr_t      ret_value = SUCCEED;    /* Return value */

    FUNC_ENTER_STATIC

    /* Sanity check */
    HDassert(dset && *dset);

    /* Get a temporary identifier for this source dataset */
    if((dset_id = H5I_register(H5I_DATASET, *dset, FALSE)) < 0)
        HGOTO_ERROR(H5E_DATASET, H5E_CANTREGISTER, FAIL, "can't register source dataset ID")

    /* Refresh source dataset */
    if(H5D__refresh(dset_id, *dset) < 0)
        HGOTO_ERROR(H5E_DATASET, H5E_CANTFLUSH, FAIL, "unable to refresh source dataset")

    /* Discard the identifier & replace the dataset */
    if(NULL == (*dset = (H5D_t *)H5I_remove(dset_id)))
        HGOTO_ERROR(H5E_DATASET, H5E_CANTREMOVE, FAIL, "can't unregister source dataset ID")

done:
    FUNC_LEAVE_NOAPI(ret_value)
} /* end H5D__virtual_refresh_source_dsets() */


/*-------------------------------------------------------------------------
 * Function:    H5D__virtual_refresh_source_dsets
 *
 * Purpose:     Refresh the source datasets
 *
 * Return:      Non-negative on success/Negative on failure
 *
 * Programmer:  Dana Robinson
 *              November, 2015
 *
 *-------------------------------------------------------------------------
 */
herr_t
H5D__virtual_refresh_source_dsets(H5D_t *dset)
{
    H5O_storage_virtual_t *storage;         /* Convenient pointer into layout struct */
    size_t      i;                          /* Local index variable */
    herr_t      ret_value = SUCCEED;        /* Return value */

    FUNC_ENTER_PACKAGE

    /* Sanity check */
    HDassert(dset);

    /* Set convenience pointer */
    storage = &dset->shared->layout.storage.u.virt;

    /* Refresh only open datasets */
    for(i = 0; i < storage->list_nused; i++)
        /* Check for "printf" source dataset resolution */
        if(storage->list[i].psfn_nsubs || storage->list[i].psdn_nsubs) {
            size_t      j;              /* Local index variable */

            /* Iterate over sub-source datasets */
            for(j = 0; j < storage->list[i].sub_dset_nused; j++)
                /* Check if sub-source dataset is open */
                if(storage->list[i].sub_dset[j].dset)
                    /* Refresh sub-source dataset */
                    if(H5D__virtual_refresh_source_dset(&storage->list[i].sub_dset[j].dset) < 0)
                        HGOTO_ERROR(H5E_DATASET, H5E_CANTFLUSH, FAIL, "unable to refresh source dataset")
        } /* end if */
        else
            /* Check if source dataset is open */
            if(storage->list[i].source_dset.dset)
                /* Refresh source dataset */
                if(H5D__virtual_refresh_source_dset(&storage->list[i].source_dset.dset) < 0)
                    HGOTO_ERROR(H5E_DATASET, H5E_CANTFLUSH, FAIL, "unable to refresh source dataset")

done:
    FUNC_LEAVE_NOAPI(ret_value)
} /* end H5D__virtual_refresh_source_dsets() */


/*-------------------------------------------------------------------------
 * Function:    H5D__virtual_release_source_dset_files
 *
 * Purpose:     Release the hold on source files that are open, during a refresh event
 *
 * Return:      Non-negative on success/Negative on failure
 *
 * Programmer:  Quincey Koziol
 *              November 7, 2015
 *
 *-------------------------------------------------------------------------
 */
herr_t
H5D__virtual_release_source_dset_files(H5D_virtual_held_file_t *head)
{
    herr_t      ret_value = SUCCEED;        /* Return value */

    FUNC_ENTER_PACKAGE

    /* Release hold on files and delete list */
    while(head) {
        H5D_virtual_held_file_t *tmp = head->next;      /* Temporary pointer to next node */

        /* Release hold on file */
        H5F_DECR_NOPEN_OBJS(head->file);

        /* Attempt to close the file */
        /* (Should always succeed, since the 'top' source file pointer is
         *      essentially "private" to the virtual dataset, since it wasn't
         *      opened through an API routine -QAK)
         */
        if(H5F_try_close(head->file, NULL) < 0)
            HGOTO_ERROR(H5E_DATASET, H5E_CANTCLOSEFILE, FAIL, "problem attempting file close")

        /* Delete node */
        (void)H5FL_FREE(H5D_virtual_held_file_t, head);

        /* Advance to next node */
        head = tmp;
    } /* end while */

done:
    FUNC_LEAVE_NOAPI(ret_value)
} /* end H5D__virtual_release_source_dset_files() */
<|MERGE_RESOLUTION|>--- conflicted
+++ resolved
@@ -46,6 +46,7 @@
 /* Headers */
 /***********/
 #include "H5private.h"          /* Generic Functions                    */
+#include "H5CXprivate.h"        /* API Contexts                         */
 #include "H5Dpkg.h"             /* Dataset functions                    */
 #include "H5Eprivate.h"         /* Error handling                       */
 #include "H5Fprivate.h"         /* Files                                */
@@ -883,10 +884,7 @@
 {
     H5F_t       *src_file = NULL;       /* Source file */
     hbool_t     src_file_open = FALSE;  /* Whether we have opened and need to close src_file */
-    H5G_loc_t   src_root_loc;           /* Object location of source file root group */
     herr_t      ret_value = SUCCEED;    /* Return value */
-    hid_t       plist_id = -1;          /* Property list pointer */
-    unsigned    intent;                 /* File access permissions */
 
     FUNC_ENTER_STATIC
 
@@ -899,36 +897,42 @@
 
     /* Check if we need to open the source file */
     if(HDstrcmp(source_dset->file_name, ".")) {
-<<<<<<< HEAD
-        /* Open the source file */
-        if(NULL == (src_file = H5F_open(source_dset->file_name, H5F_INTENT(vdset->oloc.file) & (H5F_ACC_RDWR | H5F_ACC_SWMR_WRITE | H5F_ACC_SWMR_READ), H5P_FILE_CREATE_DEFAULT, vdset->shared->layout.storage.u.virt.source_fapl)))
-=======
-        if((plist_id = H5D_get_access_plist((H5D_t *)vdset)) < 0)
-            HGOTO_ERROR(H5E_DATASET, H5E_CANTGET, FAIL, "Can't get access plist")
+        unsigned    intent;                 /* File access permissions */
+
+        /* Get the virtual dataset's file open flags ("intent") */
         intent = H5F_INTENT(vdset->oloc.file);
-        if(NULL == (src_file = H5F_prefix_open_file(plist_id, vdset->oloc.file, H5D_ACS_VDS_PREFIX_NAME, source_dset->file_name, intent,
-                vdset->shared->layout.storage.u.virt.source_fapl, dxpl_id)))
->>>>>>> 7aa4eb1b
-            H5E_clear_stack(NULL); /* Quick hack until proper support for H5Fopen with missing file is implemented */
+
+        /* Try opening the file */
+        src_file = H5F_prefix_open_file(vdset->oloc.file, H5F_PREFIX_VDS, vdset->shared->vds_prefix, source_dset->file_name, intent, vdset->shared->layout.storage.u.virt.source_fapl);
+
+        /* If we opened the source file here, we should close it when leaving */
+        if(src_file)
+            src_file_open = TRUE;
         else
-            src_file_open = TRUE;
+            /* Reset the error stack */
+            H5E_clear_stack(NULL);
     } /* end if */
     else
         /* Source file is ".", use the virtual dataset's file */
         src_file = vdset->oloc.file;
 
     if(src_file) {
+        H5G_loc_t   src_root_loc;           /* Object location of source file root group */
+
         /* Set up the root group in the destination file */
         if(NULL == (src_root_loc.oloc = H5G_oloc(H5G_rootof(src_file))))
             HGOTO_ERROR(H5E_DATASET, H5E_BADVALUE, FAIL, "unable to get object location for root group")
         if(NULL == (src_root_loc.path = H5G_nameof(H5G_rootof(src_file))))
             HGOTO_ERROR(H5E_DATASET, H5E_BADVALUE, FAIL, "unable to get path for root group")
 
-        /* Open the source dataset */
-        if(NULL == (source_dset->dset = H5D__open_name(&src_root_loc, source_dset->dset_name, vdset->shared->layout.storage.u.virt.source_dapl))) {
-            H5E_clear_stack(NULL); /* Quick hack until proper support for H5Dopen with missing file is implemented */
-
-            /* Dataset does not exist */
+        /* Try opening the source dataset */
+        source_dset->dset = H5D__open_name(&src_root_loc, source_dset->dset_name, vdset->shared->layout.storage.u.virt.source_dapl);
+
+        /* Dataset does not exist */
+        if(NULL == source_dset->dset) {
+            /* Reset the error stack */
+            H5E_clear_stack(NULL);
+
             source_dset->dset_exists = FALSE;
         } /* end if */
         else {
@@ -945,9 +949,7 @@
     } /* end if */
 
 done:
-    if(plist_id >= 0)
-        H5Pclose(plist_id);
-    /* Close source file */
+    /* Release resources */
     if(src_file_open)
         if(H5F_efc_close(vdset->oloc.file, src_file) < 0)
             HDONE_ERROR(H5E_DATASET, H5E_CANTCLOSEFILE, FAIL, "can't close source file")
@@ -1703,13 +1705,8 @@
             HGOTO_ERROR(H5E_DATASET, H5E_CANTINIT, FAIL, "unable to modify size of data space")
 
         /* Mark the space as dirty, for later writing to the file */
-<<<<<<< HEAD
-        if(H5F_INTENT(dset->oloc.file) & H5F_ACC_RDWR) 
+        if(H5F_INTENT(dset->oloc.file) & H5F_ACC_RDWR)
             if(H5D__mark(dset, H5D_MARK_SPACE) < 0)
-=======
-        if(H5F_INTENT(dset->oloc.file) & H5F_ACC_RDWR)
-            if(H5D__mark(dset, dxpl_id, H5D_MARK_SPACE) < 0)
->>>>>>> 7aa4eb1b
                 HGOTO_ERROR(H5E_DATASET, H5E_CANTSET, FAIL, "unable to mark dataspace as dirty")
     } /* end if */
 
@@ -2654,12 +2651,7 @@
                             HGOTO_ERROR(H5E_DATASET, H5E_CANTCLIP, FAIL, "unable to clip fill selection")
 
             /* Write fill values to memory buffer */
-<<<<<<< HEAD
             if(H5D__fill(io_info->dset->shared->dcpl_cache.fill.buf, io_info->dset->shared->type, io_info->u.rbuf, type_info->mem_type, fill_space) < 0)
-=======
-            if(H5D__fill(io_info->dset->shared->dcpl_cache.fill.buf, io_info->dset->shared->type, io_info->u.rbuf,
-                         type_info->mem_type, fill_space, io_info->md_dxpl_id) < 0)
->>>>>>> 7aa4eb1b
                 HGOTO_ERROR(H5E_DATASET, H5E_CANTINIT, FAIL, "filling buf failed")
 
 #ifndef NDEBUG
