--- conflicted
+++ resolved
@@ -2091,7 +2091,6 @@
     FUNC_LEAVE_NOAPI(file->comm)
 }
 
-<<<<<<< HEAD
 /*-------------------------------------------------------------------------
  * Function:    H5FD_mpio_fsync
  *
@@ -2114,7 +2113,7 @@
     herr_t        ret_value = SUCCEED;       /* Return value */
     H5FD_mpio_t * mpio_file = NULL;
 
-    FUNC_ENTER_NOAPI(H5FD_mpiposix_fsync, FAIL)
+    FUNC_ENTER_NOAPI(FAIL)
 
     if(file == NULL)
         HGOTO_ERROR(H5E_ARGS, H5E_SYSTEM, FAIL, "bad arg(s) on entry.")
@@ -2130,6 +2129,3 @@
 } /* end H5FD_mpio_fsync() */
 
 #endif /* H5_HAVE_PARALLEL */
-=======
-#endif /* H5_HAVE_PARALLEL */
->>>>>>> 67164dec
