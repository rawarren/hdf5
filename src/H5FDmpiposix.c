/* * * * * * * * * * * * * * * * * * * * * * * * * * * * * * * * * * * * * * *
 * Copyright by The HDF Group.                                               *
 * Copyright by the Board of Trustees of the University of Illinois.         *
 * All rights reserved.                                                      *
 *                                                                           *
 * This file is part of HDF5.  The full HDF5 copyright notice, including     *
 * terms governing use, modification, and redistribution, is contained in    *
 * the files COPYING and Copyright.html.  COPYING can be found at the root   *
 * of the source code distribution tree; Copyright.html can be found at the  *
 * root level of an installed copy of the electronic HDF5 document set and   *
 * is linked from the top-level documents page.  It can also be found at     *
 * http://hdfgroup.org/HDF5/doc/Copyright.html.  If you do not have          *
 * access to either file, you may request a copy from help@hdfgroup.org.     *
 * * * * * * * * * * * * * * * * * * * * * * * * * * * * * * * * * * * * * * */

/*
 * Programmer:  Quincey Koziol <koziol@ncsa.uiuc.ed>
 *              Thursday, July 11, 2002
 *
 * Purpose:  This is a "combination" MPI-2 and posix I/O driver.
 *              It uses MPI for coordinating the actions of several processes
 *              and posix I/O calls to do the actual I/O to the disk.
 *
 *              This driver was derived from the H5FDmpio.c driver and may
 *              share bugs/quirks/etc.
 *
 * Limitations:
 *              There is no "collective" I/O mode with this driver.
 *
 *              This will almost certainly _not_ work correctly for files
 *              accessed on distributed parallel systems with the file located
 *              on a non-parallel filesystem.
 *
 */

/* Interface initialization */
#define H5_INTERFACE_INIT_FUNC  H5FD_mpiposix_init_interface


#include "H5private.h"    /* Generic Functions      */
#include "H5ACprivate.h"  /* Metadata cache      */
#include "H5Eprivate.h"    /* Error handling        */
#include "H5Fprivate.h"    /* File access        */
#include "H5FDprivate.h"  /* File drivers        */
#include "H5FDmpi.h"            /* MPI-based file drivers    */
#include "H5Iprivate.h"    /* IDs            */
#include "H5MMprivate.h"  /* Memory management      */
#include "H5Pprivate.h"         /* Property lists                       */

/* Features:
 *   H5_HAVE_GPFS   -- issue gpfs_fcntl() calls to hopefully improve
 *                     performance when accessing files on a GPFS
 *                     file system.
 *
 *   REPORT_IO      -- if set then report all POSIX file calls to stderr.
 *
 */
/* #define REPORT_IO */

#ifdef H5_HAVE_GPFS
#   include <gpfs_fcntl.h>
#endif

#ifdef H5_HAVE_PARALLEL

/*
 * The driver identification number, initialized at runtime if H5_HAVE_PARALLEL
 * is defined. This allows applications to still have the H5FD_MPIPOSIX
 * "constants" in their source code (it also makes this file strictly ANSI
 * compliant when H5_HAVE_PARALLEL isn't defined)
 */
static hid_t H5FD_MPIPOSIX_g = 0;

/* File operations */
#define OP_UNKNOWN  0
#define OP_READ    1
#define OP_WRITE  2

/*
 * The description of a file belonging to this driver.
 * The EOF value
 * is only used just after the file is opened in order for the library to
 * determine whether the file is empty, truncated, or okay. The MPIPOSIX driver
 * doesn't bother to keep it updated since it's an expensive operation.
 */
typedef struct H5FD_mpiposix_t {
    H5FD_t  pub;    /*public stuff, must be first    */
    int    fd;    /*the unix file handle            */
    MPI_Comm  comm;    /*communicator        */
    int         mpi_rank;       /* This process's rank                  */
    int         mpi_size;       /* Total number of processes            */
    haddr_t  eof;    /*end-of-file marker      */
    haddr_t  eoa;    /*end-of-address marker      */
    haddr_t  last_eoa;  /* Last known end-of-address marker  */
    haddr_t  pos;    /* Current file I/O position          */
    int    op;    /* Last file I/O operation    */
    hsize_t  naccess;  /* Number of (write) accesses to file   */
#ifdef H5_HAVE_GPFS
    size_t      blksize;        /* Block size of file system            */
#endif
    hbool_t     use_gpfs;       /* Use GPFS to write things             */
#ifndef H5_HAVE_WIN32_API
    /*
     * On most systems the combination of device and i-node number uniquely
     * identify a file.
     */
    dev_t  device;    /*file device number    */
    ino_t  inode;    /*file i-node number    */
#else
    /*
     * On H5_HAVE_WIN32_API the low-order word of a unique identifier associated with the
     * file and the volume serial number uniquely identify a file. This number
     * (which, both? -rpm) may change when the system is restarted or when the
     * file is opened. After a process opens a file, the identifier is
     * constant until the file is closed. An application can use this
     * identifier and the volume serial number to determine whether two
     * handles refer to the same file.
     */
    int fileindexlo;
    int fileindexhi;
#endif
} H5FD_mpiposix_t;

/*
 * This driver supports systems that have the lseek64() function by defining
 * some macros here so we don't have to have conditional compilations later
 * throughout the code.
 *
 * file_offset_t:  The datatype for file offsets, the second argument of
 *      the lseek() or lseek64() call.
 *
 * file_seek:    The function which adjusts the current file position,
 *      either lseek() or lseek64().
 */
/* adding for windows NT file system support. */

#ifdef H5_HAVE_LSEEK64
#   define file_offset_t  off64_t
#   define file_seek    lseek64
#   define file_truncate  ftruncate64
#elif defined (H5_HAVE_WIN32_API)
# /*MSVC*/
#   define file_offset_t __int64
#   define file_seek _lseeki64
#   define file_truncate  _ftruncatei64
#else
#   define file_offset_t  off_t
#   define file_seek    HDlseek
#   define file_truncate  HDftruncate
#endif

/*
 * These macros check for overflow of various quantities.  These macros
 * assume that file_offset_t is signed and haddr_t and size_t are unsigned.
 *
 * ADDR_OVERFLOW:  Checks whether a file address of type `haddr_t'
 *      is too large to be represented by the second argument
 *      of the file seek function.
 *
 * SIZE_OVERFLOW:  Checks whether a buffer size of type `hsize_t' is too
 *      large to be represented by the `size_t' type.
 *
 * REGION_OVERFLOW:  Checks whether an address and size pair describe data
 *      which can be addressed entirely by the second
 *      argument of the file seek function.
 */
#define MAXADDR (((haddr_t)1<<(8*sizeof(file_offset_t)-1))-1)
#define ADDR_OVERFLOW(A)  (HADDR_UNDEF==(A) ||            \
         ((A) & ~(haddr_t)MAXADDR))
#define SIZE_OVERFLOW(Z)  ((Z) & ~(hsize_t)MAXADDR)
#define REGION_OVERFLOW(A,Z)  (ADDR_OVERFLOW(A) || SIZE_OVERFLOW(Z) ||      \
         sizeof(file_offset_t)<sizeof(size_t) ||      \
                                 HADDR_UNDEF==(A)+(Z) ||          \
         (file_offset_t)((A)+(Z))<(file_offset_t)(A))

/* Callbacks */
static herr_t H5FD_mpiposix_term(void);
static void *H5FD_mpiposix_fapl_get(H5FD_t *_file);
static void *H5FD_mpiposix_fapl_copy(const void *_old_fa);
static herr_t H5FD_mpiposix_fapl_free(void *_fa);
static H5FD_t *H5FD_mpiposix_open(const char *name, unsigned flags, hid_t fapl_id,
            haddr_t maxaddr);
static herr_t H5FD_mpiposix_close(H5FD_t *_file);
static int H5FD_mpiposix_cmp(const H5FD_t *_f1, const H5FD_t *_f2);
static herr_t H5FD_mpiposix_query(const H5FD_t *_f1, unsigned long *flags);
static haddr_t H5FD_mpiposix_get_eoa(const H5FD_t *_file, H5FD_mem_t UNUSED type);
static herr_t H5FD_mpiposix_set_eoa(H5FD_t *_file, H5FD_mem_t type, haddr_t addr);
static haddr_t H5FD_mpiposix_get_eof(const H5FD_t *_file);
static herr_t  H5FD_mpiposix_get_handle(H5FD_t *_file, hid_t fapl, void** file_handle);
static herr_t H5FD_mpiposix_read(H5FD_t *_file, H5FD_mem_t type, hid_t fapl_id, haddr_t addr,
        size_t size, void *buf);
static herr_t H5FD_mpiposix_write(H5FD_t *_file, H5FD_mem_t type, hid_t fapl_id, haddr_t addr,
        size_t size, const void *buf);
static herr_t H5FD_mpiposix_truncate(H5FD_t *_file, hid_t dxpl_id, hbool_t closing);
static int H5FD_mpiposix_mpi_rank(const H5FD_t *_file);
static int H5FD_mpiposix_mpi_size(const H5FD_t *_file);
static MPI_Comm H5FD_mpiposix_communicator(const H5FD_t *_file);
static herr_t H5FD_mpiposix_fsync(H5FD_t *file, hid_t UNUSED dxpl);

/* MPIPOSIX-specific file access properties */
typedef struct H5FD_mpiposix_fapl_t {
    hbool_t             use_gpfs;       /*use GPFS hints                */
    MPI_Comm    comm;    /*communicator      */
} H5FD_mpiposix_fapl_t;

/* The MPIPOSIX file driver information */
static const H5FD_class_mpi_t H5FD_mpiposix_g = {
    {   /* Start of superclass information */
    "mpiposix",          /*name      */
    MAXADDR,          /*maxaddr    */
    H5F_CLOSE_SEMI,        /* fc_degree    */
    H5FD_mpiposix_term,                         /*terminate             */
    NULL,          /*sb_size    */
    NULL,          /*sb_encode    */
    NULL,          /*sb_decode    */
    sizeof(H5FD_mpiposix_fapl_t),    /*fapl_size    */
    H5FD_mpiposix_fapl_get,      /*fapl_get    */
    H5FD_mpiposix_fapl_copy,      /*fapl_copy    */
    H5FD_mpiposix_fapl_free,       /*fapl_free    */
    0,            /*dxpl_size    */
    NULL,          /*dxpl_copy    */
    NULL,          /*dxpl_free    */
    H5FD_mpiposix_open,        /*open      */
    H5FD_mpiposix_close,      /*close      */
    H5FD_mpiposix_cmp,              /*cmp      */
    H5FD_mpiposix_query,            /*query      */
    NULL,          /*get_type_map    */
    NULL,          /*alloc      */
    NULL,          /*free      */
    H5FD_mpiposix_get_eoa,      /*get_eoa    */
    H5FD_mpiposix_set_eoa,       /*set_eoa    */
    H5FD_mpiposix_get_eof,      /*get_eof    */
    H5FD_mpiposix_get_handle,                   /*get_handle            */
    H5FD_mpiposix_read,        /*read      */
    H5FD_mpiposix_write,      /*write      */
    NULL,          /*flush      */
    H5FD_mpiposix_truncate,      /*truncate    */
    NULL,                                       /*lock                  */
    NULL,                                       /*unlock                */
<<<<<<< HEAD
    NULL,                                       /*aio_read              */
    NULL,                                       /*aio_write             */
    NULL,                                       /*aio_test              */
    NULL,                                       /*aio_wait              */
    NULL,                                       /*aio_finish            */
    NULL,                                       /*aio_fsync             */
    NULL,                                       /*aio_cancel            */
    H5FD_mpiposix_fsync,			/*fsync			*/
    H5FD_FLMAP_SINGLE 				/*fl_map		*/
=======
    H5FD_FLMAP_SINGLE         /*fl_map    */
>>>>>>> 67164dec
    },  /* End of superclass information */
    H5FD_mpiposix_mpi_rank,                     /*get_rank              */
    H5FD_mpiposix_mpi_size,                     /*get_size              */
    H5FD_mpiposix_communicator                  /*get_comm              */
};


/*--------------------------------------------------------------------------
NAME
   H5FD_mpiposix_init_interface -- Initialize interface-specific information
USAGE
    herr_t H5FD_mpiposix_init_interface()

RETURNS
    Non-negative on success/Negative on failure
DESCRIPTION
    Initializes any interface-specific data or routines.  (Just calls
    H5FD_mpiposix_init currently).

--------------------------------------------------------------------------*/
static herr_t
H5FD_mpiposix_init_interface(void)
{
    FUNC_ENTER_NOAPI_NOINIT_NOERR

    FUNC_LEAVE_NOAPI(H5FD_mpiposix_init())
} /* H5FD_mpiposix_init_interface() */


/*-------------------------------------------------------------------------
 * Function:  H5FD_mpiposix_init
 *
 * Purpose:  Initialize this driver by registering the driver with the
 *    library.
 *
 * Return:  Success:  The driver ID for the mpiposix driver.
 *
 *    Failure:  Negative.
 *
 * Programmer:  Quincey Koziol
 *              Thursday, July 11, 2002
 *
 * Modifications:
 *
 *-------------------------------------------------------------------------
 */
hid_t
H5FD_mpiposix_init(void)
{
    hid_t ret_value=H5FD_MPIPOSIX_g;    /* Return value */

    FUNC_ENTER_NOAPI(FAIL)

    if (H5I_VFL!=H5Iget_type(H5FD_MPIPOSIX_g))
        H5FD_MPIPOSIX_g = H5FD_register((const H5FD_class_t *)&H5FD_mpiposix_g,sizeof(H5FD_class_mpi_t),FALSE);

    /* Set return value */
    ret_value=H5FD_MPIPOSIX_g;

done:
    FUNC_LEAVE_NOAPI(ret_value)
} /* end H5FD_mpiposix_init() */


/*---------------------------------------------------------------------------
 * Function:  H5FD_mpiposix_term
 *
 * Purpose:  Shut down the VFD
 *
 * Returns:     Non-negative on success or negative on failure
 *
 * Programmer:  Quincey Koziol
 *              Friday, Jan 30, 2004
 *
 *---------------------------------------------------------------------------
 */
static herr_t
H5FD_mpiposix_term(void)
{
    FUNC_ENTER_NOAPI_NOINIT_NOERR

    /* Reset VFL ID */
    H5FD_MPIPOSIX_g=0;

    FUNC_LEAVE_NOAPI(SUCCEED)
} /* end H5FD_mpiposix_term() */


/*-------------------------------------------------------------------------
 * Function:  H5Pset_fapl_mpiposix
 *
 * Purpose:  Store the user supplied MPI communicator COMM in
 *    the file access property list FAPL_ID which can then be used
 *    to create and/or open the file.  This function is available
 *    only in the parallel HDF5 library and is not collective.
 *
 *    comm is the MPI communicator to be used for file open as
 *    defined in MPI_FILE_OPEN of MPI-2. This function makes a
 *    duplicate of comm. Any modification to comm after this function
 *    call returns has no effect on the access property list.
 *
 *              If fapl_id has previously set comm value, it will be replaced
 *              and the old communicator is freed.
 *
 * Return:  Success:  Non-negative
 *     Failure:  Negative
 *
 * Programmer:  Quincey Koziol
 *    Thursday, July 11, 2002
 *
 * Modifications:
 *    Albert Cheng, 2003-04-24
 *    Modified the description of the function that it now stores
 *    a duplicate of the communicator.  Free the old duplicate if
 *    previously set.  (Work is actually done by H5P_set_driver.)
 *
 *    Bill Wendling, 2003-05-01
 *    Modified to take an extra flag indicating that we should
 *    use the GPFS hints (if available) for this file.
 *
 *-------------------------------------------------------------------------
 */
herr_t
H5Pset_fapl_mpiposix(hid_t fapl_id, MPI_Comm comm, hbool_t use_gpfs)
{
    H5FD_mpiposix_fapl_t  fa;
    H5P_genplist_t *plist;      /* Property list pointer */
    herr_t ret_value;

    FUNC_ENTER_API(FAIL)
    H5TRACE3("e", "iMcb", fapl_id, comm, use_gpfs);

    /* Check arguments */
    if(NULL == (plist = H5P_object_verify(fapl_id,H5P_FILE_ACCESS)))
        HGOTO_ERROR(H5E_PLIST, H5E_BADTYPE, FAIL, "not a file access list")
    if (MPI_COMM_NULL == comm)
  HGOTO_ERROR(H5E_PLIST, H5E_BADTYPE, FAIL, "not a valid communicator")

    /* Initialize driver specific properties */
    fa.comm = comm;
    fa.use_gpfs = use_gpfs;

    /* duplication is done during driver setting. */
    ret_value= H5P_set_driver(plist, H5FD_MPIPOSIX, &fa);

done:
    FUNC_LEAVE_API(ret_value)
} /* end H5Pset_fapl_mpiposix() */


/*-------------------------------------------------------------------------
 * Function:  H5Pget_fapl_mpiposix
 *
 * Purpose:  If the file access property list is set to the H5FD_MPIPOSIX
 *    driver then this function returns a duplicate of the MPI
 *    communicator through the comm pointer. It is the responsibility
 *    of the application to free the returned communicator.
 *
 * Return:  Success:  Non-negative with the communicator and
 *        information returned through the COMM
 *        argument if non-null.  Since it is a duplicate
 *        of the stored object, future modifications to
 *        the access property list do not affect it and
 *        it is the responsibility of the application to
 *        free it.
 *
 *     Failure:  Negative
 *
 * Programmer:  Quincey Koziol
 *    Thursday, July 11, 2002
 *
 * Modifications:
 *    Albert Cheng, 2003-04-24
 *    Return duplicate of the stored communicator.
 *
 *              Bill Wendling, 2003-05-01
 *              Return the USE_GPFS flag.
 *
 *-------------------------------------------------------------------------
 */
herr_t
H5Pget_fapl_mpiposix(hid_t fapl_id, MPI_Comm *comm/*out*/, hbool_t *use_gpfs/*out*/)
{
    H5FD_mpiposix_fapl_t  *fa;
    H5P_genplist_t *plist;      /* Property list pointer */
    int    mpi_code;    /* mpi return code */
    herr_t      ret_value=SUCCEED;      /* Return value */

    FUNC_ENTER_API(FAIL)
    H5TRACE3("e", "ixx", fapl_id, comm, use_gpfs);

    if(NULL == (plist = H5P_object_verify(fapl_id,H5P_FILE_ACCESS)))
        HGOTO_ERROR(H5E_PLIST, H5E_BADTYPE, FAIL, "not a file access list")
    if (H5FD_MPIPOSIX!=H5P_get_driver(plist))
        HGOTO_ERROR(H5E_PLIST, H5E_BADVALUE, FAIL, "incorrect VFL driver")
    if (NULL==(fa=H5P_get_driver_info(plist)))
        HGOTO_ERROR(H5E_PLIST, H5E_BADVALUE, FAIL, "bad VFL driver info")

    /* Get MPI Communicator */
    if (comm){
  if (MPI_SUCCESS != (mpi_code=MPI_Comm_dup(fa->comm, comm)))
      HMPI_GOTO_ERROR(FAIL, "MPI_Comm_dup failed", mpi_code)
    }

    if (use_gpfs)
        *use_gpfs = fa->use_gpfs;

done:
    FUNC_LEAVE_API(ret_value)
} /* end H5Pget_fapl_mpiposix() */


/*-------------------------------------------------------------------------
 * Function:  H5FD_mpiposix_fapl_get
 *
 * Purpose:  Returns a file access property list which could be used to
 *    create another file the same as this one.
 *
 * Return:  Success:  Ptr to new file access property list with all
 *        fields copied from the file pointer.
 *
 *    Failure:  NULL
 *
 * Programmer:  Quincey Koziol
 *              Thursday, July 11, 2002
 *
 * Modifications:
 *     Albert Cheng, 2003-04-24
 *     Duplicate the communicator object so that the new
 *     property list is insulated from the old one.
 *
 *-------------------------------------------------------------------------
 */
static void *
H5FD_mpiposix_fapl_get(H5FD_t *_file)
{
    H5FD_mpiposix_t  *file = (H5FD_mpiposix_t*)_file;
    H5FD_mpiposix_fapl_t *fa = NULL;
    int    mpi_code;  /* MPI return code */
    void        *ret_value;     /* Return value */

    FUNC_ENTER_NOAPI_NOINIT

    assert(file);
    assert(H5FD_MPIPOSIX==file->pub.driver_id);

    if (NULL==(fa=H5MM_calloc(sizeof(H5FD_mpiposix_fapl_t))))
        HGOTO_ERROR(H5E_RESOURCE, H5E_NOSPACE, NULL, "memory allocation failed")

    /* Duplicate the communicator. */
    if (MPI_SUCCESS != (mpi_code=MPI_Comm_dup(file->comm, &fa->comm)))
  HMPI_GOTO_ERROR(NULL, "MPI_Comm_dup failed", mpi_code)

    fa->use_gpfs = file->use_gpfs;

    /* Set return value */
    ret_value=fa;

done:
    FUNC_LEAVE_NOAPI(ret_value)
} /* end H5FD_mpiposix_fapl_get() */


/*-------------------------------------------------------------------------
 * Function:  H5FD_mpiposix_fapl_copy
 *
 * Purpose:  Copies the mpiposix-specific file access properties.
 *
 * Return:  Success:  Ptr to a new property list
 *
 *    Failure:  NULL
 *
 * Programmer:  Albert Cheng
 *              Apr 24, 2003
 *
 * Modifications:
 *
 *-------------------------------------------------------------------------
 */
static void *
H5FD_mpiposix_fapl_copy(const void *_old_fa)
{
    void    *ret_value = NULL;
    const H5FD_mpiposix_fapl_t *old_fa = (const H5FD_mpiposix_fapl_t*)_old_fa;
    H5FD_mpiposix_fapl_t  *new_fa = NULL;
    int    mpi_code;  /* MPI return code */

    FUNC_ENTER_NOAPI_NOINIT

    if (NULL==(new_fa=H5MM_malloc(sizeof(H5FD_mpiposix_fapl_t))))
        HGOTO_ERROR(H5E_RESOURCE, H5E_NOSPACE, NULL, "memory allocation failed")

    /* Copy the general information */
    HDmemcpy(new_fa, old_fa, sizeof(H5FD_mpiposix_fapl_t));

    /* Duplicate communicator. */
    if (MPI_SUCCESS != (mpi_code=MPI_Comm_dup(old_fa->comm, &new_fa->comm)))
  HMPI_GOTO_ERROR(NULL, "MPI_Comm_dup failed", mpi_code)

    new_fa->use_gpfs = old_fa->use_gpfs;
    ret_value = new_fa;

done:
    if (NULL == ret_value){
  /* cleanup */
  if (new_fa)
      H5MM_xfree(new_fa);
    }

    FUNC_LEAVE_NOAPI(ret_value)
} /* end H5FD_mpiposix_fapl_copy() */


/*-------------------------------------------------------------------------
 * Function:  H5FD_mpiposix_fapl_free
 *
 * Purpose:  Frees the mpiposix-specific file access properties.
 *
 * Return:  Success:  0
 *
 *    Failure:  -1
 *
 * Programmer:  Albert Cheng
 *              Apr 24, 2003
 *
 * Modifications:
 *
 *-------------------------------------------------------------------------
 */
static herr_t
H5FD_mpiposix_fapl_free(void *_fa)
{
    H5FD_mpiposix_fapl_t  *fa = (H5FD_mpiposix_fapl_t*)_fa;

    FUNC_ENTER_NOAPI_NOINIT_NOERR

    assert(fa);

    /* Free the internal communicator */
    assert(MPI_COMM_NULL!=fa->comm);
    MPI_Comm_free(&fa->comm);
    H5MM_xfree(fa);

    FUNC_LEAVE_NOAPI(SUCCEED)
} /* end H5FD_mpiposix_fapl_free() */


/*-------------------------------------------------------------------------
 * Function:    H5FD_mpiposix_open
 *
 * Purpose:     Opens a file with name NAME.  The FLAGS are a bit field with
 *    purpose similar to the second argument of open(2) and which
 *    are defined in H5Fpublic.h. The file access property list
 *    FAPL_ID contains the properties driver properties and MAXADDR
 *    is the largest address which this file will be expected to
 *    access.  This is collective.
 *
 * Return:      Success:        A new file pointer.
 *              Failure:        NULL
 *
 * Programmer:  Quincey Koziol
 *              Thursday, July 11, 2002
 *
 * Modifications:
 *     Albert Cheng, 2003-04-24
 *     Duplicate the communicator so that file is insulated from the
 *     old one.
 *
 *-------------------------------------------------------------------------
 */
static H5FD_t *
H5FD_mpiposix_open(const char *name, unsigned flags, hid_t fapl_id,
         haddr_t maxaddr)
{
    H5FD_mpiposix_t    *file=NULL;     /* New MPIPOSIX file struct */
    int                         o_flags;        /* Flags for file open call */
    int              fd=(-1);        /* File handle for file opened */
    int        mpi_rank;       /* MPI rank of this process */
    int        mpi_size;       /* Total number of MPI processes */
    int        mpi_code;  /* mpi return code */
    const H5FD_mpiposix_fapl_t  *fa=NULL;       /* MPIPOSIX file access property list information */
    H5FD_mpiposix_fapl_t  _fa;            /* Private copy of default file access property list information */
    H5P_genplist_t              *plist;         /* Property list pointer */
    h5_stat_t                   sb;             /* Portable 'stat' struct */
#ifdef H5_HAVE_WIN32_API
    HFILE filehandle;
    struct _BY_HANDLE_FILE_INFORMATION fileinfo;
    int results;
#endif
    H5FD_t                     *ret_value=NULL; /* Return value */
    MPI_Comm                    comm_dup=MPI_COMM_NULL;

    FUNC_ENTER_NOAPI_NOINIT

    /* Check arguments */
    if (!name || !*name)
        HGOTO_ERROR(H5E_ARGS, H5E_BADVALUE, NULL, "invalid file name")
    if (0==maxaddr || HADDR_UNDEF==maxaddr)
        HGOTO_ERROR(H5E_ARGS, H5E_BADRANGE, NULL, "bogus maxaddr")
    if (ADDR_OVERFLOW(maxaddr))
        HGOTO_ERROR(H5E_ARGS, H5E_OVERFLOW, NULL, "bogus maxaddr")

    /* Obtain a pointer to mpiposix-specific file access properties */
    if(NULL == (plist = H5P_object_verify(fapl_id,H5P_FILE_ACCESS)))
        HGOTO_ERROR(H5E_ARGS, H5E_BADTYPE, NULL, "not a file access property list")
    if (H5P_FILE_ACCESS_DEFAULT==fapl_id || H5FD_MPIPOSIX!=H5P_get_driver(plist)) {
  _fa.comm = MPI_COMM_SELF; /*default*/
        _fa.use_gpfs = FALSE;
  fa = &_fa;
    } /* end if */
    else {
  fa = H5P_get_driver_info(plist);
  assert(fa);
    } /* end else */

    /* Duplicate the communicator for use by this file. */
    if (MPI_SUCCESS != (mpi_code=MPI_Comm_dup(fa->comm, &comm_dup)))
  HMPI_GOTO_ERROR(NULL, "MPI_Comm_dup failed", mpi_code)

    /* Get the MPI rank of this process and the total number of processes */
    if (MPI_SUCCESS != (mpi_code=MPI_Comm_rank (comm_dup, &mpi_rank)))
        HMPI_GOTO_ERROR(NULL, "MPI_Comm_rank failed", mpi_code)
    if (MPI_SUCCESS != (mpi_code=MPI_Comm_size (comm_dup, &mpi_size)))
        HMPI_GOTO_ERROR(NULL, "MPI_Comm_size failed", mpi_code)

    /* Build the open flags */
    o_flags = (H5F_ACC_RDWR & flags) ? O_RDWR : O_RDONLY;

    /* Only set the creation flag(s) for process 0 */
    if(mpi_rank==0) {
        if (H5F_ACC_TRUNC & flags)
            o_flags |= O_TRUNC;
        if (H5F_ACC_CREAT & flags)
            o_flags |= O_CREAT;
        if (H5F_ACC_EXCL & flags)
            o_flags |= O_EXCL;
    } /* end if */

    /* Process 0 opens (or creates) the file while the rest of the
     * processes wait.  Then process 0 signals the other processes and they
     * open (never create) the file and all processes proceed.
     */
    /* Process 0 opens (or creates) file and broadcasts result to other processes */
    if(mpi_rank==0) {
        /* Open the file */
        fd=HDopen(name, o_flags, 0666);
    } /* end if */

    /* Broadcast the results of the open() from process 0 */
    /* This is necessary because of the "tentative open" code in H5F_open()
     * where the file is attempted to be opened with different flags from the
     * user's, in order to check for the file's existence, etc.  Here, process 0
     * gets different flags from the other processes (since it is in charge of
     * creating the file, if necessary) and can fail in situations where the
     * other process's file opens would succeed, so allow the other processes
     * to check for that situation and bail out now also. - QAK
     */
    if (MPI_SUCCESS != (mpi_code= MPI_Bcast(&fd, sizeof(int), MPI_BYTE, 0, comm_dup)))
        HMPI_GOTO_ERROR(NULL, "MPI_Bcast failed", mpi_code)

    /* If the file open on process 0 failed, bail out on all processes now */
    if(fd<0)
        HGOTO_ERROR(H5E_FILE, H5E_CANTOPENFILE, NULL, "unable to open file")

    /* Other processes (non 0) wait for broadcast result from process 0 and then open file */
    if(mpi_rank!=0) {
        /* Open the file */
        if ((fd=HDopen(name, o_flags, 0666))<0)
            HGOTO_ERROR(H5E_FILE, H5E_CANTOPENFILE, NULL, "unable to open file")
    } /* end if */

    /* Process 0 fstat()s the file and broadcasts the results to the other processes */
    if(mpi_rank==0) {
        /* Get the stat information */
        if (HDfstat(fd, &sb)<0)
            HGOTO_ERROR(H5E_FILE, H5E_BADFILE, NULL, "unable to fstat file")
    } /* end if */

    /* Broadcast the results of the fstat() from process 0 */
    if (MPI_SUCCESS != (mpi_code= MPI_Bcast(&sb, sizeof(h5_stat_t), MPI_BYTE, 0, comm_dup)))
        HMPI_GOTO_ERROR(NULL, "MPI_Bcast failed", mpi_code)

#ifdef H5_HAVE_GPFS
    if (fa->use_gpfs) {
        /*
         * Free all byte range tokens. This is a good thing to do if raw data is aligned on 256kB boundaries (a GPFS page is
         * 256kB). Care should be taken that there aren't too many sub-page writes, or the mmfsd may become overwhelmed.  This
         * should probably eventually be passed down here as a property. The gpfs_fcntl() will most likely fail if `fd' isn't
         * on a GPFS file system. */
        struct {
            gpfsFcntlHeader_t   hdr;
            gpfsFreeRange_t     fr;
        } hint;
        HDmemset(&hint, 0, sizeof hint);
        hint.hdr.totalLength = sizeof hint;
        hint.hdr.fcntlVersion = GPFS_FCNTL_CURRENT_VERSION;
        hint.fr.structLen = sizeof hint.fr;
        hint.fr.structType = GPFS_FREE_RANGE;
        hint.fr.start = 0;
        hint.fr.length = 0;

        if (gpfs_fcntl(fd, &hint)<0)
            HGOTO_ERROR(H5E_FILE, H5E_FCNTL, NULL, "failed to send hints to GPFS")
    }
#endif  /* H5_HAVE_GPFS */

    /* Build the file struct and initialize it */
    if (NULL==(file=H5MM_calloc(sizeof(H5FD_mpiposix_t))))
        HGOTO_ERROR(H5E_RESOURCE, H5E_NOSPACE, NULL, "memory allocation failed")

#ifdef REPORT_IO
    HDfprintf(stderr, "open:  rank=%d name=%s file=0x%08lx\n", mpi_rank, name, (unsigned long)file);
#endif

    /* Set the general file information */
    file->fd = fd;
    file->eof = sb.st_size;

    /* for H5_HAVE_WIN32_API support. H5_HAVE_WIN32_API 'stat' does not have st_blksize and st_blksize
       is only used for the H5_HAVE_GPFS case */
#ifdef H5_HAVE_GPFS
    file->blksize = sb.st_blksize;
#endif

    /* Set this field in the H5FD_mpiposix_t struct for later use */
    file->use_gpfs = fa->use_gpfs;

    /* Set the MPI information */
    file->comm = comm_dup;
    file->mpi_rank = mpi_rank;
    file->mpi_size = mpi_size;

    /* Reset the last file I/O operation */
    file->pos = HADDR_UNDEF;
    file->op = OP_UNKNOWN;

    /* Set the information for the file's device and inode */
#ifdef H5_HAVE_WIN32_API
    filehandle = _get_osfhandle(fd);
    results = GetFileInformationByHandle((HANDLE)filehandle, &fileinfo);
    file->fileindexhi = fileinfo.nFileIndexHigh;
    file->fileindexlo = fileinfo.nFileIndexLow;
#else
    file->device = sb.st_dev;
    file->inode = sb.st_ino;
#endif

    /* Indicate success */
    ret_value=(H5FD_t *)file;

done:
    /* Error cleanup */
    if(ret_value==NULL) {
        /* Close the file if it was left open */
        if(fd!=(-1))
            HDclose(fd);
  if (MPI_COMM_NULL != comm_dup)
      MPI_Comm_free(&comm_dup);
    } /* end if */

    FUNC_LEAVE_NOAPI(ret_value)
} /* end H5FD_mpiposix_open() */


/*-------------------------------------------------------------------------
 * Function:    H5FD_mpiposix_close
 *
 * Purpose:     Closes a file.
 *
 * Return:      Success:  Non-negative
 *     Failure:  Negative
 *
 * Programmer:  Quincey Koziol
 *              Thursday, July 11, 2002
 *
 * Modifications:
 *     Albert Cheng, 2003-04-24
 *    Free the communicator stored.
 *-------------------------------------------------------------------------
 */
static herr_t
H5FD_mpiposix_close(H5FD_t *_file)
{
    H5FD_mpiposix_t  *file = (H5FD_mpiposix_t*)_file;
    herr_t      ret_value=SUCCEED;       /* Return value */

    FUNC_ENTER_NOAPI_NOINIT

    assert(file);
    assert(H5FD_MPIPOSIX==file->pub.driver_id);

    /* Close the unix file */
    if (HDclose(file->fd)<0)
        HGOTO_ERROR(H5E_IO, H5E_CANTCLOSEFILE, FAIL, "unable to close file")

    /* make sure all processes have closed the file before returning. */
    MPI_Barrier(file->comm);
    /* Clean up other stuff */
    MPI_Comm_free(&file->comm);
    H5MM_xfree(file);

done:
    FUNC_LEAVE_NOAPI(ret_value)
} /* end H5FD_mpiposix_close() */


/*-------------------------------------------------------------------------
 * Function:  H5FD_mpiposix_cmp
 *
 * Purpose:  Compares two files belonging to this driver using an
 *    arbitrary (but consistent) ordering.
 *
 * Return:  Success:  A value like strcmp()
 *    Failure:  never fails (arguments were checked by the
 *        caller).
 *
 * Programmer:  Quincey Koziol
 *              Thursday, July 11, 2002
 *
 * Modifications:
 *
 *-------------------------------------------------------------------------
 */
static int
H5FD_mpiposix_cmp(const H5FD_t *_f1, const H5FD_t *_f2)
{
    const H5FD_mpiposix_t  *f1 = (const H5FD_mpiposix_t*)_f1;
    const H5FD_mpiposix_t  *f2 = (const H5FD_mpiposix_t*)_f2;
    int ret_value=0;

    FUNC_ENTER_NOAPI_NOINIT_NOERR

#ifdef H5_HAVE_WIN32_API
    if (f1->fileindexhi < f2->fileindexhi) HGOTO_DONE(-1)
    if (f1->fileindexhi > f2->fileindexhi) HGOTO_DONE(1)

    if (f1->fileindexlo < f2->fileindexlo) HGOTO_DONE(-1)
    if (f1->fileindexlo > f2->fileindexlo) HGOTO_DONE(1)

#else
#ifdef H5_DEV_T_IS_SCALAR
    if (f1->device < f2->device) HGOTO_DONE(-1)
    if (f1->device > f2->device) HGOTO_DONE(1)
#else /* H5_DEV_T_IS_SCALAR */
    /* If dev_t isn't a scalar value on this system, just use memcmp to
     * determine if the values are the same or not.  The actual return value
     * shouldn't really matter...
     */
    if(HDmemcmp(&(f1->device),&(f2->device),sizeof(dev_t))<0) HGOTO_DONE(-1)
    if(HDmemcmp(&(f1->device),&(f2->device),sizeof(dev_t))>0) HGOTO_DONE(1)
#endif /* H5_DEV_T_IS_SCALAR */

    if (f1->inode < f2->inode) HGOTO_DONE(-1)
    if (f1->inode > f2->inode) HGOTO_DONE(1)
#endif

done:
    FUNC_LEAVE_NOAPI(ret_value)
} /* end H5FD_mpiposix_cmp() */


/*-------------------------------------------------------------------------
 * Function:  H5FD_mpiposix_query
 *
 * Purpose:  Set the flags that this VFL driver is capable of supporting.
 *              (listed in H5FDpublic.h)
 *
 * Return:  Success:  non-negative
 *    Failure:  negative
 *
 * Programmer:  Quincey Koziol
 *              Thursday, July 11, 2002
 *
 * Modifications:
 *
 *              John Mainzer -- 9/21/05
 *              Modified code to turn off the
 *              H5FD_FEAT_ACCUMULATE_METADATA_WRITE flag.
 *    With the movement of all cache writes to process 0,
 *    this flag has become problematic in PHDF5.
 *
 *-------------------------------------------------------------------------
 */
static herr_t
H5FD_mpiposix_query(const H5FD_t UNUSED *_file, unsigned long *flags /* out */)
{
    FUNC_ENTER_NOAPI_NOINIT_NOERR

    /* Set the VFL feature flags that this driver supports */
    if(flags) {
        *flags=0;
        *flags|=H5FD_FEAT_AGGREGATE_METADATA;  /* OK to aggregate metadata allocations */
        *flags|=H5FD_FEAT_AGGREGATE_SMALLDATA; /* OK to aggregate "small" raw data allocations */
        *flags|=H5FD_FEAT_HAS_MPI;             /* This driver uses MPI */
        *flags|=H5FD_FEAT_ALLOCATE_EARLY;      /* Allocate space early instead of late */
    } /* end if */

    FUNC_LEAVE_NOAPI(SUCCEED)
} /* end H5FD_mpiposix_query() */


/*-------------------------------------------------------------------------
 * Function:  H5FD_mpiposix_get_eoa
 *
 * Purpose:  Gets the end-of-address marker for the file. The EOA marker
 *    is the first address past the last byte allocated in the
 *    format address space.
 *
 * Return:  Success:  The end-of-address marker.
 *    Failure:  HADDR_UNDEF
 *
 * Programmer:  Quincey Koziol
 *              Thursday, July 11, 2002
 *
 * Modifications:
 *              Raymond Lu
 *              21 Dec. 2006
 *              Added the parameter TYPE.  It's only used for MULTI driver.
 *
 *-------------------------------------------------------------------------
 */
static haddr_t
H5FD_mpiposix_get_eoa(const H5FD_t *_file, H5FD_mem_t UNUSED type)
{
    const H5FD_mpiposix_t *file = (const H5FD_mpiposix_t*)_file;

    FUNC_ENTER_NOAPI_NOINIT_NOERR

    assert(file);
    assert(H5FD_MPIPOSIX==file->pub.driver_id);

    FUNC_LEAVE_NOAPI(file->eoa)
} /* end H5FD_mpiposix_get_eoa() */


/*-------------------------------------------------------------------------
 * Function:  H5FD_mpiposix_set_eoa
 *
 * Purpose:  Set the end-of-address marker for the file. This function is
 *    called shortly after an existing HDF5 file is opened in order
 *    to tell the driver where the end of the HDF5 data is located.
 *
 * Return:  Success:  non-negative
 *    Failure:  negative
 *
 * Programmer:  Quincey Koziol
 *              Thursday, July 11, 2002
 *
 * Modifications:
 *              Raymond Lu
 *              21 Dec. 2006
 *              Added the parameter TYPE.  It's only used for MULTI driver.
 *
 *-------------------------------------------------------------------------
 */
static herr_t
H5FD_mpiposix_set_eoa(H5FD_t *_file, H5FD_mem_t UNUSED type, haddr_t addr)
{
    H5FD_mpiposix_t  *file = (H5FD_mpiposix_t*)_file;

    FUNC_ENTER_NOAPI_NOINIT_NOERR

    assert(file);
    assert(H5FD_MPIPOSIX==file->pub.driver_id);

    file->eoa = addr;

    FUNC_LEAVE_NOAPI(SUCCEED)
} /* end H5FD_mpi_posix_set_eoa() */


/*-------------------------------------------------------------------------
 * Function:  H5FD_mpiposix_get_eof
 *
 * Purpose:  Gets the end-of-file marker for the file. The EOF marker
 *    is the real size of the file.
 *
 *    The MPIPOSIX driver doesn't bother keeping this field updated
 *    since that's a relatively expensive operation. Fortunately
 *    the library only needs the EOF just after the file is opened
 *    in order to determine whether the file is empty, truncated,
 *    or okay.
 *
 * Return:  Success:  The end-of-address marker.
 *    Failure:  HADDR_UNDEF
 *
 * Programmer:  Quincey Koziol
 *              Thursday, July 11, 2002
 *
 * Modifications:
 *
 *-------------------------------------------------------------------------
 */
static haddr_t
H5FD_mpiposix_get_eof(const H5FD_t *_file)
{
    const H5FD_mpiposix_t  *file = (const H5FD_mpiposix_t*)_file;

    FUNC_ENTER_NOAPI_NOINIT_NOERR

    assert(file);
    assert(H5FD_MPIPOSIX==file->pub.driver_id);

    FUNC_LEAVE_NOAPI(MAX(file->eof,file->eoa))
} /* end H5FD_mpiposix_get_eof() */


/*-------------------------------------------------------------------------
 * Function:       H5FD_mpiposix_get_handle
 *
 * Purpose:        Returns the file handle of MPI-POSIX file driver.
 *
 * Returns:        Non-negative if succeed or negative if fails.
 *
 * Programmer:     Raymond Lu
 *                 Sept. 16, 2002
 *
 * Modifications:
 *
 *-------------------------------------------------------------------------
 */
static herr_t
H5FD_mpiposix_get_handle(H5FD_t *_file, hid_t UNUSED fapl, void** file_handle)
{
    H5FD_mpiposix_t       *file = (H5FD_mpiposix_t *)_file;
    herr_t                ret_value = SUCCEED;

    FUNC_ENTER_NOAPI_NOINIT

    if(!file_handle)
        HGOTO_ERROR(H5E_ARGS, H5E_BADVALUE, FAIL, "file handle not valid")

    *file_handle = &(file->fd);

done:
    FUNC_LEAVE_NOAPI(ret_value)
}


/*-------------------------------------------------------------------------
 * Function:  H5FD_mpiposix_read
 *
 * Purpose:  Reads SIZE bytes of data from FILE beginning at address ADDR
 *    into buffer BUF according to data transfer properties in
 *    DXPL_ID using potentially complex file and buffer types to
 *    effect the transfer.
 *
 *    Reading past the end of the file returns zeros instead of
 *    failing.
 *
 * Return:  Success:  Non-negative. Result is stored in caller-supplied
 *        buffer BUF.
 *    Failure:  Negative, Contents of buffer BUF are undefined.
 *
 * Programmer:  Quincey Koziol
 *              Thursday, July 11, 2002
 *
 * Modifications:
 *
 *-------------------------------------------------------------------------
 */
static herr_t
H5FD_mpiposix_read(H5FD_t *_file, H5FD_mem_t UNUSED type, hid_t UNUSED dxpl_id, haddr_t addr, size_t size,
         void *buf/*out*/)
{
    H5FD_mpiposix_t  *file = (H5FD_mpiposix_t*)_file;
    ssize_t          nbytes;         /* Number of bytes read each I/O call */
    herr_t               ret_value=SUCCEED;

    FUNC_ENTER_NOAPI_NOINIT

    assert(file);
    assert(H5FD_MPIPOSIX==file->pub.driver_id);
    assert(buf);

    /* Check for overflow conditions */
    if (HADDR_UNDEF==addr)
        HGOTO_ERROR(H5E_ARGS, H5E_BADVALUE, FAIL, "addr undefined")
    if (REGION_OVERFLOW(addr, size))
        HGOTO_ERROR(H5E_ARGS, H5E_OVERFLOW, FAIL, "addr overflow")
    if((addr + size) > file->eoa)
        HGOTO_ERROR(H5E_ARGS, H5E_OVERFLOW, FAIL, "addr overflow")

#ifdef REPORT_IO
    {
        int commrank;
        MPI_Comm_rank(MPI_COMM_WORLD, &commrank);
        HDfprintf(stderr, "read:  rank=%d file=0x%08lx type=%d, addr=%a size=%Zu\n",
                commrank, (unsigned long)file, (int)type, addr, size);
    }
#endif

    /* Seek to the correct location */
    if ((addr!=file->pos || OP_READ!=file->op) &&
            file_seek(file->fd, (file_offset_t)addr, SEEK_SET)<0)
        HGOTO_ERROR(H5E_IO, H5E_SEEKERROR, FAIL, "unable to seek to proper position")

    /*
     * Read data, being careful of interrupted system calls, partial results,
     * and the end of the file.
     */
    while (size>0) {
        do {
            nbytes = HDread(file->fd, buf, size);
        } while (-1==nbytes && EINTR==errno);
        if (-1==nbytes)
            HGOTO_ERROR(H5E_IO, H5E_READERROR, FAIL, "file read failed")
        if (0==nbytes) {
            /* end of file but not end of format address space */
            HDmemset(buf, 0, size);
            break;
        } /* end if */
        assert(nbytes>=0);
        assert((size_t)nbytes<=size);
        size -= nbytes;
        addr += (haddr_t)nbytes;
        buf = (char*)buf + nbytes;
    }

    /* Update current position */
    file->pos = addr;
    file->op = OP_READ;

done:
    /* Check for error */
    if(ret_value<0) {
        /* Reset last file I/O information */
        file->pos = HADDR_UNDEF;
        file->op = OP_UNKNOWN;
    } /* end if */

    FUNC_LEAVE_NOAPI(ret_value)
} /* end H5FD_mpiposix_read() */


/*-------------------------------------------------------------------------
 * Function:  H5FD_mpiposix_write
 *
 * Purpose:  Writes SIZE bytes of data to FILE beginning at address ADDR
 *    from buffer BUF according to data transfer properties in
 *    DXPL_ID using potentially complex file and buffer types to
 *    effect the transfer.
 *
 * Return:  Success:  non-negative
 *    Failure:  negative
 *
 * Programmer:  Quincey Koziol
 *              Thursday, July 11, 2002
 *
 * Modifications:
 *
 *              Quincey Koziol - 2002/07/18
 *              Added "block_before_meta_write" dataset transfer flag, which
 *              is set during writes from a metadata cache flush and indicates
 *              that all the processes must sync up before (one of them)
 *              writing metadata.
 *
 *-------------------------------------------------------------------------
 */
static herr_t
H5FD_mpiposix_write(H5FD_t *_file, H5FD_mem_t type, hid_t dxpl_id, haddr_t addr,
    size_t size, const void *buf)
{
    H5FD_mpiposix_t  *file = (H5FD_mpiposix_t*)_file;
#if 0 /* JRM */
    int      mpi_code;  /* MPI return code */
#endif /* JRM */
    ssize_t          nbytes;         /* Number of bytes written each I/O call */
    H5P_genplist_t      *plist;         /* Property list pointer */
    herr_t               ret_value=SUCCEED;      /* Return value */

    FUNC_ENTER_NOAPI_NOINIT

    assert(file);
    assert(H5FD_MPIPOSIX==file->pub.driver_id);
    assert(H5I_GENPROP_LST==H5I_get_type(dxpl_id));
    assert(TRUE==H5P_isa_class(dxpl_id,H5P_DATASET_XFER));
    assert(buf);

    /* Check for overflow conditions */
    if (HADDR_UNDEF==addr)
        HGOTO_ERROR(H5E_ARGS, H5E_BADVALUE, FAIL, "addr undefined")
    if (REGION_OVERFLOW(addr, size))
        HGOTO_ERROR(H5E_ARGS, H5E_OVERFLOW, FAIL, "addr overflow")
    if (addr+size>file->eoa)
        HGOTO_ERROR(H5E_ARGS, H5E_OVERFLOW, FAIL, "addr overflow")

    /* Obtain the data transfer properties */
    if(NULL == (plist = H5I_object(dxpl_id)))
        HGOTO_ERROR(H5E_ARGS, H5E_BADTYPE, FAIL, "not a file access property list")

    /* Metadata specific actions */
    /* All metadata is now written from process 0 -- thus this function
     * needs to be re-written to reflect this.  For now I have simply
     * commented out the code that attempts to synchronize metadata
     * writes between processes, but we should really just flag an error
     * whenever any process other than process 0 attempts to write
     * metadata.
     *             -- JRM 9/1/05
     */
    if(type!=H5FD_MEM_DRAW) {
        unsigned    block_before_meta_write=0;      /* Whether to block before a metadata write */

        /* Check if we need to syncronize all processes before attempting metadata write
         * (Prevents race condition where the process writing the metadata goes ahead
         * and writes the metadata to the file before all the processes have
         * read the data, "transmitting" data from the "future" to the reading
         * process. -QAK )
         *
         * The only time we don't want to block before a metadata write is when
         * we are flushing out a bunch of metadata.  Then, we block before the
         * first write and don't block for further writes in the sequence.
         */
        if(H5P_exist_plist(plist,H5AC_BLOCK_BEFORE_META_WRITE_NAME)>0)
            if(H5P_get(plist,H5AC_BLOCK_BEFORE_META_WRITE_NAME,&block_before_meta_write)<0)
                HGOTO_ERROR(H5E_PLIST, H5E_CANTGET, FAIL, "can't get H5AC property")

#if 0 /* JRM */
        if(block_before_meta_write)
            if (MPI_SUCCESS!= (mpi_code=MPI_Barrier(file->comm)))
                HMPI_GOTO_ERROR(FAIL, "MPI_Barrier failed", mpi_code)
#endif /* JRM */

#if 0 /* JRM -- 3/23/10 */ /* this is no longer always the case */
        /* Only one process will do the actual write if all procs in comm write same metadata */
        if (file->mpi_rank != H5_PAR_META_WRITE)
            HGOTO_DONE(SUCCEED) /* skip the actual write */
#endif /* JRM */
    } /* end if */

#ifdef REPORT_IO
    {
        int commrank;
        MPI_Comm_rank(MPI_COMM_WORLD, &commrank);
        HDfprintf(stderr, "write: rank=%d file=0x%08lx type=%d, addr=%a size=%Zu %s\n",
                commrank, (unsigned long)file, (int)type, addr, size,
                0==file->naccess?"(FIRST ACCESS)":"");
    }
#endif

    if (0==file->naccess++) {
        /* First write access to this file */
#ifdef H5_HAVE_GPFS
        if (file->use_gpfs) {
            struct {
                gpfsFcntlHeader_t           hdr;
                gpfsMultipleAccessRange_t   mar;
            } hint;
            HDmemset(&hint, 0, sizeof hint);
            hint.hdr.totalLength = sizeof hint;
            hint.hdr.fcntlVersion = GPFS_FCNTL_CURRENT_VERSION;
            hint.mar.structLen = sizeof hint.mar;
            hint.mar.structType = GPFS_MULTIPLE_ACCESS_RANGE;
            hint.mar.accRangeCnt = 1;
            hint.mar.accRangeArray[0].blockNumber = addr / file->blksize;
            hint.mar.accRangeArray[0].start = addr % file->blksize;
            hint.mar.accRangeArray[0].length = MIN(file->blksize-hint.mar.accRangeArray[0].start, size);
            hint.mar.accRangeArray[0].isWrite = 1;
            if (gpfs_fcntl(file->fd, &hint)<0)
                HGOTO_ERROR(H5E_FILE, H5E_FCNTL, NULL, "failed to send hints to GPFS")
        }
#endif  /* H5_HAVE_GPFS */
    }

    /* Seek to the correct location */
    if ((addr!=file->pos || OP_WRITE!=file->op) &&
            file_seek(file->fd, (file_offset_t)addr, SEEK_SET)<0)
        HGOTO_ERROR(H5E_IO, H5E_SEEKERROR, FAIL, "unable to seek to proper position")

    /*
     * Write the data, being careful of interrupted system calls and partial
     * results
     */
    while (size>0) {
        do {
            nbytes = HDwrite(file->fd, buf, size);
        } while (-1==nbytes && EINTR==errno);
        if (-1==nbytes)
            HGOTO_ERROR(H5E_IO, H5E_WRITEERROR, FAIL, "file write failed")
        assert(nbytes>0);
        assert((size_t)nbytes<=size);
        size -= nbytes;
        addr += (haddr_t)nbytes;
        buf = (const char*)buf + nbytes;
    } /* end while */

    /* Update current last file I/O information */
    file->pos = addr;
    file->op = OP_WRITE;

done:
    /* Check for error */
    if(ret_value<0) {
        /* Reset last file I/O information */
        file->pos = HADDR_UNDEF;
        file->op = OP_UNKNOWN;
    } /* end if */
#if 0 /* JRM */
        /* Since metadata writes are now done by process 0 only, this broadcast
   * is no longer needed.  I leave it in and commented out to remind us
   * that we need to re-work this function to reflect this reallity.
   *
   *                                          -- JRM 9/1/05
   */

    /* Guard against getting into metadata broadcast in failure cases */
    else {
        /* when only one process writes, need to broadcast the ret_value to other processes */
        if (type!=H5FD_MEM_DRAW) {
            if (MPI_SUCCESS != (mpi_code= MPI_Bcast(&ret_value, sizeof(ret_value), MPI_BYTE, H5_PAR_META_WRITE, file->comm)))
                HMPI_GOTO_ERROR(FAIL, "MPI_Bcast failed", mpi_code)
        } /* end if */
    } /* end else */
#endif /* JRM */

    FUNC_LEAVE_NOAPI(ret_value)
} /* end H5FD_mpiposix_write() */


/*-------------------------------------------------------------------------
 * Function:    H5FD_mpiposix_truncate
 *
 * Purpose:  Makes sure that the true file size is the same (or larger)
 *    than the end-of-address.
 *
 * Return:      Success:  Non-negative
 *     Failure:  Negative
 *
 * Programmer:  Quincey Koziol
 *              Thursday, July 11, 2002
 *
 *-------------------------------------------------------------------------
 */
static herr_t
H5FD_mpiposix_truncate(H5FD_t *_file, hid_t UNUSED dxpl_id, hbool_t UNUSED closing)
{
    H5FD_mpiposix_t  *file = (H5FD_mpiposix_t*)_file;
#ifdef H5_HAVE_WIN32_API
    HFILE filehandle;   /* Windows file handle */
    LARGE_INTEGER li;   /* 64-bit integer for SetFilePointer() call */
#endif /* H5_HAVE_WIN32_API */
    int      mpi_code;  /* MPI return code */
    herr_t              ret_value = SUCCEED;

    FUNC_ENTER_NOAPI_NOINIT

    HDassert(file);
    HDassert(H5FD_MPIPOSIX == file->pub.driver_id);

    /* Extend the file to make sure it's large enough */
    if(file->eoa > file->last_eoa) {
        /* Use the round-robin process to truncate (extend) the file */
        if(file->mpi_rank == H5_PAR_META_WRITE) {
#ifdef H5_HAVE_WIN32_API
            /* Map the posix file handle to a Windows file handle */
            filehandle = _get_osfhandle(file->fd);

            /* Translate 64-bit integers into form Windows wants */
            /* [This algorithm is from the Windows documentation for SetFilePointer()] */
            li.QuadPart = file->eoa;
            SetFilePointer((HANDLE)filehandle, li.LowPart, &li.HighPart, FILE_BEGIN);
            if(SetEndOfFile((HANDLE)filehandle) == 0)
                HGOTO_ERROR(H5E_IO, H5E_SEEKERROR, FAIL, "unable to extend file properly")
#else /* H5_HAVE_WIN32_API */
            if(-1==file_truncate(file->fd, (file_offset_t)file->eoa))
                HGOTO_ERROR(H5E_IO, H5E_SEEKERROR, FAIL, "unable to extend file properly")
#endif /* H5_HAVE_WIN32_API */
        } /* end if */

        /* Don't let any proc return until all have extended the file.
         * (Prevents race condition where some processes go ahead and write
         * more data to the file before all the processes have finished making
         * it the shorter length, potentially truncating the file and dropping
         * the new data written)
         */
        if(MPI_SUCCESS != (mpi_code = MPI_Barrier(file->comm)))
            HMPI_GOTO_ERROR(FAIL, "MPI_Barrier failed", mpi_code)

        /* Update the 'last' eoa and eof values */
        file->last_eoa = file->eoa;
        file->eof = file->eoa;

        /* Reset last file I/O information */
        file->pos = HADDR_UNDEF;
        file->op = OP_UNKNOWN;
    } /* end if */

done:
    FUNC_LEAVE_NOAPI(ret_value)
} /* end H5FD_mpiposix_truncate() */


/*-------------------------------------------------------------------------
 * Function:  H5FD_mpiposix_mpi_rank
 *
 * Purpose:  Returns the MPI rank for a process
 *
 * Return:  Success: non-negative
 *    Failure: negative
 *
 * Programmer:  Quincey Koziol
 *              Thursday, July 11, 2002
 *
 * Modifications:
 *
 *-------------------------------------------------------------------------
 */
static int
H5FD_mpiposix_mpi_rank(const H5FD_t *_file)
{
    const H5FD_mpiposix_t *file = (const H5FD_mpiposix_t*)_file;

    FUNC_ENTER_NOAPI_NOINIT_NOERR

    assert(file);
    assert(H5FD_MPIPOSIX==file->pub.driver_id);

    FUNC_LEAVE_NOAPI(file->mpi_rank)
} /* end H5FD_mpiposix_mpi_rank() */


/*-------------------------------------------------------------------------
 * Function:  H5FD_mpiposix_mpi_size
 *
 * Purpose:  Returns the number of MPI processes
 *
 * Return:  Success: non-negative
 *    Failure: negative
 *
 * Programmer:  Quincey Koziol
 *              Thursday, July 11, 2002
 *
 * Modifications:
 *
 *-------------------------------------------------------------------------
 */
static int
H5FD_mpiposix_mpi_size(const H5FD_t *_file)
{
    const H5FD_mpiposix_t *file = (const H5FD_mpiposix_t*)_file;

    FUNC_ENTER_NOAPI_NOINIT_NOERR

    assert(file);
    assert(H5FD_MPIPOSIX==file->pub.driver_id);

    FUNC_LEAVE_NOAPI(file->mpi_size)
} /* end H5FD_mpiposix_mpi_size() */


/*-------------------------------------------------------------------------
 * Function:  H5FD_mpiposix_communicator
 *
 * Purpose:  Returns the MPI communicator for the file.
 *
 * Return:  Success:  The communicator
 *
 *    Failure:  NULL
 *
 * Programmer:  Quincey Koziol
 *              Thursday, July 11, 2002
 *
 * Modifications:
 *
 *-------------------------------------------------------------------------
 */
static MPI_Comm
H5FD_mpiposix_communicator(const H5FD_t *_file)
{
    const H5FD_mpiposix_t *file = (const H5FD_mpiposix_t*)_file;

    FUNC_ENTER_NOAPI_NOINIT_NOERR

    assert(file);
    assert(H5FD_MPIPOSIX==file->pub.driver_id);

    FUNC_LEAVE_NOAPI(file->comm)
} /* end H5FD_mpi_posix_communicator() */


/*-------------------------------------------------------------------------
 * Function:    H5FD_mpiposix_fsync
 *
 * Purpose:     Sync the file to disk.
 *
 * Return:      Success:        Non-negative
 *              Failure:        Negative
 *
 * Programmer:  John Mainzer
 *              7/14/10
 *
 *-------------------------------------------------------------------------
 */
static herr_t
H5FD_mpiposix_fsync(H5FD_t *file, hid_t UNUSED dxpl)
{
    herr_t            ret_value = SUCCEED;       /* Return value */
    H5FD_mpiposix_t * mpiposix_file = NULL;

    FUNC_ENTER_NOAPI(H5FD_mpiposix_fsync, FAIL)

    if(file == NULL)
        HGOTO_ERROR(H5E_ARGS, H5E_SYSTEM, FAIL, "bad arg(s) on entry.")

    /* Question: Do we really want every process doing the fsync()?
     *           Or would it be better to have just one?  This is a
     *		 moot issue right now, as the fsync call is only used
     *		 for journaling, and we don't support journaling in
     *		 parallel right now.  However we will have to address
     *		 it eventually.
     */

    mpiposix_file = (H5FD_mpiposix_t *)file;

    if(0 != HDfsync(mpiposix_file->fd))
        HGOTO_ERROR(H5E_VFL, H5E_SYNCFAIL, FAIL, "fsync request failed")

done:
    FUNC_LEAVE_NOAPI(ret_value)

} /* end H5FD_mpiposix_fsync() */


#endif /*H5_HAVE_PARALLEL*/
<|MERGE_RESOLUTION|>--- conflicted
+++ resolved
@@ -237,7 +237,6 @@
     H5FD_mpiposix_truncate,      /*truncate    */
     NULL,                                       /*lock                  */
     NULL,                                       /*unlock                */
-<<<<<<< HEAD
     NULL,                                       /*aio_read              */
     NULL,                                       /*aio_write             */
     NULL,                                       /*aio_test              */
@@ -247,9 +246,6 @@
     NULL,                                       /*aio_cancel            */
     H5FD_mpiposix_fsync,			/*fsync			*/
     H5FD_FLMAP_SINGLE 				/*fl_map		*/
-=======
-    H5FD_FLMAP_SINGLE         /*fl_map    */
->>>>>>> 67164dec
     },  /* End of superclass information */
     H5FD_mpiposix_mpi_rank,                     /*get_rank              */
     H5FD_mpiposix_mpi_size,                     /*get_size              */
@@ -1572,7 +1568,7 @@
     herr_t            ret_value = SUCCEED;       /* Return value */
     H5FD_mpiposix_t * mpiposix_file = NULL;
 
-    FUNC_ENTER_NOAPI(H5FD_mpiposix_fsync, FAIL)
+    FUNC_ENTER_NOAPI(FAIL)
 
     if(file == NULL)
         HGOTO_ERROR(H5E_ARGS, H5E_SYSTEM, FAIL, "bad arg(s) on entry.")
