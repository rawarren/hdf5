/* * * * * * * * * * * * * * * * * * * * * * * * * * * * * * * * * * * * * * *
 * Copyright by The HDF Group.                                               *
 * Copyright by the Board of Trustees of the University of Illinois.         *
 * All rights reserved.                                                      *
 *                                                                           *
 * This file is part of HDF5.  The full HDF5 copyright notice, including     *
 * terms governing use, modification, and redistribution, is contained in    *
 * the files COPYING and Copyright.html.  COPYING can be found at the root   *
 * of the source code distribution tree; Copyright.html can be found at the  *
 * root level of an installed copy of the electronic HDF5 document set and   *
 * is linked from the top-level documents page.  It can also be found at     *
 * http://hdfgroup.org/HDF5/doc/Copyright.html.  If you do not have          *
 * access to either file, you may request a copy from help@hdfgroup.org.     *
 * * * * * * * * * * * * * * * * * * * * * * * * * * * * * * * * * * * * * * */

/* Programmer:  Quincey Koziol <koziol@ncsa.uiuc.edu>
 *              Thusdayr, May 27, 2004
 *
 * Purpose:	Dataset testing functions.
 */

/****************/
/* Module Setup */
/****************/

#define H5D_PACKAGE		/*suppress error about including H5Dpkg	  */
#define H5D_TESTING		/*suppress warning about H5D testing funcs*/


/***********/
/* Headers */
/***********/
#include "H5private.h"		/* Generic Functions			*/
#include "H5Dpkg.h"		/* Datasets 				*/
#include "H5Eprivate.h"		/* Error handling		  	*/
#include "H5Iprivate.h"		/* IDs			  		*/


/****************/
/* Local Macros */
/****************/


/******************/
/* Local Typedefs */
/******************/


/********************/
/* Local Prototypes */
/********************/


/*********************/
/* Package Variables */
/*********************/


/*******************/
/* Local Variables */
/*******************/



/*--------------------------------------------------------------------------
 NAME
    H5D_layout_version_test
 PURPOSE
    Determine the storage layout version for a dataset's layout information
 USAGE
    herr_t H5D_layout_version_test(did, version)
        hid_t did;              IN: Dataset to query
        unsigned *version;      OUT: Pointer to location to place version info
 RETURNS
    Non-negative on success, negative on failure
 DESCRIPTION
    Checks the version of the storage layout information for a dataset.
 GLOBAL VARIABLES
 COMMENTS, BUGS, ASSUMPTIONS
    DO NOT USE THIS FUNCTION FOR ANYTHING EXCEPT TESTING
 EXAMPLES
 REVISION LOG
--------------------------------------------------------------------------*/
herr_t
H5D_layout_version_test(hid_t did, unsigned *version)
{
    H5D_t	*dset;          /* Pointer to dataset to query */
    herr_t ret_value=SUCCEED;   /* return value */

    FUNC_ENTER_NOAPI(H5D_layout_version_test, FAIL);

    /* Check args */
    if (NULL==(dset=H5I_object_verify(did, H5I_DATASET)))
        HGOTO_ERROR(H5E_ARGS, H5E_BADTYPE, FAIL, "not a dataset")

    if(version)
        *version=dset->shared->layout.version;

done:
    FUNC_LEAVE_NOAPI(ret_value);
}   /* H5D_layout_version_test() */


/*--------------------------------------------------------------------------
 NAME
    H5D_layout_contig_size_test
 PURPOSE
    Determine the size of a contiguous layout for a dataset's layout information
 USAGE
    herr_t H5D_layout_contig_size_test(did, size)
        hid_t did;              IN: Dataset to query
        hsize_t *size;          OUT: Pointer to location to place size info
 RETURNS
    Non-negative on success, negative on failure
 DESCRIPTION
    Checks the size of a contiguous dataset's storage.
 GLOBAL VARIABLES
 COMMENTS, BUGS, ASSUMPTIONS
    DO NOT USE THIS FUNCTION FOR ANYTHING EXCEPT TESTING
 EXAMPLES
 REVISION LOG
--------------------------------------------------------------------------*/
herr_t
H5D_layout_contig_size_test(hid_t did, hsize_t *size)
{
    H5D_t	*dset;          /* Pointer to dataset to query */
    herr_t ret_value=SUCCEED;   /* return value */

    FUNC_ENTER_NOAPI(H5D_layout_contig_size_test, FAIL);

    /* Check args */
    if (NULL==(dset=H5I_object_verify(did, H5I_DATASET)))
        HGOTO_ERROR(H5E_ARGS, H5E_BADTYPE, FAIL, "not a dataset")

    if(size) {
<<<<<<< HEAD
        HDassert(dset->shared->layout.type == H5D_CONTIGUOUS);
        *size = dset->shared->layout.storage.u.contig.size;
=======
        assert(dset->shared->layout.type==H5D_CONTIGUOUS);
        *size=dset->shared->layout.u.contig.size;
>>>>>>> de952f36
    } /* end if */

done:
    FUNC_LEAVE_NOAPI(ret_value);
}   /* H5D_layout_contig_size_test() */


/*--------------------------------------------------------------------------
 NAME
    H5D_current_cache_size_test
 PURPOSE
    Determine current the size of the dataset's chunk cache
 USAGE
    herr_t H5D_current_cache_size_test(did, size)
        hid_t did;              IN: Dataset to query
        hsize_t *size;          OUT: Pointer to location to place size info
 RETURNS
    Non-negative on success, negative on failure
 DESCRIPTION
    Checks the size of a contiguous dataset's storage.
 GLOBAL VARIABLES
 COMMENTS, BUGS, ASSUMPTIONS
    DO NOT USE THIS FUNCTION FOR ANYTHING EXCEPT TESTING
 EXAMPLES
 REVISION LOG
--------------------------------------------------------------------------*/
herr_t
H5D_current_cache_size_test(hid_t did, size_t *nbytes_used, int *nused)
{
    H5D_t	*dset;          /* Pointer to dataset to query */
    herr_t ret_value = SUCCEED;   /* return value */

    FUNC_ENTER_NOAPI(H5D_current_cache_size_test, FAIL)

    /* Check args */
    if(NULL == (dset = (H5D_t *)H5I_object_verify(did, H5I_DATASET)))
        HGOTO_ERROR(H5E_ARGS, H5E_BADTYPE, FAIL, "not a dataset")

    if(nbytes_used) {
        HDassert(dset->shared->layout.type == H5D_CHUNKED);
        *nbytes_used = dset->shared->cache.chunk.nbytes_used;
    } /* end if */

    if(nused) {
        HDassert(dset->shared->layout.type == H5D_CHUNKED);
        *nused = dset->shared->cache.chunk.nused;
    } /* end if */

done:
    FUNC_LEAVE_NOAPI(ret_value)
}   /* H5D_current_cache_size_test() */
<|MERGE_RESOLUTION|>--- conflicted
+++ resolved
@@ -86,19 +86,19 @@
 H5D_layout_version_test(hid_t did, unsigned *version)
 {
     H5D_t	*dset;          /* Pointer to dataset to query */
-    herr_t ret_value=SUCCEED;   /* return value */
+    herr_t ret_value = SUCCEED; /* return value */
 
-    FUNC_ENTER_NOAPI(H5D_layout_version_test, FAIL);
+    FUNC_ENTER_NOAPI(H5D_layout_version_test, FAIL)
 
     /* Check args */
-    if (NULL==(dset=H5I_object_verify(did, H5I_DATASET)))
-        HGOTO_ERROR(H5E_ARGS, H5E_BADTYPE, FAIL, "not a dataset")
+    if(NULL == (dset = (H5D_t *)H5I_object_verify(did, H5I_DATASET)))
+        HGOTO_ERROR(H5E_DATASET, H5E_BADTYPE, FAIL, "not a dataset")
 
     if(version)
-        *version=dset->shared->layout.version;
+        *version = dset->shared->layout.version;
 
 done:
-    FUNC_LEAVE_NOAPI(ret_value);
+    FUNC_LEAVE_NOAPI(ret_value)
 }   /* H5D_layout_version_test() */
 
 @@ -126,26 +126,21 @@
 H5D_layout_contig_size_test(hid_t did, hsize_t *size)
 {
     H5D_t	*dset;          /* Pointer to dataset to query */
-    herr_t ret_value=SUCCEED;   /* return value */
+    herr_t ret_value = SUCCEED; /* return value */
 
-    FUNC_ENTER_NOAPI(H5D_layout_contig_size_test, FAIL);
+    FUNC_ENTER_NOAPI(H5D_layout_contig_size_test, FAIL)
 
     /* Check args */
-    if (NULL==(dset=H5I_object_verify(did, H5I_DATASET)))
-        HGOTO_ERROR(H5E_ARGS, H5E_BADTYPE, FAIL, "not a dataset")
+    if(NULL == (dset = (H5D_t *)H5I_object_verify(did, H5I_DATASET)))
+        HGOTO_ERROR(H5E_DATASET, H5E_BADTYPE, FAIL, "not a dataset")
 
     if(size) {
-<<<<<<< HEAD
         HDassert(dset->shared->layout.type == H5D_CONTIGUOUS);
         *size = dset->shared->layout.storage.u.contig.size;
-=======
-        assert(dset->shared->layout.type==H5D_CONTIGUOUS);
-        *size=dset->shared->layout.u.contig.size;
->>>>>>> de952f36
     } /* end if */
 
 done:
-    FUNC_LEAVE_NOAPI(ret_value);
+    FUNC_LEAVE_NOAPI(ret_value)
 }   /* H5D_layout_contig_size_test() */
 
 