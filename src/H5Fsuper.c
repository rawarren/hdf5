--- conflicted
+++ resolved
@@ -338,14 +338,10 @@
     unsigned            rw_flags;           /* Read/write permissions for file */
     hbool_t             skip_eof_check = FALSE; /* Whether to skip checking the EOF value */
     herr_t              ret_value = SUCCEED; /* Return value */
-<<<<<<< HEAD
-    int                 mpi_rank = 0, mpi_size = 1;
-=======
 #ifdef H5_HAVE_PARALLEL
     int                 mpi_rank = 0, mpi_size = 1;
     int                 mpi_result;
 #endif /* H5_HAVE_PARALLEL */
->>>>>>> 0c207cd2
 
     FUNC_ENTER_PACKAGE_TAG(meta_dxpl_id, H5AC__SUPERBLOCK_TAG, FAIL)
 
@@ -368,34 +364,6 @@
 
     /* Find the superblock */
 #ifdef H5_HAVE_PARALLEL
-<<<<<<< HEAD
-    H5FD_GET_MPI_RANK_AND_SIZE(mpi_rank, mpi_size, f);
-    /* If we are an MPI application with at least two processes, the
-     * following superblock signature location optimization is applicable.
-     */
-    if ( mpi_size > 1 ) {
-         MPI_Comm this_comm = MPI_COMM_NULL;
-
-	 if ( mpi_rank == 0 ) {
-	      if(H5FD_locate_signature(&fdio_info, &super_addr) < 0)
-		  HGOTO_ERROR(H5E_FILE, H5E_NOTHDF5, FAIL, "unable to locate file signature")
-	 }
-	 H5FD_GET_MPI_COMM(this_comm, f);
-	 if (( this_comm == MPI_COMM_NULL ) ||
-	     ( MPI_Bcast(&super_addr,sizeof(super_addr), MPI_BYTE, 0, this_comm) != MPI_SUCCESS))
-               HGOTO_ERROR(H5E_FILE, H5E_NOTHDF5, FAIL, "unable to locate file signature")
-    }
-    else {
-    /* Locate the signature as per per the serial library */
-#endif	/* H5_HAVE_PARALLEL */
-
-         if(H5FD_locate_signature(&fdio_info, &super_addr) < 0)
-	     HGOTO_ERROR(H5E_FILE, H5E_NOTHDF5, FAIL, "unable to locate file signature")
-
-#ifdef H5_HAVE_PARALLEL
-    }
-#endif
-=======
     if(H5F_HAS_FEATURE(f, H5FD_FEAT_HAS_MPI)) {
 
         if((mpi_rank = H5F_mpi_get_rank(f)) < 0)
@@ -440,7 +408,6 @@
 #ifdef H5_HAVE_PARALLEL
     }
 #endif /* H5_HAVE_PARALLEL */
->>>>>>> 0c207cd2
     if(HADDR_UNDEF == super_addr)
         HGOTO_ERROR(H5E_FILE, H5E_NOTHDF5, FAIL, "file signature not found")
 
