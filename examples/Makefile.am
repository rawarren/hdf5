#
# Copyright by The HDF Group.
# Copyright by the Board of Trustees of the University of Illinois.
# All rights reserved.
#
# This file is part of HDF5.  The full HDF5 copyright notice, including
# terms governing use, modification, and redistribution, is contained in
# the files COPYING and Copyright.html.  COPYING can be found at the root
# of the source code distribution tree; Copyright.html can be found at the
# root level of an installed copy of the electronic HDF5 document set and
# is linked from the top-level documents page.  It can also be found at
# http://hdfgroup.org/HDF5/doc/Copyright.html.  If you do not have
# access to either file, you may request a copy from help@hdfgroup.org.
##
## Makefile.am
## Run automake to generate a Makefile.in from this file.
##
#
# HDF5 Library Examples Makefile(.in)
#

include $(top_srcdir)/config/commence.am

if BUILD_PARALLEL_CONDITIONAL
  EXAMPLE_PROG_PARA = ph5example
endif

if BUILD_EFF_CONDITIONAL
  ##INCLUDES=-I$(top_srcdir)/src -I$(top_srcdir)/test
  ##LDADD = $(LIBH5TEST) $(LIBHDF5)  $(MYAXE_LIBS) $(MYDAOS_POSIX_LIBS) $(MYPLFS_LIBS) $(MYIOD_LIBS)
  EXAMPLE_PROG_EFF = h5ff_server \
                h5ff_client_map h5ff_client_multiple_cont h5ff_client_obj \
                h5ff_client_dset h5ff_client_attr h5ff_client_links h5ff_client_view \
                h5ff_client_vl_data h5ff_python_exec h5ff_client_analysis \
                h5ff_client_evict_deltas h5ff_client_prefetch \
                h5ff_client_M6.2_demo h5ff_client_M7.2-pep_demo \
                h5ff_client_timings h5ff_client_time_datasets h5ff_client_adv_analysis
endif

if BUILD_INDEXING_CONDITIONAL
  EXAMPLE_PROG_INDEXING = h5ff_client_index
endif

INSTALL_SCRIPT_FILES = run-c-ex.sh run_ff_tests.sh
INSTALL_TOP_SCRIPT_FILES = run-all-ex.sh
INSTALL_TOP_FILES = README

# Example programs.
# Don't tell automake about them, because if it knew they were programs,
# it would try to compile them instead of using the h5cc script.
# Use the boilerplate in config/examples.am instead.
<<<<<<< HEAD
EXAMPLE_PROG = #h5_write h5_read h5_extend_write h5_chunk_read h5_compound \
           #h5_crtgrpd h5_subset h5_cmprss h5_rdwt h5_crtgrpar h5_extend \
           #h5_crtatt h5_crtgrp h5_crtdat \
           #h5_group h5_select h5_attribute h5_mount h5_reference h5_drivers \
           #h5_ref2reg h5_extlink h5_elink_unix2win h5_shared_mesg \
           #h5_external_log_native_vol
=======
EXAMPLE_PROG = h5_write h5_read h5_extend_write h5_chunk_read h5_compound \
           h5_crtgrpd h5_subset h5_cmprss h5_rdwt h5_crtgrpar h5_extend \
           h5_crtatt h5_crtgrp h5_crtdat \
           h5_group h5_select h5_attribute h5_mount h5_reference h5_drivers \
           h5_ref2reg h5_extlink h5_elink_unix2win h5_shared_mesg \
           h5_vol_external_log_native
>>>>>>> 15f0ea3f
TEST_SCRIPT=testh5cc.sh 
TEST_EXAMPLES_SCRIPT=$(INSTALL_SCRIPT_FILES)

# Install files
# List all file that should be installed in examples directory
<<<<<<< HEAD
INSTALL_FILES = #h5_write.c h5_read.c h5_extend_write.c h5_chunk_read.c   \
          #h5_crtgrpd.c h5_subset.c h5_cmprss.c h5_rdwt.c h5_crtgrpar.c \
          #h5_extend.c h5_crtatt.c h5_crtgrp.c h5_crtdat.c \
          #h5_compound.c h5_group.c h5_select.c h5_attribute.c h5_mount.c \
          #h5_reference.c h5_drivers.c h5_extlink.c h5_elink_unix2win.c   \
          #h5_ref2reg.c h5_shared_mesg.c ph5example.c \
          #h5_external_log_native_vol.c
=======
INSTALL_FILES = h5_write.c h5_read.c h5_extend_write.c h5_chunk_read.c   \
          h5_crtgrpd.c h5_subset.c h5_cmprss.c h5_rdwt.c h5_crtgrpar.c \
          h5_extend.c h5_crtatt.c h5_crtgrp.c h5_crtdat.c \
          h5_compound.c h5_group.c h5_select.c h5_attribute.c h5_mount.c \
          h5_reference.c h5_drivers.c h5_extlink.c h5_elink_unix2win.c   \
          h5_ref2reg.c h5_shared_mesg.c ph5example.c \
          h5_vol_external_log_native.c

>>>>>>> 15f0ea3f


# How to build examples, using installed version of h5cc
if BUILD_PARALLEL_CONDITIONAL
$(EXTRA_PROG): $(H5CC_PP)
	$(H5CC_PP) $(H5CCFLAGS) $(CFLAGS) -o $@ $(srcdir)/$@.c;
else
$(EXTRA_PROG): $(H5CC)
	$(H5CC) $(H5CCFLAGS) $(CFLAGS) -o $@ $(srcdir)/$@.c;
endif


# Some examples depend on files created by other examples.
h5_read.chkexe_: h5_write.chkexe_
h5_chunk_read.chkexe_: h5_extend_write.chkexe_
h5_crtgrpd.chkexe_: h5_crtgrpar.chkexe_
# h5_rdwt and h5_crtatt both modify the same file created by
# h5_crtdat. Serialize them.
h5_rdwt.chkexe_: h5_crtdat.chkexe_
h5_crtatt.chkexe_: h5_rdwt.chkexe_

# The external link examples demonstrate how to use paths; they need
# directories to be created to do this.
EXTLINK_DIRS=red blue u2w

$(EXTLINK_DIRS):
	echo $(mkdir_p) $@
	$(mkdir_p) $@

CHECK_CLEANFILES+=$(EXTLINK_DIRS)

# Example directory
# Note: no '/' after DESTDIR.  Explanation in commence.am
EXAMPLEDIR=${DESTDIR}$(exec_prefix)/share/hdf5_examples/c
EXAMPLETOPDIR=${DESTDIR}$(exec_prefix)/share/hdf5_examples

# List dependencies for each program.  Normally, automake would take
# care of this for us, but if we tell automake about the programs it
# will try to build them with the normal C compiler, not h5cc.  This is
# an inelegant way of solving the problem.
# All programs share the same build rule and a dependency on the main hdf5
# library above.
h5_chunk_read: $(srcdir)/h5_chunk_read.c
h5_compound: $(srcdir)/h5_compound.c
h5_crtgrpd: $(srcdir)/h5_crtgrpd.c
h5_subset: $(srcdir)/h5_subset.c
h5_cmprss: $(srcdir)/h5_cmprss.c
h5_rdwt: $(srcdir)/h5_rdwt.c
h5_crtgrpar: $(srcdir)/h5_crtgrpar.c
h5_extend: $(srcdir)/h5_extend.c
h5_crtatt: $(srcdir)/h5_crtatt.c
h5_crtgrp: $(srcdir)/h5_crtgrp.c
h5_crtdat: $(srcdir)/h5_crtdat.c
h5_extend_write: $(srcdir)/h5_extend_write.c
h5_group: $(srcdir)/h5_group.c
h5_write: $(srcdir)/h5_write.c
h5_read: $(srcdir)/h5_read.c
h5_select: $(srcdir)/h5_select.c
h5_attribute: $(srcdir)/h5_attribute.c
h5_mount: $(srcdir)/h5_mount.c
h5_reference: $(srcdir)/h5_reference.c
h5_ref2reg: $(srcdir)/h5_ref2reg.c
h5_drivers: $(srcdir)/h5_drivers.c
ph5example: $(srcdir)/ph5example.c
h5_dtransform: $(srcdir)/h5_dtransform.c
h5_extlink: $(srcdir)/h5_extlink.c $(EXTLINK_DIRS)
h5_elink_unix2win: $(srcdir)/h5_elink_unix2win.c $(EXTLINK_DIRS)
h5_shared_mesg: $(srcdir)/h5_shared_mesg.c
h5_vol_external_log_native: $(srcdir)/h5_vol_external_log_native.c

if BUILD_SHARED_SZIP_CONDITIONAL
LD_LIBRARY_PATH=$(LL_PATH)
endif

include $(top_srcdir)/config/examples.am
include $(top_srcdir)/config/conclude.am<|MERGE_RESOLUTION|>--- conflicted
+++ resolved
@@ -49,35 +49,17 @@
 # Don't tell automake about them, because if it knew they were programs,
 # it would try to compile them instead of using the h5cc script.
 # Use the boilerplate in config/examples.am instead.
-<<<<<<< HEAD
-EXAMPLE_PROG = #h5_write h5_read h5_extend_write h5_chunk_read h5_compound \
-           #h5_crtgrpd h5_subset h5_cmprss h5_rdwt h5_crtgrpar h5_extend \
-           #h5_crtatt h5_crtgrp h5_crtdat \
-           #h5_group h5_select h5_attribute h5_mount h5_reference h5_drivers \
-           #h5_ref2reg h5_extlink h5_elink_unix2win h5_shared_mesg \
-           #h5_external_log_native_vol
-=======
 EXAMPLE_PROG = h5_write h5_read h5_extend_write h5_chunk_read h5_compound \
            h5_crtgrpd h5_subset h5_cmprss h5_rdwt h5_crtgrpar h5_extend \
            h5_crtatt h5_crtgrp h5_crtdat \
            h5_group h5_select h5_attribute h5_mount h5_reference h5_drivers \
            h5_ref2reg h5_extlink h5_elink_unix2win h5_shared_mesg \
            h5_vol_external_log_native
->>>>>>> 15f0ea3f
 TEST_SCRIPT=testh5cc.sh 
 TEST_EXAMPLES_SCRIPT=$(INSTALL_SCRIPT_FILES)
 
 # Install files
 # List all file that should be installed in examples directory
-<<<<<<< HEAD
-INSTALL_FILES = #h5_write.c h5_read.c h5_extend_write.c h5_chunk_read.c   \
-          #h5_crtgrpd.c h5_subset.c h5_cmprss.c h5_rdwt.c h5_crtgrpar.c \
-          #h5_extend.c h5_crtatt.c h5_crtgrp.c h5_crtdat.c \
-          #h5_compound.c h5_group.c h5_select.c h5_attribute.c h5_mount.c \
-          #h5_reference.c h5_drivers.c h5_extlink.c h5_elink_unix2win.c   \
-          #h5_ref2reg.c h5_shared_mesg.c ph5example.c \
-          #h5_external_log_native_vol.c
-=======
 INSTALL_FILES = h5_write.c h5_read.c h5_extend_write.c h5_chunk_read.c   \
           h5_crtgrpd.c h5_subset.c h5_cmprss.c h5_rdwt.c h5_crtgrpar.c \
           h5_extend.c h5_crtatt.c h5_crtgrp.c h5_crtdat.c \
@@ -85,8 +67,6 @@
           h5_reference.c h5_drivers.c h5_extlink.c h5_elink_unix2win.c   \
           h5_ref2reg.c h5_shared_mesg.c ph5example.c \
           h5_vol_external_log_native.c
-
->>>>>>> 15f0ea3f
 
 
 # How to build examples, using installed version of h5cc
