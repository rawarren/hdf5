cmake_minimum_required (VERSION 3.10)
project (HDF5_TEST C)

#-----------------------------------------------------------------------------
# Generate the H5srcdir_str.h file containing user settings needed by compilation
#-----------------------------------------------------------------------------
set (srcdir ${HDF5_TEST_SOURCE_DIR})
configure_file (${HDF5_TEST_SOURCE_DIR}/H5srcdir_str.h.in H5srcdir_str.h  @ONLY)

#################################################################################
# Define Test Library Sources
#################################################################################
set (TEST_LIB_SOURCES
    ${HDF5_TEST_SOURCE_DIR}/h5test.c
    ${HDF5_TEST_SOURCE_DIR}/testframe.c
    ${HDF5_TEST_SOURCE_DIR}/cache_common.c
    ${HDF5_TEST_SOURCE_DIR}/swmr_common.c
    ${HDF5_TEST_SOURCE_DIR}/swmr_cache_common.c
)

set (TEST_LIB_HEADERS
    ${HDF5_TEST_SOURCE_DIR}/h5test.h
    ${HDF5_TEST_SOURCE_DIR}/cache_common.h
    ${HDF5_TEST_SOURCE_DIR}/swmr_common.h
    ${HDF5_TEST_SOURCE_DIR}/swmr_cache_common.h
)

add_library (${HDF5_TEST_LIB_TARGET} STATIC ${TEST_LIB_SOURCES} ${TEST_LIB_HEADERS})
target_include_directories(${HDF5_TEST_LIB_TARGET}
    PRIVATE "${HDF5_SRC_DIR};${HDF5_BINARY_DIR};${HDF5_TEST_BINARY_DIR};$<$<BOOL:${HDF5_ENABLE_PARALLEL}>:${MPI_C_INCLUDE_DIRS}>"
    INTERFACE "$<INSTALL_INTERFACE:$<INSTALL_PREFIX>/include>"
)
TARGET_C_PROPERTIES (${HDF5_TEST_LIB_TARGET} STATIC)
target_link_libraries (${HDF5_TEST_LIB_TARGET}
    PUBLIC ${LINK_LIBS} ${HDF5_LIB_TARGET}
    PRIVATE $<$<PLATFORM_ID:Windows>:ws2_32.lib>
)
if (MINGW)
  target_link_libraries (${HDF5_TEST_LIB_TARGET} PRIVATE "wsock32.lib")
endif ()
H5_SET_LIB_OPTIONS (${HDF5_TEST_LIB_TARGET} ${HDF5_TEST_LIB_NAME} STATIC 0)

if (BUILD_SHARED_LIBS)
  add_library (${HDF5_TEST_LIBSH_TARGET} SHARED ${TEST_LIB_SOURCES} ${TEST_LIB_HEADERS})
  target_include_directories(${HDF5_TEST_LIBSH_TARGET}
      PRIVATE "${HDF5_SRC_DIR};${HDF5_BINARY_DIR};${HDF5_TEST_BINARY_DIR};$<$<BOOL:${HDF5_ENABLE_PARALLEL}>:${MPI_C_INCLUDE_DIRS}>"
      INTERFACE "$<INSTALL_INTERFACE:$<INSTALL_PREFIX>/include>"
  )
  target_compile_definitions(${HDF5_TEST_LIBSH_TARGET}
      PUBLIC "H5_BUILT_AS_DYNAMIC_LIB" $<$<BOOL:${HDF5_ENABLE_THREADSAFE}>:H5_HAVE_THREADSAFE>
  )
  TARGET_C_PROPERTIES (${HDF5_TEST_LIBSH_TARGET} SHARED)
  target_link_libraries (${HDF5_TEST_LIBSH_TARGET}
      PUBLIC ${LINK_LIBS} ${HDF5_LIBSH_TARGET}
      PRIVATE $<$<PLATFORM_ID:Windows>:ws2_32.lib>
  )
  if (MINGW)
    target_link_libraries (${HDF5_TEST_LIBSH_TARGET} PRIVATE "wsock32.lib")
  endif ()
  H5_SET_LIB_OPTIONS (${HDF5_TEST_LIBSH_TARGET} ${HDF5_TEST_LIB_NAME} SHARED "LIB")
  set_target_properties (${HDF5_TEST_LIBSH_TARGET} PROPERTIES FOLDER libraries/test)
endif ()

#################################################################################
# If filter plugin tests can be tested
#################################################################################
if (BUILD_SHARED_LIBS)
  # make plugins dir
  file (MAKE_DIRECTORY "${CMAKE_BINARY_DIR}/filter_plugin_dir1")
  file (MAKE_DIRECTORY "${CMAKE_BINARY_DIR}/filter_plugin_dir2")

  #-----------------------------------------------------------------------------
  # Define Filter Plugin Test Sources
  #-----------------------------------------------------------------------------
  set (FILTER_PLUGINS_FOR_DIR1
      filter_plugin1_dsets
      filter_plugin3_dsets
  )
  set (FILTER_PLUGINS_FOR_DIR2
      filter_plugin2_dsets
      filter_plugin4_groups
  )

  foreach (plugin_name ${FILTER_PLUGINS_FOR_DIR1})
    set (HDF5_TEST_PLUGIN_CORENAME          "${plugin_name}")
    set (HDF5_TEST_PLUGIN_NAME              "${HDF5_EXTERNAL_LIB_PREFIX}${HDF5_TEST_PLUGIN_CORENAME}")
    set (HDF5_TEST_PLUGIN_TARGET            ${HDF5_TEST_PLUGIN_CORENAME})

    add_library (${HDF5_TEST_PLUGIN_TARGET} SHARED ${HDF5_TEST_SOURCE_DIR}/${plugin_name}.c)
    target_include_directories(${HDF5_TEST_PLUGIN_TARGET} PRIVATE "${HDF5_SRC_DIR};${HDF5_BINARY_DIR};$<$<BOOL:${HDF5_ENABLE_PARALLEL}>:${MPI_C_INCLUDE_DIRS}>")
    TARGET_C_PROPERTIES (${HDF5_TEST_PLUGIN_TARGET} SHARED)
    target_link_libraries (${HDF5_TEST_PLUGIN_TARGET} PUBLIC ${HDF5_TEST_LIB_TARGET})
    H5_SET_LIB_OPTIONS (${HDF5_TEST_PLUGIN_TARGET} ${HDF5_TEST_PLUGIN_NAME} SHARED "LIB")
    set_target_properties (${HDF5_TEST_PLUGIN_TARGET} PROPERTIES FOLDER libraries/TEST_PLUGIN)

    #-----------------------------------------------------------------------------
    # Copy the filter plugin to a plugins folder
    #-----------------------------------------------------------------------------
    add_custom_command (
        TARGET     ${HDF5_TEST_PLUGIN_TARGET}
        POST_BUILD
        COMMAND    ${CMAKE_COMMAND}
        ARGS       -E copy_if_different
          "$<TARGET_FILE:${HDF5_TEST_PLUGIN_TARGET}>"
          "${CMAKE_BINARY_DIR}/filter_plugin_dir1/$<TARGET_FILE_NAME:${HDF5_TEST_PLUGIN_TARGET}>"
    )
  endforeach ()

  foreach (plugin_name ${FILTER_PLUGINS_FOR_DIR2})
    set (HDF5_TEST_PLUGIN_CORENAME          "${plugin_name}")
    set (HDF5_TEST_PLUGIN_NAME              "${HDF5_EXTERNAL_LIB_PREFIX}${HDF5_TEST_PLUGIN_CORENAME}")
    set (HDF5_TEST_PLUGIN_TARGET            ${HDF5_TEST_PLUGIN_CORENAME})

    add_library (${HDF5_TEST_PLUGIN_TARGET} SHARED ${HDF5_TEST_SOURCE_DIR}/${plugin_name}.c)
    target_include_directories(${HDF5_TEST_PLUGIN_TARGET} PRIVATE "${HDF5_SRC_DIR};${HDF5_BINARY_DIR};$<$<BOOL:${HDF5_ENABLE_PARALLEL}>:${MPI_C_INCLUDE_DIRS}>")
    TARGET_C_PROPERTIES (${HDF5_TEST_PLUGIN_TARGET} SHARED)
    target_link_libraries (${HDF5_TEST_PLUGIN_TARGET} PUBLIC ${HDF5_TEST_LIB_TARGET})
    H5_SET_LIB_OPTIONS (${HDF5_TEST_PLUGIN_TARGET} ${HDF5_TEST_PLUGIN_NAME} SHARED "LIB")
    set_target_properties (${HDF5_TEST_PLUGIN_TARGET} PROPERTIES FOLDER libraries/TEST_PLUGIN)

    #-----------------------------------------------------------------------------
    # Copy the filter plugin to a plugins folder
    #-----------------------------------------------------------------------------
    add_custom_command (
        TARGET     ${HDF5_TEST_PLUGIN_TARGET}
        POST_BUILD
        COMMAND    ${CMAKE_COMMAND}
        ARGS       -E copy_if_different
          "$<TARGET_FILE:${HDF5_TEST_PLUGIN_TARGET}>"
          "${CMAKE_BINARY_DIR}/filter_plugin_dir2/$<TARGET_FILE_NAME:${HDF5_TEST_PLUGIN_TARGET}>"
    )
  endforeach ()

  #-----------------------------------------------------------------------------
  # Define VOL Plugin Test Sources
  #-----------------------------------------------------------------------------
  set (VOL_PLUGIN_LIBS
      echo_vol
  )

  foreach (vol_lib ${VOL_PLUGIN_LIBS})
    set (HDF5_VOL_PLUGIN_LIB_CORENAME           "${vol_lib}")
    set (HDF5_VOL_PLUGIN_LIB_NAME               "${HDF5_EXTERNAL_LIB_PREFIX}${HDF5_VOL_PLUGIN_LIB_CORENAME}")
    set (HDF5_VOL_PLUGIN_LIB_TARGET             ${HDF5_VOL_PLUGIN_LIB_CORENAME})

    add_library (${HDF5_VOL_PLUGIN_LIB_TARGET} SHARED ${HDF5_TEST_SOURCE_DIR}/${vol_lib}.c)
    target_include_directories(${HDF5_VOL_PLUGIN_LIB_TARGET} PRIVATE "${HDF5_SRC_DIR};${HDF5_BINARY_DIR};$<$<BOOL:${HDF5_ENABLE_PARALLEL}>:${MPI_C_INCLUDE_DIRS}>")
    TARGET_C_PROPERTIES (${HDF5_VOL_PLUGIN_LIB_TARGET} SHARED)
    target_link_libraries (${HDF5_VOL_PLUGIN_LIB_TARGET} PUBLIC ${HDF5_TEST_LIB_TARGET})
    H5_SET_LIB_OPTIONS (${HDF5_VOL_PLUGIN_LIB_TARGET} ${HDF5_VOL_PLUGIN_LIB_NAME} SHARED "LIB")
    set_target_properties (${HDF5_VOL_PLUGIN_LIB_TARGET} PROPERTIES FOLDER libraries/TEST_PLUGIN)

    #-----------------------------------------------------------------------------
    # Copy VOL plugin to a plugins folder
    #-----------------------------------------------------------------------------
    add_custom_command (
        TARGET     ${HDF5_VOL_PLUGIN_LIB_TARGET}
        POST_BUILD
        COMMAND    ${CMAKE_COMMAND}
        ARGS       -E copy_if_different
          "$<TARGET_FILE:${HDF5_VOL_PLUGIN_LIB_TARGET}>"
          "${CMAKE_BINARY_DIR}/vol/$<TARGET_FILE_NAME:${HDF5_VOL_PLUGIN_LIB_TARGET}>"
    )
  endforeach ()
endif ()

#################################################################################
#  Test program sources
#################################################################################

set (testhdf5_SOURCES
    ${HDF5_TEST_SOURCE_DIR}/testhdf5.c
    ${HDF5_TEST_SOURCE_DIR}/tarray.c
    ${HDF5_TEST_SOURCE_DIR}/tattr.c
    ${HDF5_TEST_SOURCE_DIR}/tchecksum.c
    ${HDF5_TEST_SOURCE_DIR}/tconfig.c
    ${HDF5_TEST_SOURCE_DIR}/tcoords.c
    ${HDF5_TEST_SOURCE_DIR}/tfile.c
    ${HDF5_TEST_SOURCE_DIR}/tgenprop.c
    ${HDF5_TEST_SOURCE_DIR}/th5o.c
    ${HDF5_TEST_SOURCE_DIR}/th5s.c
    ${HDF5_TEST_SOURCE_DIR}/theap.c
    ${HDF5_TEST_SOURCE_DIR}/tid.c
    ${HDF5_TEST_SOURCE_DIR}/titerate.c
    ${HDF5_TEST_SOURCE_DIR}/tmeta.c
    ${HDF5_TEST_SOURCE_DIR}/tmisc.c
    ${HDF5_TEST_SOURCE_DIR}/trefer.c
    ${HDF5_TEST_SOURCE_DIR}/trefstr.c
    ${HDF5_TEST_SOURCE_DIR}/tselect.c
    ${HDF5_TEST_SOURCE_DIR}/tskiplist.c
    ${HDF5_TEST_SOURCE_DIR}/tsohm.c
    ${HDF5_TEST_SOURCE_DIR}/ttime.c
    ${HDF5_TEST_SOURCE_DIR}/ttst.c
    ${HDF5_TEST_SOURCE_DIR}/tunicode.c
    ${HDF5_TEST_SOURCE_DIR}/tvltypes.c
    ${HDF5_TEST_SOURCE_DIR}/tvlstr.c
)

set (cache_image_SOURCES
    ${HDF5_TEST_SOURCE_DIR}/cache_image.c
    ${HDF5_TEST_SOURCE_DIR}/genall5.c
)

set (ttsafe_SOURCES
    ${HDF5_TEST_SOURCE_DIR}/ttsafe.c
    ${HDF5_TEST_SOURCE_DIR}/ttsafe_dcreate.c
    ${HDF5_TEST_SOURCE_DIR}/ttsafe_error.c
    ${HDF5_TEST_SOURCE_DIR}/ttsafe_cancel.c
    ${HDF5_TEST_SOURCE_DIR}/ttsafe_acreate.c
)

set (H5_TESTS
    testhdf5 # multiple source
    cache
    cache_api
    cache_image # multiple source
    cache_tagging
    lheap
    ohdr
    stab
    gheap
    evict_on_close
    farray
    earray
    btree2
    fheap
    pool
    accum
    hyperslab
    istore
    bittests
    dt_arith
    page_buffer
    dtypes
    dsets
    cmpd_dset
    filter_fail
    extend
    direct_chunk # compression lib link
    external
    efc
    objcopy
    links
    unlink
    twriteorder
    big
    mtime
    fillval
    mount
    flush1
    flush2
    app_ref
    enum
    set_extent
    ttsafe # multiple source
    enc_dec_plist
    enc_dec_plist_cross_platform
    getname
    vfd
    ntypes
    dangle
    dtransform
    # reserved disabled
    cross_read
    freespace
    mf
    vds
    file_image
    unregister
    cache_logging
    cork
    swmr
<<<<<<< HEAD
    cache_mem_alloc
=======
    vol
>>>>>>> 2f605eaa
)

macro (ADD_H5_EXE file)
  add_executable (${file} ${HDF5_TEST_SOURCE_DIR}/${file}.c)
  target_include_directories(${file} PRIVATE "${HDF5_SRC_DIR};${HDF5_BINARY_DIR};${HDF5_TEST_BINARY_DIR};$<$<BOOL:${HDF5_ENABLE_PARALLEL}>:${MPI_C_INCLUDE_DIRS}>")
  TARGET_C_PROPERTIES (${file} STATIC)
  target_link_libraries (${file} PRIVATE ${HDF5_TEST_LIB_TARGET})
  set_target_properties (${file} PROPERTIES FOLDER test)
  if (BUILD_SHARED_LIBS)
    add_executable (${file}-shared ${HDF5_TEST_SOURCE_DIR}/${file}.c)
    target_include_directories(${file}-shared PRIVATE "${HDF5_SRC_DIR};${HDF5_BINARY_DIR};${HDF5_TEST_BINARY_DIR};$<$<BOOL:${HDF5_ENABLE_PARALLEL}>:${MPI_C_INCLUDE_DIRS}>")
    TARGET_C_PROPERTIES (${file}-shared SHARED)
    target_link_libraries (${file}-shared PRIVATE ${HDF5_TEST_LIBSH_TARGET})
    set_target_properties (${file}-shared PROPERTIES FOLDER test)
  endif ()
endmacro ()

set (H5_TESTS_MULTIPLE
    direct_chunk
    testhdf5
    cache_image
    ttsafe
)
# Only build single source tests here
foreach (test ${H5_TESTS})
  if (NOT ${test} IN_LIST H5_TESTS_MULTIPLE)
    ADD_H5_EXE(${test})
  endif ()
endforeach ()

##############################################################################
###           M U L T I P L E  S O U R C E   T E S T S                     ###
##############################################################################
######### Also special handling of link libs #############
#-- Adding test for direct_chunk
add_executable (direct_chunk ${HDF5_TEST_SOURCE_DIR}/direct_chunk.c)
target_include_directories(direct_chunk PRIVATE "${HDF5_SRC_DIR};${HDF5_BINARY_DIR};${HDF5_TEST_BINARY_DIR};$<$<BOOL:${HDF5_ENABLE_PARALLEL}>:${MPI_C_INCLUDE_DIRS}>")
TARGET_C_PROPERTIES (direct_chunk STATIC)
target_link_libraries (direct_chunk PRIVATE ${HDF5_TEST_LIB_TARGET} ${LINK_COMP_LIBS})
set_target_properties (direct_chunk PROPERTIES FOLDER test)
if (BUILD_SHARED_LIBS)
  add_executable (direct_chunk-shared ${HDF5_TEST_SOURCE_DIR}/direct_chunk.c)
  target_include_directories(direct_chunk-shared PRIVATE "${HDF5_SRC_DIR};${HDF5_BINARY_DIR};${HDF5_TEST_BINARY_DIR};$<$<BOOL:${HDF5_ENABLE_PARALLEL}>:${MPI_C_INCLUDE_DIRS}>")
  TARGET_C_PROPERTIES (direct_chunk-shared SHARED)
  target_link_libraries (direct_chunk-shared PRIVATE ${HDF5_TEST_LIBSH_TARGET} ${LINK_COMP_LIBS})
  set_target_properties (direct_chunk-shared PROPERTIES FOLDER test)
endif ()


######### Special handling for multiple sources #############
#-- Adding test for testhdf5
add_executable (testhdf5 ${testhdf5_SOURCES})
target_include_directories(testhdf5 PRIVATE "${HDF5_SRC_DIR};${HDF5_BINARY_DIR};$<$<BOOL:${HDF5_ENABLE_PARALLEL}>:${MPI_C_INCLUDE_DIRS}>")
TARGET_C_PROPERTIES (testhdf5 STATIC)
target_link_libraries (testhdf5 PRIVATE ${HDF5_TEST_LIB_TARGET})
set_target_properties (testhdf5 PROPERTIES FOLDER test)
if (BUILD_SHARED_LIBS)
  add_executable (testhdf5-shared ${testhdf5_SOURCES})
  target_include_directories(testhdf5-shared PRIVATE "${HDF5_SRC_DIR};${HDF5_BINARY_DIR};$<$<BOOL:${HDF5_ENABLE_PARALLEL}>:${MPI_C_INCLUDE_DIRS}>")
  TARGET_C_PROPERTIES (testhdf5-shared SHARED)
  target_link_libraries (testhdf5-shared PRIVATE ${HDF5_TEST_LIBSH_TARGET})
  set_target_properties (testhdf5-shared PROPERTIES FOLDER test)
endif ()

#-- Adding test for cache_image
add_executable (cache_image ${cache_image_SOURCES})
target_include_directories(cache_image PRIVATE "${HDF5_SRC_DIR};${HDF5_BINARY_DIR};$<$<BOOL:${HDF5_ENABLE_PARALLEL}>:${MPI_C_INCLUDE_DIRS}>")
TARGET_C_PROPERTIES (cache_image STATIC)
target_link_libraries (cache_image PRIVATE ${HDF5_LIB_TARGET} ${HDF5_TEST_LIB_TARGET})
set_target_properties (cache_image PROPERTIES FOLDER test)
if (BUILD_SHARED_LIBS)
  add_executable (cache_image-shared ${cache_image_SOURCES})
  target_include_directories(cache_image-shared PRIVATE "${HDF5_SRC_DIR};${HDF5_BINARY_DIR};$<$<BOOL:${HDF5_ENABLE_PARALLEL}>:${MPI_C_INCLUDE_DIRS}>")
  TARGET_C_PROPERTIES (cache_image-shared SHARED)
  target_link_libraries (cache_image-shared PRIVATE ${HDF5_TEST_LIBSH_TARGET} ${HDF5_LIBSH_TARGET})
  set_target_properties (cache_image-shared PROPERTIES FOLDER test)
endif ()

#-- Adding test for ttsafe
add_executable (ttsafe ${ttsafe_SOURCES})
target_include_directories(ttsafe PRIVATE "${HDF5_SRC_DIR};${HDF5_BINARY_DIR};$<$<BOOL:${HDF5_ENABLE_PARALLEL}>:${MPI_C_INCLUDE_DIRS}>")
TARGET_C_PROPERTIES (ttsafe STATIC)
target_link_libraries (ttsafe PRIVATE ${HDF5_LIB_TARGET} ${HDF5_TEST_LIB_TARGET})
set_target_properties (ttsafe PROPERTIES FOLDER test)
if (BUILD_SHARED_LIBS)
  add_executable (ttsafe-shared ${ttsafe_SOURCES})
  target_include_directories(ttsafe-shared PRIVATE "${HDF5_SRC_DIR};${HDF5_BINARY_DIR};$<$<BOOL:${HDF5_ENABLE_PARALLEL}>:${MPI_C_INCLUDE_DIRS}>")
  TARGET_C_PROPERTIES (ttsafe-shared SHARED)
  target_link_libraries (ttsafe-shared PRIVATE ${HDF5_TEST_LIBSH_TARGET} ${HDF5_LIBSH_TARGET})
  set_target_properties (ttsafe-shared PROPERTIES FOLDER test)
endif ()

##############################################################################
###           A D D I T I O N A L   T E S T S                              ###
##############################################################################

set (H5_CHECK_TESTS
    error_test
    err_compat
    tcheck_version
    testmeta
    atomic_writer
    atomic_reader
    links_env
    filenotclosed
    flushrefresh
)

foreach (test ${H5_CHECK_TESTS})
  ADD_H5_EXE(${test})
endforeach ()

#-- Adding test for libinfo
set (GREP_RUNNER ${PROJECT_BINARY_DIR}/GrepRunner.cmake)
file (WRITE ${GREP_RUNNER}
  "file (STRINGS \${TEST_PROGRAM} TEST_RESULT REGEX \"SUMMARY OF THE HDF5 CONFIGURATION\")
if (\${TEST_RESULT} STREQUAL \"0\")
  message (FATAL_ERROR \"Failed: The output: \${TEST_RESULT} of \${TEST_PROGRAM} did not contain SUMMARY OF THE HDF5 CONFIGURATION\")
else ()
  message (STATUS \"COMMAND Result: \${TEST_RESULT}\")
endif ()
"
)

##############################################################################
###                S W I M M E R   T E S T S                              ###
##############################################################################

set (H5_SWMR_TESTS
    swmr_addrem_writer
    swmr_check_compat_vfd
    swmr_generator
    swmr_reader
    swmr_remove_reader
    swmr_remove_writer
    swmr_sparse_reader
    swmr_sparse_writer
    swmr_start_write
    swmr_writer
)

foreach (test ${H5_SWMR_TESTS})
  ADD_H5_EXE(${test})
endforeach ()

set (H5_VDS_SWMR_TESTS
    vds_swmr_gen
    vds_swmr_reader
    vds_swmr_writer
)

foreach (test ${H5_VDS_SWMR_TESTS})
  ADD_H5_EXE(${test})
endforeach ()

#-- Adding test for accum_swmr_reader
#   This has to be copied to the test directory for execve() to find it
#   and it can't be renamed (i.e., no <foo>-shared).
add_executable (accum_swmr_reader ${HDF5_TEST_SOURCE_DIR}/accum_swmr_reader.c)
target_include_directories(accum_swmr_reader PRIVATE "${HDF5_SRC_DIR};${HDF5_BINARY_DIR};$<$<BOOL:${HDF5_ENABLE_PARALLEL}>:${MPI_C_INCLUDE_DIRS}>")
TARGET_C_PROPERTIES (accum_swmr_reader STATIC)
target_link_libraries (accum_swmr_reader PRIVATE ${HDF5_LIB_TARGET} ${HDF5_TEST_LIB_TARGET})
set_target_properties (accum_swmr_reader PROPERTIES FOLDER test)

#-- Set accum dependencies
set_target_properties (accum PROPERTIES DEPENDS accum_swmr_reader)
if (BUILD_SHARED_LIBS)
  set_target_properties (accum-shared PROPERTIES DEPENDS accum_swmr_reader)
endif ()

##############################################################################
###    P L U G I N  T E S T S
##############################################################################
if (BUILD_SHARED_LIBS)
  add_executable (filter_plugin ${HDF5_TEST_SOURCE_DIR}/filter_plugin.c)
  target_include_directories(filter_plugin PRIVATE "${HDF5_SRC_DIR};${HDF5_BINARY_DIR};$<$<BOOL:${HDF5_ENABLE_PARALLEL}>:${MPI_C_INCLUDE_DIRS}>")
  TARGET_C_PROPERTIES (filter_plugin SHARED)
  target_link_libraries (filter_plugin PRIVATE ${HDF5_TEST_LIB_TARGET})
  set_target_properties (filter_plugin PROPERTIES FOLDER test)
else ()
  add_executable (filter_plugin ${HDF5_TEST_SOURCE_DIR}/filter_plugin.c)
  target_include_directories(filter_plugin PRIVATE "${HDF5_SRC_DIR};${HDF5_BINARY_DIR};$<$<BOOL:${HDF5_ENABLE_PARALLEL}>:${MPI_C_INCLUDE_DIRS}>")
  TARGET_C_PROPERTIES (filter_plugin STATIC)
  target_link_libraries (filter_plugin PRIVATE ${HDF5_TEST_LIB_TARGET})
  set_target_properties (filter_plugin PROPERTIES FOLDER test)
endif ()

##############################################################################
###    U S E  C A S E S  T E S T S
##############################################################################
set (use_append_chunk_SOURCES ${HDF5_TEST_SOURCE_DIR}/use_append_chunk.c ${HDF5_TEST_SOURCE_DIR}/use_common.c)
add_executable (use_append_chunk ${use_append_chunk_SOURCES})
target_include_directories(use_append_chunk PRIVATE "${HDF5_SRC_DIR};${HDF5_BINARY_DIR};$<$<BOOL:${HDF5_ENABLE_PARALLEL}>:${MPI_C_INCLUDE_DIRS}>")
TARGET_C_PROPERTIES (use_append_chunk STATIC)
target_link_libraries (use_append_chunk PRIVATE ${HDF5_LIB_TARGET} ${HDF5_TEST_LIB_TARGET})
set_target_properties (use_append_chunk PROPERTIES FOLDER test)
if (BUILD_SHARED_LIBS)
  add_executable (use_append_chunk-shared ${use_append_chunk_SOURCES})
  target_include_directories(use_append_chunk-shared PRIVATE "${HDF5_SRC_DIR};${HDF5_BINARY_DIR};$<$<BOOL:${HDF5_ENABLE_PARALLEL}>:${MPI_C_INCLUDE_DIRS}>")
  TARGET_C_PROPERTIES (use_append_chunk-shared SHARED)
  target_link_libraries (use_append_chunk-shared PRIVATE ${HDF5_TEST_LIBSH_TARGET} ${HDF5_LIBSH_TARGET})
  set_target_properties (use_append_chunk-shared PROPERTIES FOLDER test)
endif ()

set (use_append_mchunks_SOURCES ${HDF5_TEST_SOURCE_DIR}/use_append_mchunks.c ${HDF5_TEST_SOURCE_DIR}/use_common.c)
add_executable (use_append_mchunks ${use_append_mchunks_SOURCES})
target_include_directories(use_append_mchunks PRIVATE "${HDF5_SRC_DIR};${HDF5_BINARY_DIR};$<$<BOOL:${HDF5_ENABLE_PARALLEL}>:${MPI_C_INCLUDE_DIRS}>")
TARGET_C_PROPERTIES (use_append_mchunks STATIC)
target_link_libraries (use_append_mchunks PRIVATE ${HDF5_LIB_TARGET} ${HDF5_TEST_LIB_TARGET})
set_target_properties (use_append_mchunks PROPERTIES FOLDER test)
if (BUILD_SHARED_LIBS)
  add_executable (use_append_mchunks-shared ${use_append_mchunks_SOURCES})
  target_include_directories(use_append_mchunks-shared PRIVATE "${HDF5_SRC_DIR};${HDF5_BINARY_DIR};$<$<BOOL:${HDF5_ENABLE_PARALLEL}>:${MPI_C_INCLUDE_DIRS}>")
  TARGET_C_PROPERTIES (use_append_mchunks-shared SHARED)
  target_link_libraries (use_append_mchunks-shared PRIVATE ${HDF5_TEST_LIBSH_TARGET} ${HDF5_LIBSH_TARGET})
  set_target_properties (use_append_mchunks-shared PROPERTIES FOLDER test)
endif ()

set (use_disable_mdc_flushes_SOURCES ${HDF5_TEST_SOURCE_DIR}/use_disable_mdc_flushes.c)
add_executable (use_disable_mdc_flushes ${use_disable_mdc_flushes_SOURCES})
target_include_directories(use_disable_mdc_flushes PRIVATE "${HDF5_SRC_DIR};${HDF5_BINARY_DIR};$<$<BOOL:${HDF5_ENABLE_PARALLEL}>:${MPI_C_INCLUDE_DIRS}>")
TARGET_C_PROPERTIES (use_disable_mdc_flushes STATIC)
target_link_libraries (use_disable_mdc_flushes PRIVATE ${HDF5_LIB_TARGET} ${HDF5_TEST_LIB_TARGET})
set_target_properties (use_disable_mdc_flushes PROPERTIES FOLDER test)
if (BUILD_SHARED_LIBS)
  add_executable (use_disable_mdc_flushes-shared ${use_disable_mdc_flushes_SOURCES})
  target_include_directories(use_disable_mdc_flushes-shared PRIVATE "${HDF5_SRC_DIR};${HDF5_BINARY_DIR};$<$<BOOL:${HDF5_ENABLE_PARALLEL}>:${MPI_C_INCLUDE_DIRS}>")
  TARGET_C_PROPERTIES (use_disable_mdc_flushes-shared SHARED)
  target_link_libraries (use_disable_mdc_flushes-shared PRIVATE ${HDF5_TEST_LIBSH_TARGET} ${HDF5_LIBSH_TARGET})
  set_target_properties (use_disable_mdc_flushes-shared PROPERTIES FOLDER test)
endif ()

include (CMakeTests.cmake)<|MERGE_RESOLUTION|>--- conflicted
+++ resolved
@@ -270,11 +270,8 @@
     cache_logging
     cork
     swmr
-<<<<<<< HEAD
+    vol
     cache_mem_alloc
-=======
-    vol
->>>>>>> 2f605eaa
 )
 
 macro (ADD_H5_EXE file)
