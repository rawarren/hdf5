--- conflicted
+++ resolved
@@ -188,17 +188,11 @@
     swmr_data.h5 use_use_append_chunk.h5 use_append_mchunks.h5 use_disable_mdc_flushes.h5     \
     flushrefresh.h5 flushrefresh_VERIFICATION_START                  \
     flushrefresh_VERIFICATION_CHECKPOINT1 flushrefresh_VERIFICATION_CHECKPOINT2 \
-<<<<<<< HEAD
-    flushrefresh_VERIFICATION_DONE accum_swmr_big.h5 ohdr_swmr.h5 \
-    cache_logging.h5 cache_logging.out \
-    swmr[0-2].h5 tbogus.h5.copy cache_image_test.h5
-=======
     flushrefresh_VERIFICATION_DONE atomic_data accum_swmr_big.h5 ohdr_swmr.h5 \
     test_swmr*.h5 cache_logging.h5 cache_logging.out vds_swmr.h5 vds_swmr_src_*.h5 \
     swmr[0-2].h5 swmr_writer.out swmr_writer.log.* swmr_reader.out.* swmr_reader.log.* \
-    tbogus.h5.copy
-
->>>>>>> b118b45d
+    tbogus.h5.copy cache_image_test.h5
+
 # Sources for testhdf5 executable
 testhdf5_SOURCES=testhdf5.c tarray.c tattr.c tchecksum.c tconfig.c tfile.c \
     tgenprop.c th5o.c th5s.c tcoords.c theap.c tid.c titerate.c tmeta.c tmisc.c \
