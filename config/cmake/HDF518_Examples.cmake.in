--- conflicted
+++ resolved
@@ -9,11 +9,7 @@
 # If you do not have access to either file, you may request a copy from
 # help@hdfgroup.org.
 #
-<<<<<<< HEAD
-cmake_minimum_required(VERSION 3.2.2 FATAL_ERROR)
-=======
 cmake_minimum_required (VERSION 3.10)
->>>>>>> bd0de172
 ###############################################################################################################
 # This script will build and run the examples from a folder
 # Execute from a command line:
