--- conflicted
+++ resolved
@@ -9,298 +9,294 @@
 # If you do not have access to either file, you may request a copy from
 # help@hdfgroup.org.
 #
-<<<<<<< HEAD
-cmake_minimum_required (VERSION 3.2.2 FATAL_ERROR)
-=======
-cmake_minimum_required (VERSION 3.10)
->>>>>>> bd0de172
-########################################################
-# This dashboard is maintained by The HDF Group
-# For any comments please contact cdashhelp@hdfgroup.org
-#
-########################################################
-# -----------------------------------------------------------
-# -- Get environment
-# -----------------------------------------------------------
-if (NOT SITE_OS_NAME)
-  ## machine name not provided - attempt to discover with uname
-  ## -- set hostname
-  ## --------------------------
-  find_program (HOSTNAME_CMD NAMES hostname)
-  exec_program (${HOSTNAME_CMD} ARGS OUTPUT_VARIABLE HOSTNAME)
-  set (CTEST_SITE  "${HOSTNAME}${CTEST_SITE_EXT}")
-  find_program (UNAME NAMES uname)
-  macro (getuname name flag)
-    exec_program ("${UNAME}" ARGS "${flag}" OUTPUT_VARIABLE "${name}")
-  endmacro ()
-
-  getuname (osname -s)
-  getuname (osrel  -r)
-  getuname (cpu    -m)
-  message (STATUS "Dashboard script uname output: ${osname}-${osrel}-${cpu}\n")
-
-  set (CTEST_BUILD_NAME  "${osname}-${osrel}-${cpu}")
-  if (SITE_BUILDNAME_SUFFIX)
-    set (CTEST_BUILD_NAME  "${SITE_BUILDNAME_SUFFIX}-${CTEST_BUILD_NAME}")
-  endif ()
-  set (BUILD_OPTIONS "${ADD_BUILD_OPTIONS}")
-else ()
-  ## machine name provided
-  ## --------------------------
-  if (CMAKE_HOST_UNIX)
-    set (CTEST_BUILD_NAME "${SITE_OS_NAME}-${SITE_OS_VERSION}-${SITE_OS_BITS}-${SITE_COMPILER_NAME}-${SITE_COMPILER_VERSION}")
-  else ()
-    set (CTEST_BUILD_NAME "${SITE_OS_NAME}-${SITE_OS_VERSION}-${SITE_COMPILER_NAME}")
-  endif ()
-  if (SITE_BUILDNAME_SUFFIX)
-    set (CTEST_BUILD_NAME "${CTEST_BUILD_NAME}-${SITE_BUILDNAME_SUFFIX}")
-  endif ()
-  set (BUILD_OPTIONS "${ADD_BUILD_OPTIONS} -DSITE:STRING=${CTEST_SITE} -DBUILDNAME:STRING=${CTEST_BUILD_NAME}")
-endif ()
-
-#-----------------------------------------------------------------------------
-# MAC machines need special option
-#-----------------------------------------------------------------------------
-if (APPLE)
-  # Compiler choice
-  execute_process (COMMAND xcrun --find cc OUTPUT_VARIABLE XCODE_CC OUTPUT_STRIP_TRAILING_WHITESPACE)
-  execute_process (COMMAND xcrun --find c++ OUTPUT_VARIABLE XCODE_CXX OUTPUT_STRIP_TRAILING_WHITESPACE)
-  set (ENV{CC} "${XCODE_CC}")
-  set (ENV{CXX} "${XCODE_CXX}")
-
-  set (BUILD_OPTIONS "${BUILD_OPTIONS} -DCTEST_USE_LAUNCHERS:BOOL=ON -DCMAKE_BUILD_WITH_INSTALL_RPATH:BOOL=OFF")
-endif ()
-
-#-----------------------------------------------------------------------------
-set (NEED_REPOSITORY_CHECKOUT 0)
-set (CTEST_CMAKE_COMMAND "\"${CMAKE_COMMAND}\"")
-if (CTEST_USE_TAR_SOURCE)
-  ## Uncompress source if tar file provided
-  ## --------------------------
-  if (WIN32)
-    message (STATUS "extracting... [${CMAKE_EXECUTABLE_NAME} x ${CTEST_DASHBOARD_ROOT}\\${CTEST_USE_TAR_SOURCE}.zip]")
-    execute_process (COMMAND ${CMAKE_EXECUTABLE_NAME} -E tar -xvf ${CTEST_DASHBOARD_ROOT}\\${CTEST_USE_TAR_SOURCE}.zip RESULT_VARIABLE rv)
-  else ()
-    message (STATUS "extracting... [${CMAKE_EXECUTABLE_NAME} -E tar -xvf ${CTEST_DASHBOARD_ROOT}/${CTEST_USE_TAR_SOURCE}.tar]")
-    execute_process (COMMAND ${CMAKE_EXECUTABLE_NAME} -E tar -xvf ${CTEST_DASHBOARD_ROOT}/${CTEST_USE_TAR_SOURCE}.tar RESULT_VARIABLE rv)
-  endif ()
-
-  if (NOT rv EQUAL 0)
-    message (STATUS "extracting... [error-(${rv}) clean up]")
-    file (REMOVE_RECURSE "${CTEST_SOURCE_DIRECTORY}")
-    message (FATAL_ERROR "error: extract of ${CTEST_USE_TAR_SOURCE} failed")
-  endif ()
-
-  file (RENAME ${CTEST_DASHBOARD_ROOT}/${CTEST_USE_TAR_SOURCE} ${CTEST_SOURCE_DIRECTORY})
-  set (LOCAL_SKIP_UPDATE "TRUE")
-else ()
-  if (LOCAL_UPDATE)
-    if (CTEST_USE_GIT_SOURCE)
-      find_program (CTEST_GIT_COMMAND NAMES git git.cmd)
-      set (CTEST_GIT_UPDATE_OPTIONS)
-
-      if (NOT EXISTS "${CTEST_SOURCE_DIRECTORY}")
-        set (NEED_REPOSITORY_CHECKOUT 1)
-      endif ()
-
-      if (${NEED_REPOSITORY_CHECKOUT})
-        if (REPOSITORY_BRANCH)
-          set (CTEST_GIT_options "clone \"${REPOSITORY_URL}\" --branch  \"${REPOSITORY_BRANCH}\" --single-branch \"${CTEST_SOURCE_DIRECTORY}\" --recurse-submodules")
-        else ()
-          set (CTEST_GIT_options "clone \"${REPOSITORY_URL}\" \"${CTEST_SOURCE_DIRECTORY}\" --recurse-submodules")
-        endif ()
-        set (CTEST_CHECKOUT_COMMAND "${CTEST_GIT_COMMAND} ${CTEST_GIT_options}")
-      else ()
-        set (CTEST_GIT_options "pull")
-      endif ()
-      set (CTEST_UPDATE_COMMAND "${CTEST_GIT_COMMAND}")
-    else ()
-      ## --------------------------
-      ## use subversion to get source
-      #-----------------------------------------------------------------------------
-      ## cygwin does not handle the find_package() call
-      ## --------------------------
-      set (CTEST_UPDATE_COMMAND "SVNCommand")
-      if (NOT SITE_CYGWIN})
-        find_package (Subversion)
-        set (CTEST_SVN_COMMAND "${Subversion_SVN_EXECUTABLE}")
-        set (CTEST_UPDATE_COMMAND "${Subversion_SVN_EXECUTABLE}")
-      else ()
-        set (CTEST_SVN_COMMAND "/usr/bin/svn")
-        set (CTEST_UPDATE_COMMAND "/usr/bin/svn")
-      endif ()
-
-      if (NOT EXISTS "${CTEST_SOURCE_DIRECTORY}")
-        set (NEED_REPOSITORY_CHECKOUT 1)
-      endif ()
-
-      if (NOT CTEST_REPO_VERSION)
-        set (CTEST_REPO_VERSION "HEAD")
-      endif ()
-      if (${NEED_REPOSITORY_CHECKOUT})
-        set (CTEST_CHECKOUT_COMMAND
-            "\"${CTEST_SVN_COMMAND}\" co ${REPOSITORY_URL} \"${CTEST_SOURCE_DIRECTORY}\" -r ${CTEST_REPO_VERSION}")
-      else ()
-        if (CTEST_REPO_VERSION)
-          set (CTEST_SVN_UPDATE_OPTIONS "-r ${CTEST_REPO_VERSION}")
-        endif ()
-      endif ()
-    endif ()
-  endif ()
-endif ()
-
-#-----------------------------------------------------------------------------
-## Clear the build directory
-## --------------------------
-set (CTEST_START_WITH_EMPTY_BINARY_DIRECTORY TRUE)
-if (NOT EXISTS "${CTEST_BINARY_DIRECTORY}")
-  file (MAKE_DIRECTORY "${CTEST_BINARY_DIRECTORY}")
-else ()
-  ctest_empty_binary_directory (${CTEST_BINARY_DIRECTORY})
-endif ()
-
-# Use multiple CPU cores to build
-include (ProcessorCount)
-ProcessorCount (N)
-if (NOT N EQUAL 0)
-  if (NOT WIN32)
-    set (CTEST_BUILD_FLAGS -j${N})
-  endif ()
-  set (ctest_test_args ${ctest_test_args} PARALLEL_LEVEL ${N})
-endif ()
-
-#-----------------------------------------------------------------------------
-# Send the main script as a note.
-list (APPEND CTEST_NOTES_FILES
-    "${CTEST_SCRIPT_DIRECTORY}/${CTEST_SCRIPT_NAME}"
-    "${CMAKE_CURRENT_LIST_FILE}"
-    "${CTEST_SOURCE_DIRECTORY}/config/cmake/cacheinit.cmake"
-)
-
-#-----------------------------------------------------------------------------
-# Check for required variables.
-# --------------------------
-foreach (req
-    CTEST_CMAKE_GENERATOR
-    CTEST_SITE
-    CTEST_BUILD_NAME
-  )
-  if (NOT DEFINED ${req})
-    message (FATAL_ERROR "The containing script must set ${req}")
-  endif ()
-endforeach ()
-
-#-----------------------------------------------------------------------------
-# Initialize the CTEST commands
-#------------------------------
-if(CMAKE_GENERATOR_TOOLSET)
-  set(CTEST_CONFIGURE_TOOLSET  "-T${CMAKE_GENERATOR_TOOLSET}")
-else ()
-  set(CTEST_CONFIGURE_TOOLSET  "")
-endif()
-if (LOCAL_MEMCHECK_TEST)
-  find_program (CTEST_MEMORYCHECK_COMMAND NAMES valgrind)
-  set (CTEST_CONFIGURE_COMMAND
-      "${CTEST_CMAKE_COMMAND} -C \"${CTEST_SOURCE_DIRECTORY}/config/cmake/mccacheinit.cmake\" -DCMAKE_BUILD_TYPE:STRING=${CTEST_CONFIGURATION_TYPE} ${BUILD_OPTIONS} \"-G${CTEST_CMAKE_GENERATOR}\" \"${CTEST_CONFIGURE_TOOLSET}\" \"${CTEST_SOURCE_DIRECTORY}\""
-  )
-else ()
-  if (LOCAL_COVERAGE_TEST)
-    find_program (CTEST_COVERAGE_COMMAND NAMES gcov)
-  endif ()
-  set (CTEST_CONFIGURE_COMMAND
-      "${CTEST_CMAKE_COMMAND} -C \"${CTEST_SOURCE_DIRECTORY}/config/cmake/cacheinit.cmake\" -DCMAKE_BUILD_TYPE:STRING=${CTEST_CONFIGURATION_TYPE} ${BUILD_OPTIONS} \"-G${CTEST_CMAKE_GENERATOR}\" \"${CTEST_CONFIGURE_TOOLSET}\" \"${CTEST_SOURCE_DIRECTORY}\""
-  )
-endif ()
-
-#-----------------------------------------------------------------------------
-## -- set output to english
-set ($ENV{LC_MESSAGES}  "en_EN")
-
-# Print summary information.
-foreach (v
-    CTEST_SITE
-    CTEST_BUILD_NAME
-    CTEST_SOURCE_DIRECTORY
-    CTEST_BINARY_DIRECTORY
-    CTEST_CMAKE_GENERATOR
-    CTEST_CONFIGURATION_TYPE
-    CTEST_GIT_COMMAND
-    CTEST_CHECKOUT_COMMAND
-    CTEST_CONFIGURE_COMMAND
-    CTEST_SCRIPT_DIRECTORY
-    CTEST_USE_LAUNCHERS
-  )
-  set (vars "${vars}  ${v}=[${${v}}]\n")
-endforeach ()
-message (STATUS "Dashboard script configuration:\n${vars}\n")
-
-#-----------------------------------------------------------------------------
-#-----------------------------------------------------------------------------
-  ## NORMAL process
-  ## -- LOCAL_UPDATE updates the source folder from svn
-  ## -- LOCAL_SUBMIT reports to CDash server
-  ## -- LOCAL_SKIP_TEST skips the test process (only builds)
-  ## -- LOCAL_MEMCHECK_TEST executes the Valgrind testing
-  ## -- LOCAL_COVERAGE_TEST executes code coverage process
-  ## --------------------------
-  ctest_start (${MODEL} TRACK ${MODEL})
-  if (LOCAL_UPDATE)
-    ctest_update (SOURCE "${CTEST_SOURCE_DIRECTORY}")
-  endif ()
-  configure_file (${CTEST_SOURCE_DIRECTORY}/config/cmake/CTestCustom.cmake ${CTEST_BINARY_DIRECTORY}/CTestCustom.cmake)
-  ctest_read_custom_files ("${CTEST_BINARY_DIRECTORY}")
-  ctest_configure (BUILD "${CTEST_BINARY_DIRECTORY}" RETURN_VALUE res)
-  if (LOCAL_SUBMIT)
-    ctest_submit (PARTS Update Configure Notes)
-  endif ()
-  if (${res} LESS 0 OR ${res} GREATER 0)
-    file (APPEND ${CTEST_SCRIPT_DIRECTORY}/FailedCTest.txt "Failed Configure: ${res}\n")
-  endif ()
-
-  ctest_build (BUILD "${CTEST_BINARY_DIRECTORY}" APPEND RETURN_VALUE res NUMBER_ERRORS errval)
-  if (LOCAL_SUBMIT)
-    ctest_submit (PARTS Build)
-  endif ()
-  if (${res} LESS 0 OR ${res} GREATER 0 OR ${errval} GREATER 0)
-    file (APPEND ${CTEST_SCRIPT_DIRECTORY}/FailedCTest.txt "Failed ${errval} Build: ${res}\n")
-  endif ()
-
-  if (NOT LOCAL_SKIP_TEST)
-    if (NOT LOCAL_MEMCHECK_TEST)
-      ctest_test (BUILD "${CTEST_BINARY_DIRECTORY}" APPEND ${ctest_test_args} RETURN_VALUE res)
-      if (LOCAL_SUBMIT)
-        ctest_submit (PARTS Test)
-      endif ()
-      if (${res} LESS 0 OR ${res} GREATER 0)
-        file (APPEND ${CTEST_SCRIPT_DIRECTORY}/FailedCTest.txt "Failed Tests: ${res}\n")
-      endif ()
-    else ()
-      ctest_memcheck (BUILD "${CTEST_BINARY_DIRECTORY}" APPEND ${ctest_test_args})
-      if (LOCAL_SUBMIT)
-        ctest_submit (PARTS MemCheck)
-      endif ()
-    endif ()
-    if (LOCAL_COVERAGE_TEST)
-      ctest_coverage (BUILD "${CTEST_BINARY_DIRECTORY}" APPEND)
-      if (LOCAL_SUBMIT)
-        ctest_submit (PARTS Coverage)
-      endif ()
-    endif ()
-  endif ()
-
-  if (NOT LOCAL_MEMCHECK_TEST AND NOT LOCAL_NO_PACKAGE AND NOT LOCAL_SKIP_BUILD)
-    ##-----------------------------------------------
-    ## Package the product
-    ##-----------------------------------------------
-    execute_process (COMMAND cpack -C ${CTEST_CONFIGURATION_TYPE} -V
-      WORKING_DIRECTORY ${CTEST_BINARY_DIRECTORY}
-      RESULT_VARIABLE cpackResult
-      OUTPUT_VARIABLE cpackLog
-      ERROR_VARIABLE cpackLog.err
-    )
-    file (WRITE ${CTEST_BINARY_DIRECTORY}/cpack.log "${cpackLog.err}" "${cpackLog}")
-    if (cpackResult GREATER 0)
-      file (APPEND ${CTEST_SCRIPT_DIRECTORY}/FailedCTest.txt "Failed packaging: ${cpackResult}:${cpackLog.err} \n")
-    endif ()
-  endif ()
-#-----------------------------------------------------------------------------
+cmake_minimum_required (VERSION 3.10)
+########################################################
+# This dashboard is maintained by The HDF Group
+# For any comments please contact cdashhelp@hdfgroup.org
+#
+########################################################
+# -----------------------------------------------------------
+# -- Get environment
+# -----------------------------------------------------------
+if (NOT SITE_OS_NAME)
+  ## machine name not provided - attempt to discover with uname
+  ## -- set hostname
+  ## --------------------------
+  find_program (HOSTNAME_CMD NAMES hostname)
+  exec_program (${HOSTNAME_CMD} ARGS OUTPUT_VARIABLE HOSTNAME)
+  set (CTEST_SITE  "${HOSTNAME}${CTEST_SITE_EXT}")
+  find_program (UNAME NAMES uname)
+  macro (getuname name flag)
+    exec_program ("${UNAME}" ARGS "${flag}" OUTPUT_VARIABLE "${name}")
+  endmacro ()
+
+  getuname (osname -s)
+  getuname (osrel  -r)
+  getuname (cpu    -m)
+  message (STATUS "Dashboard script uname output: ${osname}-${osrel}-${cpu}\n")
+
+  set (CTEST_BUILD_NAME  "${osname}-${osrel}-${cpu}")
+  if (SITE_BUILDNAME_SUFFIX)
+    set (CTEST_BUILD_NAME  "${SITE_BUILDNAME_SUFFIX}-${CTEST_BUILD_NAME}")
+  endif ()
+  set (BUILD_OPTIONS "${ADD_BUILD_OPTIONS}")
+else ()
+  ## machine name provided
+  ## --------------------------
+  if (CMAKE_HOST_UNIX)
+    set (CTEST_BUILD_NAME "${SITE_OS_NAME}-${SITE_OS_VERSION}-${SITE_OS_BITS}-${SITE_COMPILER_NAME}-${SITE_COMPILER_VERSION}")
+  else ()
+    set (CTEST_BUILD_NAME "${SITE_OS_NAME}-${SITE_OS_VERSION}-${SITE_COMPILER_NAME}")
+  endif ()
+  if (SITE_BUILDNAME_SUFFIX)
+    set (CTEST_BUILD_NAME "${CTEST_BUILD_NAME}-${SITE_BUILDNAME_SUFFIX}")
+  endif ()
+  set (BUILD_OPTIONS "${ADD_BUILD_OPTIONS} -DSITE:STRING=${CTEST_SITE} -DBUILDNAME:STRING=${CTEST_BUILD_NAME}")
+endif ()
+
+#-----------------------------------------------------------------------------
+# MAC machines need special option
+#-----------------------------------------------------------------------------
+if (APPLE)
+  # Compiler choice
+  execute_process (COMMAND xcrun --find cc OUTPUT_VARIABLE XCODE_CC OUTPUT_STRIP_TRAILING_WHITESPACE)
+  execute_process (COMMAND xcrun --find c++ OUTPUT_VARIABLE XCODE_CXX OUTPUT_STRIP_TRAILING_WHITESPACE)
+  set (ENV{CC} "${XCODE_CC}")
+  set (ENV{CXX} "${XCODE_CXX}")
+
+  set (BUILD_OPTIONS "${BUILD_OPTIONS} -DCTEST_USE_LAUNCHERS:BOOL=ON -DCMAKE_BUILD_WITH_INSTALL_RPATH:BOOL=OFF")
+endif ()
+
+#-----------------------------------------------------------------------------
+set (NEED_REPOSITORY_CHECKOUT 0)
+set (CTEST_CMAKE_COMMAND "\"${CMAKE_COMMAND}\"")
+if (CTEST_USE_TAR_SOURCE)
+  ## Uncompress source if tar file provided
+  ## --------------------------
+  if (WIN32)
+    message (STATUS "extracting... [${CMAKE_EXECUTABLE_NAME} x ${CTEST_DASHBOARD_ROOT}\\${CTEST_USE_TAR_SOURCE}.zip]")
+    execute_process (COMMAND ${CMAKE_EXECUTABLE_NAME} -E tar -xvf ${CTEST_DASHBOARD_ROOT}\\${CTEST_USE_TAR_SOURCE}.zip RESULT_VARIABLE rv)
+  else ()
+    message (STATUS "extracting... [${CMAKE_EXECUTABLE_NAME} -E tar -xvf ${CTEST_DASHBOARD_ROOT}/${CTEST_USE_TAR_SOURCE}.tar]")
+    execute_process (COMMAND ${CMAKE_EXECUTABLE_NAME} -E tar -xvf ${CTEST_DASHBOARD_ROOT}/${CTEST_USE_TAR_SOURCE}.tar RESULT_VARIABLE rv)
+  endif ()
+
+  if (NOT rv EQUAL 0)
+    message (STATUS "extracting... [error-(${rv}) clean up]")
+    file (REMOVE_RECURSE "${CTEST_SOURCE_DIRECTORY}")
+    message (FATAL_ERROR "error: extract of ${CTEST_USE_TAR_SOURCE} failed")
+  endif ()
+
+  file (RENAME ${CTEST_DASHBOARD_ROOT}/${CTEST_USE_TAR_SOURCE} ${CTEST_SOURCE_DIRECTORY})
+  set (LOCAL_SKIP_UPDATE "TRUE")
+else ()
+  if (LOCAL_UPDATE)
+    if (CTEST_USE_GIT_SOURCE)
+      find_program (CTEST_GIT_COMMAND NAMES git git.cmd)
+      set (CTEST_GIT_UPDATE_OPTIONS)
+
+      if (NOT EXISTS "${CTEST_SOURCE_DIRECTORY}")
+        set (NEED_REPOSITORY_CHECKOUT 1)
+      endif ()
+
+      if (${NEED_REPOSITORY_CHECKOUT})
+        if (REPOSITORY_BRANCH)
+          set (CTEST_GIT_options "clone \"${REPOSITORY_URL}\" --branch  \"${REPOSITORY_BRANCH}\" --single-branch \"${CTEST_SOURCE_DIRECTORY}\" --recurse-submodules")
+        else ()
+          set (CTEST_GIT_options "clone \"${REPOSITORY_URL}\" \"${CTEST_SOURCE_DIRECTORY}\" --recurse-submodules")
+        endif ()
+        set (CTEST_CHECKOUT_COMMAND "${CTEST_GIT_COMMAND} ${CTEST_GIT_options}")
+      else ()
+        set (CTEST_GIT_options "pull")
+      endif ()
+      set (CTEST_UPDATE_COMMAND "${CTEST_GIT_COMMAND}")
+    else ()
+      ## --------------------------
+      ## use subversion to get source
+      #-----------------------------------------------------------------------------
+      ## cygwin does not handle the find_package() call
+      ## --------------------------
+      set (CTEST_UPDATE_COMMAND "SVNCommand")
+      if (NOT SITE_CYGWIN})
+        find_package (Subversion)
+        set (CTEST_SVN_COMMAND "${Subversion_SVN_EXECUTABLE}")
+        set (CTEST_UPDATE_COMMAND "${Subversion_SVN_EXECUTABLE}")
+      else ()
+        set (CTEST_SVN_COMMAND "/usr/bin/svn")
+        set (CTEST_UPDATE_COMMAND "/usr/bin/svn")
+      endif ()
+
+      if (NOT EXISTS "${CTEST_SOURCE_DIRECTORY}")
+        set (NEED_REPOSITORY_CHECKOUT 1)
+      endif ()
+
+      if (NOT CTEST_REPO_VERSION)
+        set (CTEST_REPO_VERSION "HEAD")
+      endif ()
+      if (${NEED_REPOSITORY_CHECKOUT})
+        set (CTEST_CHECKOUT_COMMAND
+            "\"${CTEST_SVN_COMMAND}\" co ${REPOSITORY_URL} \"${CTEST_SOURCE_DIRECTORY}\" -r ${CTEST_REPO_VERSION}")
+      else ()
+        if (CTEST_REPO_VERSION)
+          set (CTEST_SVN_UPDATE_OPTIONS "-r ${CTEST_REPO_VERSION}")
+        endif ()
+      endif ()
+    endif ()
+  endif ()
+endif ()
+
+#-----------------------------------------------------------------------------
+## Clear the build directory
+## --------------------------
+set (CTEST_START_WITH_EMPTY_BINARY_DIRECTORY TRUE)
+if (NOT EXISTS "${CTEST_BINARY_DIRECTORY}")
+  file (MAKE_DIRECTORY "${CTEST_BINARY_DIRECTORY}")
+else ()
+  ctest_empty_binary_directory (${CTEST_BINARY_DIRECTORY})
+endif ()
+
+# Use multiple CPU cores to build
+include (ProcessorCount)
+ProcessorCount (N)
+if (NOT N EQUAL 0)
+  if (NOT WIN32)
+    set (CTEST_BUILD_FLAGS -j${N})
+  endif ()
+  set (ctest_test_args ${ctest_test_args} PARALLEL_LEVEL ${N})
+endif ()
+
+#-----------------------------------------------------------------------------
+# Send the main script as a note.
+list (APPEND CTEST_NOTES_FILES
+    "${CTEST_SCRIPT_DIRECTORY}/${CTEST_SCRIPT_NAME}"
+    "${CMAKE_CURRENT_LIST_FILE}"
+    "${CTEST_SOURCE_DIRECTORY}/config/cmake/cacheinit.cmake"
+)
+
+#-----------------------------------------------------------------------------
+# Check for required variables.
+# --------------------------
+foreach (req
+    CTEST_CMAKE_GENERATOR
+    CTEST_SITE
+    CTEST_BUILD_NAME
+  )
+  if (NOT DEFINED ${req})
+    message (FATAL_ERROR "The containing script must set ${req}")
+  endif ()
+endforeach ()
+
+#-----------------------------------------------------------------------------
+# Initialize the CTEST commands
+#------------------------------
+if(CMAKE_GENERATOR_TOOLSET)
+  set(CTEST_CONFIGURE_TOOLSET  "-T${CMAKE_GENERATOR_TOOLSET}")
+else ()
+  set(CTEST_CONFIGURE_TOOLSET  "")
+endif()
+if (LOCAL_MEMCHECK_TEST)
+  find_program (CTEST_MEMORYCHECK_COMMAND NAMES valgrind)
+  set (CTEST_CONFIGURE_COMMAND
+      "${CTEST_CMAKE_COMMAND} -C \"${CTEST_SOURCE_DIRECTORY}/config/cmake/mccacheinit.cmake\" -DCMAKE_BUILD_TYPE:STRING=${CTEST_CONFIGURATION_TYPE} ${BUILD_OPTIONS} \"-G${CTEST_CMAKE_GENERATOR}\" \"${CTEST_CONFIGURE_TOOLSET}\" \"${CTEST_SOURCE_DIRECTORY}\""
+  )
+else ()
+  if (LOCAL_COVERAGE_TEST)
+    find_program (CTEST_COVERAGE_COMMAND NAMES gcov)
+  endif ()
+  set (CTEST_CONFIGURE_COMMAND
+      "${CTEST_CMAKE_COMMAND} -C \"${CTEST_SOURCE_DIRECTORY}/config/cmake/cacheinit.cmake\" -DCMAKE_BUILD_TYPE:STRING=${CTEST_CONFIGURATION_TYPE} ${BUILD_OPTIONS} \"-G${CTEST_CMAKE_GENERATOR}\" \"${CTEST_CONFIGURE_TOOLSET}\" \"${CTEST_SOURCE_DIRECTORY}\""
+  )
+endif ()
+
+#-----------------------------------------------------------------------------
+## -- set output to english
+set ($ENV{LC_MESSAGES}  "en_EN")
+
+# Print summary information.
+foreach (v
+    CTEST_SITE
+    CTEST_BUILD_NAME
+    CTEST_SOURCE_DIRECTORY
+    CTEST_BINARY_DIRECTORY
+    CTEST_CMAKE_GENERATOR
+    CTEST_CONFIGURATION_TYPE
+    CTEST_GIT_COMMAND
+    CTEST_CHECKOUT_COMMAND
+    CTEST_CONFIGURE_COMMAND
+    CTEST_SCRIPT_DIRECTORY
+    CTEST_USE_LAUNCHERS
+  )
+  set (vars "${vars}  ${v}=[${${v}}]\n")
+endforeach ()
+message (STATUS "Dashboard script configuration:\n${vars}\n")
+
+#-----------------------------------------------------------------------------
+#-----------------------------------------------------------------------------
+  ## NORMAL process
+  ## -- LOCAL_UPDATE updates the source folder from svn
+  ## -- LOCAL_SUBMIT reports to CDash server
+  ## -- LOCAL_SKIP_TEST skips the test process (only builds)
+  ## -- LOCAL_MEMCHECK_TEST executes the Valgrind testing
+  ## -- LOCAL_COVERAGE_TEST executes code coverage process
+  ## --------------------------
+  ctest_start (${MODEL} TRACK ${MODEL})
+  if (LOCAL_UPDATE)
+    ctest_update (SOURCE "${CTEST_SOURCE_DIRECTORY}")
+  endif ()
+  configure_file (${CTEST_SOURCE_DIRECTORY}/config/cmake/CTestCustom.cmake ${CTEST_BINARY_DIRECTORY}/CTestCustom.cmake)
+  ctest_read_custom_files ("${CTEST_BINARY_DIRECTORY}")
+  ctest_configure (BUILD "${CTEST_BINARY_DIRECTORY}" RETURN_VALUE res)
+  if (LOCAL_SUBMIT)
+    ctest_submit (PARTS Update Configure Notes)
+  endif ()
+  if (${res} LESS 0 OR ${res} GREATER 0)
+    file (APPEND ${CTEST_SCRIPT_DIRECTORY}/FailedCTest.txt "Failed Configure: ${res}\n")
+  endif ()
+
+  ctest_build (BUILD "${CTEST_BINARY_DIRECTORY}" APPEND RETURN_VALUE res NUMBER_ERRORS errval)
+  if (LOCAL_SUBMIT)
+    ctest_submit (PARTS Build)
+  endif ()
+  if (${res} LESS 0 OR ${res} GREATER 0 OR ${errval} GREATER 0)
+    file (APPEND ${CTEST_SCRIPT_DIRECTORY}/FailedCTest.txt "Failed ${errval} Build: ${res}\n")
+  endif ()
+
+  if (NOT LOCAL_SKIP_TEST)
+    if (NOT LOCAL_MEMCHECK_TEST)
+      ctest_test (BUILD "${CTEST_BINARY_DIRECTORY}" APPEND ${ctest_test_args} RETURN_VALUE res)
+      if (LOCAL_SUBMIT)
+        ctest_submit (PARTS Test)
+      endif ()
+      if (${res} LESS 0 OR ${res} GREATER 0)
+        file (APPEND ${CTEST_SCRIPT_DIRECTORY}/FailedCTest.txt "Failed Tests: ${res}\n")
+      endif ()
+    else ()
+      ctest_memcheck (BUILD "${CTEST_BINARY_DIRECTORY}" APPEND ${ctest_test_args})
+      if (LOCAL_SUBMIT)
+        ctest_submit (PARTS MemCheck)
+      endif ()
+    endif ()
+    if (LOCAL_COVERAGE_TEST)
+      ctest_coverage (BUILD "${CTEST_BINARY_DIRECTORY}" APPEND)
+      if (LOCAL_SUBMIT)
+        ctest_submit (PARTS Coverage)
+      endif ()
+    endif ()
+  endif ()
+
+  if (NOT LOCAL_MEMCHECK_TEST AND NOT LOCAL_NO_PACKAGE AND NOT LOCAL_SKIP_BUILD)
+    ##-----------------------------------------------
+    ## Package the product
+    ##-----------------------------------------------
+    execute_process (COMMAND cpack -C ${CTEST_CONFIGURATION_TYPE} -V
+      WORKING_DIRECTORY ${CTEST_BINARY_DIRECTORY}
+      RESULT_VARIABLE cpackResult
+      OUTPUT_VARIABLE cpackLog
+      ERROR_VARIABLE cpackLog.err
+    )
+    file (WRITE ${CTEST_BINARY_DIRECTORY}/cpack.log "${cpackLog.err}" "${cpackLog}")
+    if (cpackResult GREATER 0)
+      file (APPEND ${CTEST_SCRIPT_DIRECTORY}/FailedCTest.txt "Failed packaging: ${cpackResult}:${cpackLog.err} \n")
+    endif ()
+  endif ()
+#-----------------------------------------------------------------------------