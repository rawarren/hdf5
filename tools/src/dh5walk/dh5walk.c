#include <dirent.h>
#include <limits.h>
#include <stdio.h>
#include <stdint.h>
#include <stdlib.h>
#include <sys/types.h>
#include <sys/stat.h>
#include <sys/wait.h>
#include <string.h>
#include <unistd.h>
#include <getopt.h>
#include <time.h> /* asctime / localtime */

#include <stdarg.h> /* variable length args */

#include <pwd.h> /* for getpwent */
#include <grp.h> /* for getgrent */
#include <errno.h>
#include <assert.h>
#include <inttypes.h>
#include <string.h>
#include <math.h>

#include "libcircle.h"
#include "dtcmp.h"
#include "mfu.h"
#include "mfu_flist.h"
#include "mfu_errors.h"
#include "mfu_flist_internal.h"

typedef int64_t hid_t;
#define H5P_DEFAULT (hid_t)0
extern int H5F__is_hdf5(const char *name, hid_t fapl);
extern int H5Fis_accessible(const char *name, hid_t fapl);

#ifdef DAOS_SUPPORT
#include "mfu_daos.h"
#endif

static char *user_cmd = NULL;
static char  mpierrstr[MPI_MAX_ERROR_STRING];
static int   mpierrlen;

static void dh5tool_flist_write_text(const char *name, mfu_flist bflist);

// getpwent getgrent to read user and group entries

/* keep stats during walk */
uint64_t total_dirs    = 0;
uint64_t total_files   = 0;
uint64_t total_links   = 0;
uint64_t total_unknown = 0;
uint64_t total_bytes   = 0;
/* global flags which indicate whether we need
 * to capture tool outputs into a file...
 * Related to this is whether the stderr should
 * be logged seperately.
 */
#define BUFT_SIZE 131072
/* FIXME: 'buft_max' should probably be configurable.. */
size_t  buft_max   = 64;
size_t  buft_count = 0;
buf_t **buf_cache  = NULL;

int   log_output_in_single_file = 0;
char *output_log_file           = NULL;

int   log_stdout_in_file = 0;
char *txtlog             = NULL;

int   log_errors_in_file = 0;
char *errlog             = NULL;

#ifndef PATH_MAX
#define PATH_MAX 4096
#endif

#define MAX_DISTRIBUTE_SEPARATORS 128
struct distribute_option {
    int      separator_number;
    uint64_t separators[MAX_DISTRIBUTE_SEPARATORS];
};

static void
save_command(char *argv0)
{
    assert(argv0);
    user_cmd = strdup(argv0);
}

static void
create_default_separators(struct distribute_option *option, mfu_flist *flist, uint64_t *size,
                          size_t *separators, uint64_t *global_max_file_size)
{
    /* get local max file size for Allreduce */
    uint64_t local_max_file_size = 0;
    for (uint64_t i = 0; i < *size; i++) {
        uint64_t file_size = mfu_flist_file_get_size(*flist, i);
        if (file_size > local_max_file_size) {
            local_max_file_size = file_size;
        }
    }

    /* get the max file size across all ranks */
    MPI_Allreduce(&local_max_file_size, global_max_file_size, 1, MPI_UINT64_T, MPI_MAX, MPI_COMM_WORLD);

    /* print and convert max file size to appropriate units */
    double      max_size_tmp;
    const char *max_size_units;
    mfu_format_bytes(*global_max_file_size, &max_size_tmp, &max_size_units);
    printf("Max File Size: %.3lf %s\n", max_size_tmp, max_size_units);

    /* round next_pow_2 to next multiple of 10 */
    uint64_t max_magnitude_bin = (uint64_t)((ceil(log2((double)(*global_max_file_size)) / 10)) * 10);

    /* get bin ranges based on max file size */
    option->separators[0] = 1;

    /* plus one is for zero count bin */
    *separators    = (size_t)(max_magnitude_bin / 10);
    uint64_t power = 10;
    for (int i = 1; power <= max_magnitude_bin; i++) {
        double raised_2       = pow(2, (double)(power));
        option->separators[i] = (uint64_t)raised_2;
        power += 10;
    }
}

static int
print_flist_distribution(int file_histogram, struct distribute_option *option, mfu_flist *pflist, int rank)
{
    /* file list to use */
    mfu_flist flist = *pflist;

    /* get local size for each rank, and max file sizes */
    uint64_t size = mfu_flist_size(flist);
    uint64_t global_max_file_size;

    size_t separators = 0;
    if (file_histogram) {
        /* create default separators */
        create_default_separators(option, &flist, &size, &separators, &global_max_file_size);
    }
    else {
        separators = (size_t)option->separator_number;
    }

    /* allocate a count for each bin, initialize the bin counts to 0
     * it is separator + 1 because the last bin is the last separator
     * to the DISTRIBUTE_MAX */
    uint64_t *dist = (uint64_t *)MFU_MALLOC((separators + 1) * sizeof(uint64_t));

    /* initialize the bin counts to 0 */
    for (size_t i = 0; i <= separators; i++) {
        dist[i] = 0;
    }

    /* for each file, identify appropriate bin and increment its count */
    for (size_t i = 0; i < size; i++) {
        /* get the size of the file */
        uint64_t file_size = mfu_flist_file_get_size(flist, i);

        /* loop through the bins and find the one the file belongs to,
         * set last bin to -1, if a bin is not found while looping through the
         * list of file size separators, then it belongs in the last bin
         * so (last file size - MAX bin) */
        int64_t max_bin_flag = -1;
        for (size_t j = 0; j < separators; j++) {
            if (file_size <= option->separators[j]) {
                /* found the bin set bin index & increment its count */
                dist[j]++;

                /* a file for this bin was found so can't belong to
                 * last bin (so set the flag) & exit the loop */
                max_bin_flag = 1;
                break;
            }
        }

        /* if max_bin_flag is still -1 then the file belongs to the last bin */
        if (max_bin_flag < 0) {
            dist[separators]++;
        }
    }

    /* get the total sum across all of the bins */
    uint64_t *disttotal = (uint64_t *)MFU_MALLOC((separators + 1) * sizeof(uint64_t));
    MPI_Allreduce(dist, disttotal, (int)(separators + 1), MPI_UINT64_T, MPI_SUM, MPI_COMM_WORLD);

    /* Print the file distribution */
    if (rank == 0) {
        /* number of files in a bin */
        uint64_t    number;
        double      size_tmp;
        const char *size_units;
        printf("%-27s %s\n", "Range", "Number");
        for (size_t i = 0; i <= separators; i++) {
            printf("%s", "[ ");
            if (i == 0) {
                printf("%7.3lf %3s", 0.000, "B");
            }
            else {
                mfu_format_bytes((uint64_t)option->separators[i - 1], &size_tmp, &size_units);
                printf("%7.3lf %3s", size_tmp, size_units);
            }

            printf("%s", " - ");

            if (file_histogram) {
                mfu_format_bytes((uint64_t)option->separators[i], &size_tmp, &size_units);
                number = disttotal[i];
                mfu_format_bytes((uint64_t)option->separators[i], &size_tmp, &size_units);
                printf("%7.3lf %3s ) %" PRIu64 "\n", size_tmp, size_units, number);
            }
            else {
                if (i == separators) {
                    number = disttotal[i];
                    printf("%10s ) %" PRIu64 "\n", "MAX", number);
                }
                else {
                    number = disttotal[i];
                    mfu_format_bytes((uint64_t)option->separators[i], &size_tmp, &size_units);
                    printf("%7.3lf %3s ) %" PRIu64 "\n", size_tmp, size_units, number);
                }
            }
        }
    }

    /* free the memory used to hold bin counts */
    mfu_free(&disttotal);
    mfu_free(&dist);

    return 0;
}

/* * Search the right position to insert the separator * If the separator exists already, return failure *
 * Otherwise, locate the right position, and move the array forward to save the separator.
 */
static int
distribute_separator_add(struct distribute_option *option, uint64_t separator)
{
    int low = 0;
    int high;
    int middle;
    int pos;
    int count;

    count = option->separator_number;
    option->separator_number++;
    if (option->separator_number > MAX_DISTRIBUTE_SEPARATORS) {
        printf("Too many separators");
        return -1;
    }

    if (count == 0) {
        option->separators[0] = separator;
        return 0;
    }

    high = count - 1;
    while (low < high) {
        middle = (high - low) / 2 + low;
        if (option->separators[middle] == separator)
            return -1;
        /* In the left half */
        else if (option->separators[middle] < separator)
            low = middle + 1;
        /* In the right half */
        else
            high = middle;
    }
    assert(low == high);
    if (option->separators[low] == separator)
        return -1;

    if (option->separators[low] < separator)
        pos = low + 1;
    else
        pos = low;

    if (pos < count)
        memmove(&option->separators[low + 1], &option->separators[low],
                sizeof(*option->separators) * (uint64_t)(count - pos));

    option->separators[pos] = separator;
    return 0;
}

static int
distribution_parse(struct distribute_option *option, const char *string)
{
    char *             ptr;
    char *             next;
    unsigned long long separator;
    char *             str;
    int                status = 0;

    if (strncmp(string, "size", strlen("size")) != 0) {
        return -1;
    }

    option->separator_number = 0;
    if (strlen(string) == strlen("size")) {
        return 0;
    }

    if (string[strlen("size")] != ':') {
        return -1;
    }

    str = MFU_STRDUP(string);
    /* Parse separators */
    ptr  = str + strlen("size:");
    next = ptr;
    while (ptr && ptr < str + strlen(string)) {
        next = strchr(ptr, ',');
        if (next != NULL) {
            *next = '\0';
            next++;
        }

        if (mfu_abtoull(ptr, &separator) != MFU_SUCCESS) {
            printf("Invalid separator \"%s\"\n", ptr);
            status = -1;
            goto out;
        }

        if (distribute_separator_add(option, separator)) {
            printf("Duplicated separator \"%llu\"\n", separator);
            status = -1;
            goto out;
        }

        ptr = next;
    }

out:
    mfu_free(&str);
    return status;
}

static void
print_usage(void)
{
    printf("\n");
    printf("Usage: %s [options] <path> ...\n", user_cmd);
#ifdef DAOS_SUPPORT
    printf("\n");
    printf("DAOS paths can be specified as:\n");
    printf("       daos://<pool>/<cont>[/<path>] | <UNS path>\n");
#endif
    printf("\n");
    printf("Options:\n");
    printf("  -i, --input <file>      - read list from file\n");
    printf("  -o, --output <file>     - write processed output summary to file in text format\n");
    printf("  -E, --error  <file>     - write processed errors to file in text format\n");
    printf("  -l, --log_text <file>   - write processed output to file in text format\n");
    printf("  -T, --tool <executable> - name of the HDF5 tool to invoke\n");
    printf("  -h, --help              - print usage\n");
    printf("\n");
    printf("For more information see https://mpifileutils.readthedocs.io. \n");
    printf("\n");
    fflush(stdout);
    return;
}

/* given an index, return pointer to that file element,
 * NULL if index is not in range */
static elem_t *
list_get_elem(flist_t *flist, uint64_t idx)
{
    /* return pointer to element if index is within range */
    uint64_t max = flist->list_count;
    if (idx < max) {
        elem_t *elem = flist->list_index[idx];
        return elem;
    }
    return NULL;
}

/* print information about a file given the index and rank (used in print_files) */
static void
print_file(mfu_flist flist, uint64_t idx)
{
    /* store types as strings for print_file */
    char type_str_unknown[] = "UNK";
    char type_str_dir[]     = "DIR";
    char type_str_file[]    = "REG";
    char type_str_link[]    = "LNK";

    /* get filename */
    const char *file = mfu_flist_file_get_name(flist, idx);

    if (mfu_flist_have_detail(flist)) {
        /* get mode */
        mode_t      mode      = (mode_t)mfu_flist_file_get_mode(flist, idx);
        uint64_t    acc       = mfu_flist_file_get_atime(flist, idx);
        uint64_t    mod       = mfu_flist_file_get_mtime(flist, idx);
        uint64_t    cre       = mfu_flist_file_get_ctime(flist, idx);
        uint64_t    size      = mfu_flist_file_get_size(flist, idx);
        const char *username  = mfu_flist_file_get_username(flist, idx);
        const char *groupname = mfu_flist_file_get_groupname(flist, idx);

        char   access_s[30];
        char   modify_s[30];
        char   create_s[30];
        time_t access_t  = (time_t)acc;
        time_t modify_t  = (time_t)mod;
        time_t create_t  = (time_t)cre;
        size_t access_rc = strftime(access_s, sizeof(access_s) - 1, "%FT%T", localtime(&access_t));
        size_t modify_rc = strftime(modify_s, sizeof(modify_s) - 1, "%b %e %Y %H:%M", localtime(&modify_t));
        size_t create_rc = strftime(create_s, sizeof(create_s) - 1, "%FT%T", localtime(&create_t));
        if (access_rc == 0 || modify_rc == 0 || create_rc == 0) {
            /* error */
            access_s[0] = '\0';
            modify_s[0] = '\0';
            create_s[0] = '\0';
        }

        char mode_format[11];
        mfu_format_mode(mode, mode_format);

        double      size_tmp;
        const char *size_units;
        mfu_format_bytes(size, &size_tmp, &size_units);

        printf("%s %s %s %7.3f %3s %s %s\n", mode_format, username, groupname, size_tmp, size_units, modify_s,
               file);
    }
    else {
        /* get type */
        mfu_filetype type     = mfu_flist_file_get_type(flist, idx);
        char *       type_str = type_str_unknown;
        if (type == MFU_TYPE_DIR) {
            type_str = type_str_dir;
        }
        else if (type == MFU_TYPE_FILE) {
            type_str = type_str_file;
        }
        else if (type == MFU_TYPE_LINK) {
            type_str = type_str_link;
        }

        printf("Type=%s File=%s\n", type_str, file);
    }
}

/* TODO: move this somewhere or modify existing print_file */
/* print information about a file given the index and rank (used in print_files) */
static size_t
print_file_text(mfu_flist flist, uint64_t idx, char *buffer, size_t bufsize)
{
    size_t numbytes = 0;

    /* store types as strings for print_file */
    char type_str_unknown[] = "UNK";
    char type_str_dir[]     = "DIR";
    char type_str_file[]    = "REG";
    char type_str_link[]    = "LNK";

    /* get filename */
    const char *file = mfu_flist_file_get_name(flist, idx);

    if (mfu_flist_have_detail(flist)) {
        /* get mode */
        mode_t mode = (mode_t)mfu_flist_file_get_mode(flist, idx);

        uint64_t    acc       = mfu_flist_file_get_atime(flist, idx);
        uint64_t    mod       = mfu_flist_file_get_mtime(flist, idx);
        uint64_t    cre       = mfu_flist_file_get_ctime(flist, idx);
        uint64_t    size      = mfu_flist_file_get_size(flist, idx);
        const char *username  = mfu_flist_file_get_username(flist, idx);
        const char *groupname = mfu_flist_file_get_groupname(flist, idx);

        char   access_s[30];
        char   modify_s[30];
        char   create_s[30];
        time_t access_t  = (time_t)acc;
        time_t modify_t  = (time_t)mod;
        time_t create_t  = (time_t)cre;
        size_t access_rc = strftime(access_s, sizeof(access_s) - 1, "%FT%T", localtime(&access_t));
        size_t modify_rc = strftime(modify_s, sizeof(modify_s) - 1, "%b %e %Y %H:%M", localtime(&modify_t));
        size_t create_rc = strftime(create_s, sizeof(create_s) - 1, "%FT%T", localtime(&create_t));
        if (access_rc == 0 || modify_rc == 0 || create_rc == 0) {
            /* error */
            access_s[0] = '\0';
            modify_s[0] = '\0';
            create_s[0] = '\0';
        }

        char mode_format[11];
        mfu_format_mode(mode, mode_format);

        double      size_tmp;
        const char *size_units;
        mfu_format_bytes(size, &size_tmp, &size_units);

        numbytes = (size_t)snprintf(buffer, bufsize, "%s %s %s %7.3f %3s %s %s\n", mode_format, username,
                                    groupname, size_tmp, size_units, modify_s, file);
    }
    else {
        /* get type */
        mfu_filetype type     = mfu_flist_file_get_type(flist, idx);
        char *       type_str = type_str_unknown;
        if (type == MFU_TYPE_DIR) {
            type_str = type_str_dir;
        }
        else if (type == MFU_TYPE_FILE) {
            type_str = type_str_file;
        }
        else if (type == MFU_TYPE_LINK) {
            type_str = type_str_link;
        }

        numbytes = (size_t)snprintf(buffer, bufsize, "Type=%s File=%s\n", type_str, file);
    }

    return numbytes;
}

static size_t
get_local_bufsize(uint64_t *bufsize)
{
    size_t total = 0;
    if (buft_count > 0) {
        buf_t *lastbuf   = buf_cache[buft_count - 1];
        size_t remaining = lastbuf->count;
        total            = (lastbuf->bufsize * buft_count) - remaining;
        *bufsize         = (uint64_t)(lastbuf->bufsize);
    }
    return total;
}

static void
dh5tool_flist_write_text(const char *name, mfu_flist bflist)
{
    /* convert handle to flist_t */
    flist_t *flist = (flist_t *)bflist;

    /* get our rank and size of the communicator */
    int rank, ranks;
    MPI_Comm_rank(MPI_COMM_WORLD, &rank);
    MPI_Comm_size(MPI_COMM_WORLD, &ranks);

    /* start timer */
    double start_write = MPI_Wtime();

    /* total list items */
    uint64_t all_count = mfu_flist_global_size(flist);

    /* report the filename we're writing to */
    if (mfu_rank == 0) {
        MFU_LOG(MFU_LOG_INFO, "Writing to output file: %s", name);
    }

    /* compute size of buffer needed to hold all data */
    size_t   bufsize = 0;
    uint64_t idx     = 0;
    char *   ptr     = NULL;

    /* if we block things up into 128MB chunks, how many iterations
     * to write everything? */
    // uint64_t maxwrite = 128 * 1024 * 1024;
    uint64_t maxwrite    = 0;
    size_t   local_total = get_local_bufsize(&maxwrite);
    uint64_t iters       = (uint64_t)local_total / maxwrite;

    if (iters * maxwrite < (uint64_t)local_total) {
        iters++;
    }

    /* get max iterations across all procs */
    uint64_t all_iters;
    MPI_Allreduce(&iters, &all_iters, 1, MPI_UINT64_T, MPI_MAX, MPI_COMM_WORLD);

    /* use mpi io hints to stripe across OSTs */
    MPI_Info info;
    MPI_Info_create(&info);

    /* change number of ranks to string to pass to MPI_Info */
    char str_buf[12];
    sprintf(str_buf, "%d", ranks);

    /* no. of I/O devices for lustre striping is number of ranks */
    MPI_Info_set(info, "striping_factor", str_buf);

    /* open file */
    MPI_Status  status;
    MPI_File    fh;
    const char *datarep = "native";
    int         amode   = MPI_MODE_WRONLY | MPI_MODE_CREATE;

    int mpirc = MPI_File_open(MPI_COMM_WORLD, (const char *)name, amode, info, &fh);
    if (mpirc != MPI_SUCCESS) {
        MPI_Error_string(mpirc, mpierrstr, &mpierrlen);
        MFU_ABORT(1, "Failed to open file for writing: `%s' rc=%d %s", name, mpirc, mpierrstr);
    }

    /* truncate file to 0 bytes */
    mpirc = MPI_File_set_size(fh, 0);
    if (mpirc != MPI_SUCCESS) {
        MPI_Error_string(mpirc, mpierrstr, &mpierrlen);
        MFU_ABORT(1, "Failed to truncate file: `%s' rc=%d %s", name, mpirc, mpierrstr);
    }

    /* set file view to be sequence of datatypes past header */
    mpirc = MPI_File_set_view(fh, 0, MPI_BYTE, MPI_BYTE, datarep, MPI_INFO_NULL);
    if (mpirc != MPI_SUCCESS) {
        MPI_Error_string(mpirc, mpierrstr, &mpierrlen);
        MFU_ABORT(1, "Failed to set view on file: `%s' rc=%d %s", name, mpirc, mpierrstr);
    }

    /* compute byte offset to write our element */
    uint64_t offset = 0;
    uint64_t bytes  = (uint64_t)local_total;
    MPI_Exscan(&bytes, &offset, 1, MPI_UINT64_T, MPI_SUM, MPI_COMM_WORLD);
    MPI_Offset write_offset = (MPI_Offset)offset;

    uint64_t written = 0;
    while (all_iters > 0) {
        /* compute number of bytes left to write */
        uint64_t remaining = (uint64_t)local_total - written;

        /* compute count we'll write in this iteration */
        int write_count = (int)maxwrite;
        if (remaining < maxwrite) {
            write_count = (int)remaining;
        }
        /* Get the buffer to output to the selected file */
        ptr = buf_cache[idx]->buf;

        /* collective write of file data */
        mpirc = MPI_File_write_at_all(fh, write_offset, ptr, write_count, MPI_BYTE, &status);
        if (mpirc != MPI_SUCCESS) {
            MPI_Error_string(mpirc, mpierrstr, &mpierrlen);
            MFU_ABORT(1, "Failed to write to file: `%s' rc=%d %s", name, mpirc, mpierrstr);
        }

        /* update our offset into the file */
        write_offset += (MPI_Offset)write_count;

        /* update number of bytes written so far */
        written += (uint64_t)write_count;

        /* update pointer into our buffer */
        ptr += write_count;

        /* Incr pointer to our next buffer */
        idx++;

        /* decrement our collective write loop counter */
        all_iters--;
    }

    /* free buffer */
    // mfu_free(&buf);

    /* close file */
    mpirc = MPI_File_close(&fh);
    if (mpirc != MPI_SUCCESS) {
        MPI_Error_string(mpirc, mpierrstr, &mpierrlen);
        MFU_ABORT(1, "Failed to close file: `%s' rc=%d %s", name, mpirc, mpierrstr);
    }

    /* free mpi info */
    MPI_Info_free(&info);

    /* end timer */
    double end_write = MPI_Wtime();

    /* report write count, time, and rate */
    if (mfu_rank == 0) {
        double secs = end_write - start_write;
        double rate = 0.0;
        if (secs > 0.0) {
            rate = ((double)all_count) / secs;
        }
        MFU_LOG(MFU_LOG_INFO, "Wrote %lu files in %.3lf seconds (%.3lf files/sec)", all_count, secs, rate);
    }

    return;
}

static void
filter_hdf_files(mfu_flist *pflist, char *regex_exp, int exclude, int name)
{
    mfu_flist flist    = *pflist;
    mfu_flist eligible = mfu_flist_subset(flist);
    uint64_t  idx      = 0;
    uint64_t  files    = mfu_flist_size(flist);
    while (idx < files) {
        mfu_filetype type = mfu_flist_file_get_type(flist, idx);
        if (type == MFU_TYPE_FILE || type == MFU_TYPE_LINK) {
            const char *file       = mfu_flist_file_get_name(flist, idx);
            int         accessible = H5Fis_accessible(file, H5P_DEFAULT);
            if (accessible)
                mfu_flist_file_copy(flist, idx, eligible);
        }
        idx++;
    }

    mfu_flist_summarize(eligible);

    /* assume we'll use the full list */
    // mfu_flist srclist = flist;
    mfu_flist srclist = eligible;

    /* filter the list if needed */
    mfu_flist filtered_flist = MFU_FLIST_NULL;
    if (regex_exp != NULL) {
        /* filter the list based on regex */
        filtered_flist = mfu_flist_filter_regex(eligible, regex_exp, exclude, name);

        /* update our source list to use the filtered list instead of the original */
        srclist = filtered_flist;
    }

    mfu_flist_free(&flist);
    *pflist = srclist;
    return;
}

static int
count_paths(int argc, int startcnt, char **argv, int **index_out)
{
    int  k;
    int  path_cnt = 0;
    int *index    = (int *)MFU_MALLOC((size_t)(argc - startcnt) * sizeof(int));
    assert(index);
    for (k = startcnt; k < argc; k++) {
        int c = *argv[k];
        if ((c == '.') || (c == '/')) {
            index[path_cnt++] = k;
        }
    }
    if (path_cnt == 0) {
        mfu_free(index);
        return 0;
    }
    *index_out = index;
    return path_cnt;
}

#if 1
static char **
copy_args(int argc, char **argv, int *mfu_argc, int *copy_len)
{
    int    i, bytes_copied = 0;
    int    check_mfu_args = 1;
    char **argv_copy      = (char **)MFU_MALLOC((size_t)argc * sizeof(char **));
    assert(argv_copy);
    assert(mfu_argc);
    assert(copy_len);
    save_command(argv[0]);

    for (i = 0; i < argc; i++) {
        argv_copy[i] = strdup(argv[i]);
        bytes_copied += (int)(strlen(argv[i]) + 1);
        argv_copy[i] = strdup(argv[i]);
        if (check_mfu_args && (strncmp(argv[i], "-T", 2) == 0)) {
            check_mfu_args = 0;
            *mfu_argc      = i + 1;
        }
    }
    *copy_len = bytes_copied;
    return argv_copy;
}

#else
static char **
copy_args(int argc, char **argv, int *argc_out, int *copy_len)
{
    int    i, bytes_copied = 0;
    int    copy_arg    = 1;
    int    args_copied = 0;
    char **argv_copy   = (char **)MFU_MALLOC((size_t)argc * sizeof(char **));
    assert(argv_copy);
    assert(copy_len);
    save_command(argv[0]);

    for (i = 0; i < argc; i++) {
        if (copy_arg) {
            argv_copy[i] = strdup(argv[i]);
            args_copied++;
            if (strncmp(argv[i], "-T", 2) == 0) {
                i++;
                bytes_copied += (int)(strlen(argv[i]) + 1);
                argv_copy[i] = strdup(argv[i]);
                args_copied++;
                copy_arg = 0;
            }
        }
        else
            argv_copy[i] = NULL;
    }
    *copy_len = bytes_copied;
    *argc_out = args_copied;
    return argv_copy;
}
#endif

static int
check_path_count(char *h5tool)
{
    char *thisName;
    char  thistool[1024];
    strcpy(thistool, h5tool);
    thisName = basename(thistool);
    if ((strstr(thisName, "copy") != NULL) || (strstr(thisName, "dump") != NULL) ||
        (strstr(thisName, "format") != NULL) || (strstr(thisName, "ls") != NULL) ||
        (strstr(thisName, "stat") != NULL)) {
        return 1;
    }
    else if ((strstr(thisName, "copy") != NULL) || (strstr(thisName, "diff") != NULL) ||
             (strstr(thisName, "repack") != NULL)) {
        return 2;
    }
    else if ((strstr(thisName, "import") != NULL) || (strstr(thisName, "jam") != NULL)) {
        return 3;
    }
    return -1;
}

int MFU_PRED_EXEC(mfu_flist flist, uint64_t idx, void *arg);
int MFU_PRED_PRINT(mfu_flist flist, uint64_t idx, void *arg);

int
MFU_PRED_EXEC(mfu_flist flist, uint64_t idx, void *arg)
{
    /* get file name for this item */
    int         file_substituted = 0;
    const char *fname            = mfu_flist_file_get_name(flist, idx);

    // flist_t *thisFlist = (flist_t *)flist;
    // elem_t *elem = thisFlist->list_index[idx];

    char *toolname = NULL;
    char  filepath[1024];

    size_t b_offset;

    /* get pointer to encoded argc count and argv array */
    int * count_ptr = arg;
    char *buf       = (char *)arg + sizeof(int);

    /* get number of argv parameters */
    int k, count = *count_ptr;
    toolname = buf;

    /* Get a copy of fname */
    strcpy(filepath, fname);

    /* allocate a char* for each item in the argv array,
     * plus one more for a trailing NULL
     * 'count' in this case is the number of args, so
     * so we add (+1) for the toolname and another (+1)
     * for the trailing NULL to terminate the list
     */

    char   cmdline[2048];
    char **argv = (char **)MFU_CALLOC((size_t)(count + 2), sizeof(char *));
    argv[0]     = strdup(toolname);

    memset(cmdline, 0, sizeof(cmdline));
    buf += strlen(toolname) + 1;

    for (k = 1; k < count; k++) {
        if (buf[0] == '&') {
            void *     check_ptr[2] = {NULL, NULL};
            mfu_flist *check_flist  = memcpy(&check_ptr[0], &buf[1], sizeof(mfu_flist *));
            mfu_flist  flist1       = (mfu_flist)check_ptr[0];
            buf += sizeof(mfu_flist *) + 1;
            if (file_substituted > 0) {
                char *fname1 = mfu_flist_file_get_name(flist1, idx);
                argv[k]      = strdup(fname1);
                file_substituted++;
            }
            else if (flist1 == flist) {
                argv[k] = strdup(fname);
                file_substituted++;
            }
        }
        else {
            argv[k] = strdup(buf);
            buf += strlen(argv[k]) + 1;
        }
    }

    sprintf(cmdline, "\n---------\nCommand:");
    b_offset = strlen(cmdline);
    for (k = 0; k < count; k++) {
        sprintf(&cmdline[b_offset], " %s", argv[k]);
        b_offset = strlen(cmdline);
    }
    sprintf(&cmdline[b_offset], "\n");

    if (log_output_in_single_file) {
        pid_t   pid;
        int     pipefd[2];
        buf_t * thisbuft = NULL;
        buf_t **bufs     = buf_cache;
        if (bufs == NULL) {
            bufs = (buf_t **)MFU_CALLOC(buft_max, sizeof(buf_t *));
            assert((bufs != NULL));
            buf_cache          = bufs;
            bufs[buft_count++] = thisbuft = (buf_t *)MFU_CALLOC(1, sizeof(buf_t));
            assert((thisbuft != NULL));
        }
        else {
            thisbuft = bufs[buft_count - 1];
            assert((thisbuft != NULL));
            /* Check for remaining space in the current buffer */
            /* If none, then create a new buffer */
            if (thisbuft->count == 0) {
                bufs[buft_count++] = thisbuft = (buf_t *)MFU_CALLOC(1, sizeof(buf_t));
            }
        }
        if ((thisbuft->buf == NULL)) {
            thisbuft->buf = MFU_MALLOC(BUFT_SIZE);
            assert((thisbuft->buf != NULL));
            thisbuft->bufsize = BUFT_SIZE;
            thisbuft->count   = BUFT_SIZE;
            thisbuft->dt      = MPI_CHAR;
        }
        if (pipe(pipefd) == -1) {
            perror("pipe");
            exit(EXIT_FAILURE);
        }
        pid = fork();
        if (pid == -1) {
            perror("fork");
            exit(EXIT_FAILURE);
        }
        if (pid == 0) {
            close(pipefd[0]);
            dup2(pipefd[1], fileno(stdout));
            dup2(pipefd[1], fileno(stderr));
            execvp(argv[0], argv);
        }
        else {
            size_t   nbytes;
            size_t   read_bytes = 0;
            uint64_t remaining, offset;
            close(pipefd[1]);
            buf       = thisbuft->buf;
            remaining = thisbuft->count;
            nbytes    = strlen(cmdline);
            offset    = thisbuft->chars;
            /* Record the command line for the log! */
            if (nbytes < remaining) {
                strcpy(&buf[offset], cmdline);
                thisbuft->chars += nbytes;
                thisbuft->count -= nbytes;
                remaining -= nbytes;
            }
            else { /* We're running out of space in the current buffer  */
                char *nextpart;
                strncpy(&buf[offset], cmdline, remaining);
                nextpart        = &cmdline[remaining + 1];
                thisbuft->count = 0;
                thisbuft->chars += remaining;

                /* Create a new read buffer */
                bufs[buft_count++] = thisbuft = (buf_t *)MFU_CALLOC(1, sizeof(buf_t));
                assert(thisbuft != NULL);
                thisbuft->buf     = MFU_MALLOC(BUFT_SIZE);
                thisbuft->bufsize = BUFT_SIZE;
                thisbuft->dt      = MPI_CHAR;
                /* Copy the remaining cmdline text into the new buffer */
                strcpy(buf, nextpart);
                /* And update our buffer info */
                // thisbuft->chars = strlen(nextpart) +1;
                thisbuft->chars = strlen(nextpart);
                thisbuft->count = BUFT_SIZE - thisbuft->chars;
            }
            offset = thisbuft->chars;
            while ((nbytes = (size_t)read(pipefd[0], &buf[offset], remaining)) > 0) {
                offset += nbytes;
                read_bytes += nbytes;
                remaining -= nbytes;
                if (remaining == 0) {
                    /* update the curent buffer */
                    thisbuft->count = 0;
                    thisbuft->chars += read_bytes;

                    /* Create a new read buffer */
                    bufs[buft_count++] = thisbuft = (buf_t *)MFU_CALLOC(1, sizeof(buf_t));
                    assert(thisbuft != NULL);
                    thisbuft->buf     = MFU_MALLOC(BUFT_SIZE);
                    thisbuft->bufsize = BUFT_SIZE;
                    thisbuft->dt      = MPI_CHAR;
                    thisbuft->chars   = BUFT_SIZE;
                    offset            = 0;
                }
            }
            close(pipefd[0]);
            wait(NULL);

            thisbuft->count = remaining;
            thisbuft->chars = thisbuft->bufsize - remaining;
        }
    }
    else if (log_stdout_in_file) {
        pid_t pid;
        char  logpath[2048];
        char  current_dir[2048];
        char *logbase = strdup(basename(filepath));
        char *thisapp = strdup(basename(toolname));
        if (txtlog == NULL)
            sprintf(logpath, "%s/%s_%s.log", getcwd(current_dir, sizeof(current_dir)), logbase, thisapp);
        else {
            size_t log_len = strlen(txtlog);
            if (txtlog[log_len - 1] == '/')
                sprintf(logpath, "%s%s_%s.log", txtlog, logbase, thisapp);
            else
                sprintf(logpath, "%s/%s_%s.log", txtlog, logbase, thisapp);
        }
        if (mfu_debug_level == MFU_LOG_VERBOSE) {
            printf("\tCreating logfile: %s\n", logpath);
            fflush(stdout);
        }
        pid = fork();
        if (pid == 0) {
            int fd = open(logpath, O_RDWR | O_CREAT, S_IRUSR | S_IWUSR);
            dup2(fd, fileno(stdout));
            dup2(fd, fileno(stderr));
            close(fd);
            execvp(argv[0], argv);
        }
        int status;
        pid = wait(&status);
        if (logbase)
            free(logbase);
        if (thisapp)
            free(thisapp);
    }

    mfu_free(argv);

    return 0;
}

int
MFU_PRED_PRINT(mfu_flist flist, uint64_t idx, void *arg)
{
    const char *name = mfu_flist_file_get_name(flist, idx);
    printf("%s\n", name);
    return 1;
}

static void
pred_commit(mfu_pred *p)
{
    int need_print = 1;

    mfu_pred *cur = p;
    while (cur) {
        if (cur->f == MFU_PRED_PRINT || cur->f == MFU_PRED_EXEC) {
            need_print = 0;
            break;
        }
        cur = cur->next;
    }
}

int
main(int argc, char **argv)
{
    int i;
    int rc = 0;

    /* initialize MPI */
    MPI_Init(&argc, &argv);
    mfu_init();

    /* get our rank and the size of comm_world */
    int rank, ranks;
    MPI_Comm_rank(MPI_COMM_WORLD, &rank);
    MPI_Comm_size(MPI_COMM_WORLD, &ranks);

    /* pointer to mfu_walk_opts */
    mfu_walk_opts_t *walk_opts = mfu_walk_opts_new();

#ifdef DAOS_SUPPORT
    /* DAOS vars */
    daos_args_t *daos_args = daos_args_new();
#endif
    int    args_byte_length = -1;
    int    mfu_argc         = argc;
    char * args_buf         = NULL;
    char **h5tool_argv      = copy_args(argc, argv, &mfu_argc, &args_byte_length);

    char *inputname    = NULL;
    char *outputname   = NULL;
    char *sortfields   = NULL;
    char *distribution = NULL;
    char *h5toolname   = NULL;

    int file_histogram = 0;
    int walk           = 0;
    int print          = 0;
    int text           = 0;
    int h5tool_argc    = 0;

    struct distribute_option option;

    // mfu_debug_level = MFU_LOG_WARN; // MFU_LOG_VERBOSE;
    mfu_debug_level = MFU_LOG_WARN;

    /* The struct option declaration can found in bits/getopt_ext.h
     * I've reproduced it here:
     * struct option { char * name; int has_arg; int *flag; int val};
     */
    int                  option_index   = 0;
    static struct option long_options[] = {
<<<<<<< HEAD
        {"input",          required_argument, 0, 'i'},
        {"output",         required_argument, 0, 'o'},
        {"error",          optional_argument, 0, 'E'},
        {"tool",           required_argument, 0, 'T'},
        {"log_text",       optional_argument, 0, 'l'},
        {"help",           no_argument,       0, 'h'},
        {0, 0, 0, 0}
    };

    int usage = 0;
    int tool_selected = 0;
    int tool_paths = 0;
    int tool_args_start = -1;
    int last_mfu_arg = 0;
    mfu_pred* pred_head = NULL;

    while (!tool_selected) {
        int c = getopt_long(
                    mfu_argc+1, h5tool_argv, "h:i:o:E::T:l::",
                    long_options, &option_index
                );
=======
        {"input", 1, 0, 'i'},    {"output", 1, 0, 'o'}, {"error", 1, 0, 'E'}, {"tool", 1, 0, 'T'},
        {"log_text", 2, 0, 'l'}, {"help", 0, 0, 'h'},   {0, 0, 0, 0}};

    int       usage           = 0;
    int       tool_selected   = 0;
    int       tool_paths      = 0;
    int       tool_args_start = -1;
    int       last_mfu_arg    = 0;
    mfu_pred *pred_head       = NULL;

    while (!tool_selected) {
        int c = getopt_long(mfu_argc + 1, h5tool_argv, "i:o:E::T:l::h:", long_options, &option_index);
>>>>>>> 1d2eabd0

        if (c == -1) {
            break;
        }

        switch (c) {
            case 'i':
                inputname    = MFU_STRDUP(optarg);
                last_mfu_arg = optind;
                break;
            case 'o':
                outputname   = MFU_STRDUP(optarg);
                last_mfu_arg = optind;
                if (outputname) {
                    log_output_in_single_file = 1;
                    output_log_file           = strdup(optarg);
                    text                      = 1;
                }
                break;
            case 'E':
                log_errors_in_file = 1;
                errlog             = MFU_STRDUP(optarg);
                last_mfu_arg       = optind;
                break;
            case 'l':
                log_stdout_in_file = 1;
                if (optarg)
                    txtlog = MFU_STRDUP(optarg);
                break;
            case 'T':
                h5toolname = MFU_STRDUP(optarg);
                /* We need to stop parsing user options at this point.
                 * all remaining arguments should be utilized as the
                 * arguments to the selected HDF5 tools.
                 * We also want to avoid any misinterpretations if
                 * HDF5 tool options conflict with the MFU options.
                 */
                tool_paths      = check_path_count(h5toolname);
                tool_selected   = 1;
                tool_args_start = mfu_argc;
                h5tool_argc     = argc - mfu_argc;
                last_mfu_arg    = optind;
                /* Don't allow any further parsing of arguments */
                // h5tool_argc = optind;
                break;
            case 'h':
                usage = 1;
                goto show_help;
                break;
            case '?':
                usage = 1;
                break;
            default:
                if (rank == 0) {
                    printf("?? getopt returned character code 0%o ??\n", c);
                }
        }
    }

    /* check that we got a valid progress value */
    if (mfu_progress_timeout < 0) {
        if (rank == 0) {
            MFU_LOG(MFU_LOG_ERR, "Seconds in --progress must be non-negative: %d invalid",
                    mfu_progress_timeout);
        }
        usage = 1;
    }

show_help:
    /* print usage if we need to */
    if (usage) {
        if (rank == 0) {
            print_usage();
        }
        mfu_finalize();
        MPI_Finalize();
        return 1;
    }
    /**************************************************************/
    /* We might consider doing a tool specific argument checking  */
    /* to prevent runtime errors.  We would also like to allow    */
    /* the same command line interface for parallel invocations   */
    /* so that users don't get confused.  Effectively, we should  */
    /* strip out all MFU related arguments and retain copies of   */
    /* everything else to pass into a serial instance of the tool */
    /*                                                            */
    /* As we move forward, we might allow the HDF5 tool to be     */
    /* queried for an acceptable set set of runtime arguments.    */
    /* This could be just a simple string to allow getopt_long    */
    /* to be invoked on the remaing command line arguments.       */
    /**************************************************************/

    int *path_indices = NULL;
    int  numpaths     = count_paths(argc, tool_args_start + 1, argv, &path_indices);

    char **argpaths = NULL;

    /* store src and dest path strings */
    const char *path1         = NULL;
    const char *path2         = NULL;
    size_t      pathlen_total = 0;

    if (numpaths && path_indices) {
        argpaths = &argv[path_indices[0]];
    }
    /* pointer to mfu_file src and dest objects */
    /* The dst object will only be used for tools which
     * accept 2 (or more?) file arguments */
    mfu_file_t *mfu_src_file = NULL;
    mfu_file_t *mfu_dst_file = NULL;

    /* first item is source and second is dest */
    mfu_param_path *srcpath  = NULL;
    mfu_param_path *destpath = NULL;
    mfu_param_path *paths    = NULL;

    mfu_flist flist1 = NULL;
    mfu_flist flist2 = NULL;

    /* allocate structure to define walk options */

    if (numpaths > 0) {
        /* got a path to walk */
        walk = 1;

        /* allocate space for each path */
        paths = (mfu_param_path *)MFU_MALLOC((size_t)numpaths * sizeof(mfu_param_path));

        mfu_src_file = mfu_file_new();

        /* process each path */
        mfu_param_path_set_all((uint64_t)numpaths, (const char **)argpaths, paths, mfu_src_file, true);

        /* don't allow user to specify input file with walk */
        if (inputname != NULL) {
            usage = 1;
        }
    }
    else {
        /* if we're not walking, we must be reading,
         * and for that we need a file */
        if (inputname == NULL) {
            if (rank == 0) {
                MFU_LOG(MFU_LOG_ERR, "Either a <path> or --input is required.");
            }
            usage = 1;
        }
    }

    if (usage) {
        if (rank == 0) {
            print_usage();
        }
#ifdef DAOS_SUPPORT
        daos_cleanup(daos_args, mfu_file, NULL);
#endif
        mfu_file_delete(&mfu_src_file);
        mfu_finalize();
        MPI_Finalize();
        return 0;
    }

    if (numpaths > 0) {
        flist1  = mfu_flist_new();
        srcpath = &paths[0];
        path1   = srcpath->path;
        pathlen_total += strlen(path1);
        mfu_flist_walk_param_paths(1, srcpath, walk_opts, flist1, mfu_src_file);
    }
    if (numpaths > 1) {
        flist2       = mfu_flist_new();
        mfu_dst_file = mfu_file_new();
        destpath     = &paths[1];
        path2        = destpath->path;
        pathlen_total += strlen(path2);
        mfu_flist_walk_param_paths(1, destpath, walk_opts, flist2, mfu_dst_file);
    }

    if (tool_selected && (args_byte_length > 0)) {
        pred_head = mfu_pred_new();
        args_buf  = (char *)MFU_MALLOC(args_byte_length + pathlen_total);
    }

    /* filter files to only include hdf5 files */
    if (flist1) {
        filter_hdf_files(&flist1, NULL, 0, 0);
    }
    if (flist2) {
        filter_hdf_files(&flist2, NULL, 0, 0);
    }
    fflush(stdout);

    if (args_buf != NULL) {
        int   k          = 0;
        char *ptr        = args_buf + sizeof(int);
        char *cmdline    = ptr;
        *(int *)args_buf = h5tool_argc;
        for (i = tool_args_start; i < argc; i++) {
            if (i == path_indices[k]) {
                if (k == 0) {
                    *ptr++ = '&';
                    memcpy(ptr, &flist1, sizeof(mfu_flist *));
                    ptr += sizeof(mfu_flist *);
                }
                if (k == 1) {
                    *ptr++ = '&';
                    memcpy(ptr, &flist2, sizeof(mfu_flist *));
                    ptr += sizeof(mfu_flist *);
                }
                k++;
            }
            else {
                strcpy(ptr, argv[i]);
                ptr += strlen(argv[i]);
                *ptr++ = 0;
            }
        }
        *ptr++ = 0;

        mfu_pred_add(pred_head, MFU_PRED_EXEC, (void *)args_buf);
        pred_commit(pred_head);
    }

    /* apply predicates to each item in list */
    mfu_flist flist3 = mfu_flist_filter_pred(flist1, pred_head);

    /* print details for individual files */
    if (print) {
        mfu_flist_print(flist1);
    }

    /* print summary statistics of flist */
    mfu_flist_print_summary(flist1);

    /* write data to cache file */
    if (outputname != NULL) {
        if (!text) {
            if (rank == 0) {
                puts("ouput capture needs to be a text formated file");
            }
        }
        else {
            dh5tool_flist_write_text(outputname, flist1);
        }
    }

#ifdef DAOS_SUPPORT
    daos_cleanup(daos_args, mfu_file, NULL);
#endif

    /* free users, groups, and files objects */
    mfu_flist_free(&flist1);
    if (flist2)
        mfu_flist_free(&flist2);
    if (flist3)
        mfu_flist_free(&flist3);

    /* free memory allocated for options */
    mfu_free(&distribution);
    mfu_free(&sortfields);
    mfu_free(&outputname);
    mfu_free(&inputname);

    /* free the path parameters */
    mfu_param_path_free_all((uint64_t)numpaths, paths);

    /* free memory allocated to hold params */
    mfu_free(&paths);

    /* free the walk options */
    mfu_walk_opts_delete(&walk_opts);

    /* delete file object */
    mfu_file_delete(&mfu_src_file);

    /* shut down MPI */
    mfu_finalize();
    MPI_Finalize();

    return rc;
}<|MERGE_RESOLUTION|>--- conflicted
+++ resolved
@@ -1113,7 +1113,6 @@
      */
     int                  option_index   = 0;
     static struct option long_options[] = {
-<<<<<<< HEAD
         {"input",          required_argument, 0, 'i'},
         {"output",         required_argument, 0, 'o'},
         {"error",          optional_argument, 0, 'E'},
@@ -1135,21 +1134,6 @@
                     mfu_argc+1, h5tool_argv, "h:i:o:E::T:l::",
                     long_options, &option_index
                 );
-=======
-        {"input", 1, 0, 'i'},    {"output", 1, 0, 'o'}, {"error", 1, 0, 'E'}, {"tool", 1, 0, 'T'},
-        {"log_text", 2, 0, 'l'}, {"help", 0, 0, 'h'},   {0, 0, 0, 0}};
-
-    int       usage           = 0;
-    int       tool_selected   = 0;
-    int       tool_paths      = 0;
-    int       tool_args_start = -1;
-    int       last_mfu_arg    = 0;
-    mfu_pred *pred_head       = NULL;
-
-    while (!tool_selected) {
-        int c = getopt_long(mfu_argc + 1, h5tool_argv, "i:o:E::T:l::h:", long_options, &option_index);
->>>>>>> 1d2eabd0
-
         if (c == -1) {
             break;
         }
