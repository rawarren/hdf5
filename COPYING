--- conflicted
+++ resolved
@@ -3,11 +3,7 @@
 -----------------------------------------------------------------------------
 
 HDF5 (Hierarchical Data Format 5) Software Library and Utilities
-<<<<<<< HEAD
-Copyright 2006-2017 by The HDF Group.
-=======
 Copyright (c) 2006, The HDF Group. 
->>>>>>> 34922222
 
 NCSA HDF5 (Hierarchical Data Format 5) Software Library and Utilities
 Copyright (c) 1998-2006, The Board of Trustees of the University of Illinois. 
@@ -53,7 +49,7 @@
 Limited portions of HDF5 were developed by Lawrence Berkeley National 
 Laboratory (LBNL). LBNL's Copyright Notice and Licensing Terms can be
 found here: COPYING_LBNL_HDF5 file in this directory or at 
-http://support.hdfgroup.org/ftp/HDF5/releases/COPYING_LBNL_HDF5. 
+https://support.hdfgroup.org/ftp/HDF5/releases/COPYING_LBNL_HDF5. 
 
 -----------------------------------------------------------------------------
 -----------------------------------------------------------------------------
@@ -103,6 +99,7 @@
 
 HDF5 is available with the SZIP compression library but SZIP is not part 
 of HDF5 and has separate copyright and license terms. See “Szip Compression 
-in HDF Products” (www.hdfgroup.org/doc_resource/SZIP/) for further details.
+in HDF Products” (https://support.hdfgroup.org/doc_resource/SZIP/) for 
+further details.
 
 -----------------------------------------------------------------------------
